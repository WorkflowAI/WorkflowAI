import { useRouter } from 'next/navigation';
import { useCallback, useMemo } from 'react';
import { ProxyTools } from '@/app/[tenant]/agents/[taskId]/[taskSchemaId]/proxy-playground/parameters-section/ProxyTools';
import { ProxyMessagesView } from '@/app/[tenant]/agents/[taskId]/[taskSchemaId]/proxy-playground/proxy-messages/ProxyMessagesView';
import { TaskVersionBadgeContainer } from '@/components/TaskIterationBadge/TaskVersionBadgeContainer';
import { SimpleTooltip } from '@/components/ui/Tooltip';
import { TaskModelBadge } from '@/components/v2/TaskModelBadge';
import { TaskTemperatureBadge } from '@/components/v2/TaskTemperatureBadge';
import { useTaskSchemaParams } from '@/lib/hooks/useTaskParams';
import { taskRunsRoute } from '@/lib/routeFormatter';
import { Params } from '@/lib/routeFormatter';
import { TaskID } from '@/types/aliases';
import { ProxyMessage, RunV1, VersionV1 } from '@/types/workflowAI';
import { FeedbackBoxContainer } from '../FeedbackBox';
import { AdvencedSettingsDetails } from './AdvencedSettingsDetails';
import { ProxyRunDetailsParameterEntry } from './ProxyRunDetailsParameterEntry';

type MetadataEntryProps = {
  title: string;
  value: string;
  onOpenTaskRuns: (key: string, value: string) => void;
};

function MetadataEntry(props: MetadataEntryProps) {
  const { title, value, onOpenTaskRuns } = props;

  return (
    <div className='flex flex-wrap w-full px-4 py-2 gap-2 items-center justify-between'>
      <div className='text-[13px] text-gray-500'>{title}</div>
      <SimpleTooltip content='Search runs with this metadata value' side='top' tooltipDelay={100}>
        <div
          className='text-[13px] text-gray-700 border border-gray-200 rounded-[2px] px-2 py-0.5 cursor-pointer'
          onClick={() => onOpenTaskRuns(title, value)}
        >
          {value}
        </div>
      </SimpleTooltip>
    </div>
  );
}

function stringifyMetadataValue(value: unknown | undefined | null) {
  if (value === undefined || value === null) {
    return 'Empty';
  }
  if (typeof value === 'string') {
    return value;
  }
  if (value !== null) {
    return JSON.stringify(value);
  }
  return String(value);
}

type Props = {
  version: VersionV1;
  run: RunV1;
};

export function ProxyRunDetailsVersionMessagesView(props: Props) {
  const { version, run } = props;
  const { tenant, taskId, taskSchemaId } = useTaskSchemaParams();
  const router = useRouter();

  const messages = useMemo(() => {
    if (!version) {
      return undefined;
    }
    return version.properties.messages as ProxyMessage[];
  }, [version]);

  const metadataEntries: { key: string; value: string }[] = useMemo(() => {
    if (!run.metadata) {
      return [];
    }
    const keys = Object.keys(run.metadata).filter((key) => !key.includes('workflowai.'));
    if (keys.length === 0) {
      return [];
    }
    return keys.map((key) => ({
      key,
      value: stringifyMetadataValue(run.metadata?.[key]),
    }));
  }, [run.metadata]);

  const onOpenTaskRuns = useCallback(
    (key: string, value: string) => {
      const params: Params = {
        field_name: `metadata.${key}`,
        operator: 'is',
        value: value,
      };

      router.push(taskRunsRoute(tenant, taskId, taskSchemaId, params));
    },
    [router, tenant, taskId, taskSchemaId]
  );

  return (
    <div className='flex flex-col h-full w-full overflow-y-auto'>
      <div className='flex flex-col w-full h-max'>
        <div className='flex w-full h-12 border-b border-dashed border-gray-200 items-center px-4 flex-shrink-0'>
          <div className='text-[16px] font-semibold text-gray-700'>Version Details</div>
        </div>
        <div className='flex flex-col gap-2 w-full overflow-hidden p-4'>
          <div className='flex flex-col w-full h-full overflow-hidden bg-white rounded-[2px] border border-gray-200'>
            <ProxyRunDetailsParameterEntry title='Version' className='border-b border-gray-100'>
              <TaskVersionBadgeContainer version={version} side='top' showDetails={false} />
            </ProxyRunDetailsParameterEntry>
<<<<<<< HEAD
            <div className='flex items-center border-b border-gray-100 px-3'>
              <TaskModelBadge
                model={version.properties.model_name}
                providerId={version.properties.provider}
                modelIcon={version.properties.model_icon}
                reasoning={'medium'}
              />
=======

            <div className='grid grid-cols-[repeat(auto-fit,minmax(max(160px,50%),1fr))] [&>*]:border-gray-100 [&>*]:border-b [&>*:nth-child(odd)]:border-r'>
              <ProxyRunDetailsParameterEntry title='Temperature' className='border-b border-gray-100'>
                <TaskTemperatureBadge temperature={version.properties.temperature} />
              </ProxyRunDetailsParameterEntry>
              <div className='flex items-center border-b border-gray-100 px-3'>
                <TaskModelBadge
                  model={version.properties.model_name}
                  providerId={version.properties.provider}
                  modelIcon={version.properties.model_icon}
                />
              </div>
>>>>>>> e749fb13
            </div>

            <AdvencedSettingsDetails version={version} style='table' />

<<<<<<< HEAD
          {!!messages && messages.length > 0 && (
            <div className='flex flex-col w-full overflow-y-auto border-b border-gray-100'>
              <ProxyMessagesView messages={messages} className='flex w-full h-max px-4 py-3' />
            </div>
          )}

          <div className='flex flex-col w-full px-4 py-2 gap-1'>
            <div className='text-[13px] text-gray-500'>Available Tools</div>
            {version?.properties.enabled_tools ? (
              <ProxyTools toolCalls={version?.properties.enabled_tools} isReadonly messages={messages} />
            ) : (
              <div className='text-[13px] text-gray-400'>none</div>
=======
            {!!messages && messages.length > 0 && (
              <div className='flex flex-col w-full overflow-y-auto border-b border-gray-100'>
                <ProxyMessagesView messages={messages} className='flex w-full h-max px-4 py-3' />
              </div>
>>>>>>> e749fb13
            )}

            <div className='flex flex-col w-full px-4 py-2 gap-1'>
              <div className='text-[13px] text-gray-500'>Available Tools</div>
              {version?.properties.enabled_tools ? (
                <ProxyTools toolCalls={version?.properties.enabled_tools} isReadonly />
              ) : (
                <div className='text-[13px] text-gray-400'>none</div>
              )}
            </div>
          </div>

          <FeedbackBoxContainer taskRunId={run.id} tenant={tenant} taskId={run.task_id as TaskID} />
        </div>
        {metadataEntries.length > 0 && (
          <>
            <div className='flex w-full h-12 border-b border-t border-dashed border-gray-200 items-center px-4 flex-shrink-0'>
              <div className='text-[16px] font-semibold text-gray-700'>Metadata</div>
            </div>
            <div className='flex w-full px-4 py-3'>
              <div className='flex flex-col w-full h-full overflow-hidden bg-white rounded-[2px] border border-gray-200 [&>*]:border-gray-100 [&>*]:border-b'>
                {metadataEntries.map((entry) => (
                  <MetadataEntry
                    key={entry.key}
                    title={entry.key}
                    value={entry.value}
                    onOpenTaskRuns={onOpenTaskRuns}
                  />
                ))}
              </div>
            </div>
          </>
        )}
      </div>
    </div>
  );
}<|MERGE_RESOLUTION|>--- conflicted
+++ resolved
@@ -107,57 +107,33 @@
             <ProxyRunDetailsParameterEntry title='Version' className='border-b border-gray-100'>
               <TaskVersionBadgeContainer version={version} side='top' showDetails={false} />
             </ProxyRunDetailsParameterEntry>
-<<<<<<< HEAD
-            <div className='flex items-center border-b border-gray-100 px-3'>
-              <TaskModelBadge
-                model={version.properties.model_name}
-                providerId={version.properties.provider}
-                modelIcon={version.properties.model_icon}
-                reasoning={'medium'}
-              />
-=======
 
             <div className='grid grid-cols-[repeat(auto-fit,minmax(max(160px,50%),1fr))] [&>*]:border-gray-100 [&>*]:border-b [&>*:nth-child(odd)]:border-r'>
               <ProxyRunDetailsParameterEntry title='Temperature' className='border-b border-gray-100'>
                 <TaskTemperatureBadge temperature={version.properties.temperature} />
               </ProxyRunDetailsParameterEntry>
-              <div className='flex items-center border-b border-gray-100 px-3'>
+              <div className='flex items-center border-b border-gray-100 px-3 py-2'>
                 <TaskModelBadge
                   model={version.properties.model_name}
                   providerId={version.properties.provider}
                   modelIcon={version.properties.model_icon}
+                  reasoning={'medium'}
                 />
               </div>
->>>>>>> e749fb13
             </div>
 
             <AdvencedSettingsDetails version={version} style='table' />
 
-<<<<<<< HEAD
-          {!!messages && messages.length > 0 && (
-            <div className='flex flex-col w-full overflow-y-auto border-b border-gray-100'>
-              <ProxyMessagesView messages={messages} className='flex w-full h-max px-4 py-3' />
-            </div>
-          )}
-
-          <div className='flex flex-col w-full px-4 py-2 gap-1'>
-            <div className='text-[13px] text-gray-500'>Available Tools</div>
-            {version?.properties.enabled_tools ? (
-              <ProxyTools toolCalls={version?.properties.enabled_tools} isReadonly messages={messages} />
-            ) : (
-              <div className='text-[13px] text-gray-400'>none</div>
-=======
             {!!messages && messages.length > 0 && (
               <div className='flex flex-col w-full overflow-y-auto border-b border-gray-100'>
                 <ProxyMessagesView messages={messages} className='flex w-full h-max px-4 py-3' />
               </div>
->>>>>>> e749fb13
             )}
 
             <div className='flex flex-col w-full px-4 py-2 gap-1'>
               <div className='text-[13px] text-gray-500'>Available Tools</div>
               {version?.properties.enabled_tools ? (
-                <ProxyTools toolCalls={version?.properties.enabled_tools} isReadonly />
+                <ProxyTools toolCalls={version?.properties.enabled_tools} isReadonly messages={messages} />
               ) : (
                 <div className='text-[13px] text-gray-400'>none</div>
               )}
