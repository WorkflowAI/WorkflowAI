import datetime
from typing import Any
from unittest.mock import AsyncMock, Mock, patch

import pytest
import workflowai

from api.services.api_keys import APIKeyService
from api.services.internal_tasks.integration_service import (
    ApiKeyResult,
    IntegrationAgentInput,
    IntegrationChatMessage,
    IntegrationChatResponse,
    IntegrationService,
    MessageKind,
    RelevantRunAndAgent,
)
from api.services.runs.runs_service import RunsService
from core.agents.agent_name_suggestion_agent import (
    AgentNameSuggestionAgentOutput,
)
from core.constants import DEFAULT_AGENT_ID
from core.domain.agent_run import AgentRun
from core.domain.errors import ObjectNotFoundError
from core.domain.events import EventRouter
<<<<<<< HEAD
from core.domain.integration_domain.integration_domain import (
    OFFICIAL_INTEGRATIONS,
=======
from core.domain.integration.integration_domain import (
>>>>>>> d9f1504c
    Integration,
    IntegrationKind,
)
from core.domain.integration.integration_mapping import OFFICIAL_INTEGRATIONS
from core.domain.task_variant import SerializableTaskVariant
from core.domain.users import User
from core.storage.backend_storage import BackendStorage
from tests.utils import mock_aiter


@pytest.fixture
def mock_user():
    return Mock(spec=User)


@pytest.fixture
def mock_storage():
    storage = Mock(spec=BackendStorage)
    storage.task_variants = Mock()
    storage.task_variants.get_task_variant_by_uid = AsyncMock()
    storage.task_runs = Mock()
    return storage


@pytest.fixture
def mock_event_router():
    return Mock(spec=EventRouter)


@pytest.fixture
def mock_runs_service():
    return Mock(spec=RunsService)


@pytest.fixture
def mock_api_keys_service():
    svc = Mock(spec=APIKeyService)
    svc.get_keys = AsyncMock()
    svc.create_key = AsyncMock()
    return svc


@pytest.fixture
def integration_service(
    mock_storage: BackendStorage,
    mock_event_router: EventRouter,
    mock_runs_service: RunsService,
    mock_api_keys_service: APIKeyService,
    mock_user: User,
) -> IntegrationService:
    return IntegrationService(
        storage=mock_storage,
        event_router=mock_event_router,
        runs_service=mock_runs_service,
        api_keys_service=mock_api_keys_service,
        user=mock_user,
    )


@pytest.fixture
def mock_integration() -> Integration:
    # Use the first official integration for testing

    return OFFICIAL_INTEGRATIONS[0]


class TestGetIntegrationForSlug:
    def test_get_integration_valid_slug(
        self,
        integration_service: IntegrationService,
        mock_integration: Integration,
    ):
        # Should return the integration when slug matches
        with patch(
            "api.services.internal_tasks.integration_service.OFFICIAL_INTEGRATIONS",
            [mock_integration],
        ):
            result = integration_service._get_integration_for_slug(mock_integration.slug)  # pyright: ignore[reportPrivateUsage]
            assert result == mock_integration

    def test_get_integration_invalid_slug(
        self,
        integration_service: IntegrationService,
        mock_integration: Integration,
    ):
        # Should raise if slug not found
        with patch(
            "api.services.internal_tasks.integration_service.OFFICIAL_INTEGRATIONS",
            [],  # type: ignore[reportUnknownMemberType]
        ):
            with pytest.raises(ObjectNotFoundError):
                integration_service._get_integration_for_slug(mock_integration.slug)  # pyright: ignore[reportPrivateUsage]


class TestBuildIntegrationChatAgentInput:
    async def test_build_input_with_messages(
        self,
        integration_service: IntegrationService,
    ):
        now = datetime.datetime.now()
        messages = [
            IntegrationChatMessage(
                sent_at=now,
                role="USER",
                content="Hello",
                message_kind=MessageKind.non_specific,
            ),
            IntegrationChatMessage(
                sent_at=now,
                role="ASSISTANT",
                content="Hi there",
                message_kind=MessageKind.non_specific,
            ),
        ]

        result = await integration_service._build_integration_chat_agent_input(messages, Mock(spec=Integration))  # pyright: ignore[reportPrivateUsage]

        assert isinstance(result, IntegrationAgentInput)
        assert len(result.messages) == 2
        assert result.messages[0].role == "USER"
        assert result.messages[0].content == "Hello"
        assert result.messages[1].role == "ASSISTANT"
        assert result.messages[1].content == "Hi there"


class TestGetInitialCodeSnippetMessages:
    def test_get_initial_code_snippet_existing_key(
        self,
        integration_service: IntegrationService,
        mock_integration: Integration,
    ):
        now = datetime.datetime.now()
        api_key_result = ApiKeyResult(api_key="test-api-key", was_existing=True)

        result = IntegrationService._get_initial_code_snippet_messages(  # pyright: ignore[reportPrivateUsage]
            now,
            mock_integration,
            api_key_result,
        )

        assert result.role == "ASSISTANT"
        assert result.message_kind == MessageKind.api_key_code_snippet
        assert "test-api-key" in result.content
        assert "Use your existing WorkflowAI key" in result.content

    def test_get_initial_code_snippet_new_key(
        self,
        integration_service: IntegrationService,
        mock_integration: Integration,
    ):
        now = datetime.datetime.now()
        api_key_result = ApiKeyResult(api_key="test-api-key", was_existing=False)

        result = IntegrationService._get_initial_code_snippet_messages(  # pyright: ignore[reportPrivateUsage]
            now,
            mock_integration,
            api_key_result,
        )

        assert result.role == "ASSISTANT"
        assert result.message_kind == MessageKind.api_key_code_snippet
        assert "test-api-key" in result.content
        assert "Use your new WorkflowAI key" in result.content


class TestGetAgentNamingCodeSnippetMessages:
    def test_get_agent_naming_code_snippet(
        self,
        integration_service: IntegrationService,
        mock_integration: Integration,
    ):
        now = datetime.datetime.now()
        proposed_agent_name = "test-agent"

        result = IntegrationService._get_agent_naming_code_snippet_messages(  # pyright: ignore[reportPrivateUsage]
            now,
            proposed_agent_name,
            workflowai.Model.GPT_4O_LATEST.value,
            mock_integration,
        )

        assert result.role == "ASSISTANT"
        assert result.message_kind == MessageKind.agent_naming_code_snippet
        assert proposed_agent_name in result.content
        assert f"{proposed_agent_name}/" in result.content


class TestHasSentAgentNamingCodeSnippet:
    @pytest.mark.parametrize(
        "messages,expected_result",
        [
            (
                [
                    IntegrationChatMessage(
                        sent_at=datetime.datetime.now(),
                        role="ASSISTANT",
                        content="Message 1",
                        message_kind=MessageKind.non_specific,
                    ),
                ],
                False,
            ),
            (
                [
                    IntegrationChatMessage(
                        sent_at=datetime.datetime.now(),
                        role="ASSISTANT",
                        content="Message with snippet",
                        message_kind=MessageKind.agent_naming_code_snippet,
                    ),
                ],
                True,
            ),
            (
                [
                    IntegrationChatMessage(
                        sent_at=datetime.datetime.now(),
                        role="ASSISTANT",
                        content="Message 1",
                        message_kind=MessageKind.non_specific,
                    ),
                    IntegrationChatMessage(
                        sent_at=datetime.datetime.now(),
                        role="ASSISTANT",
                        content="Message with snippet",
                        message_kind=MessageKind.agent_naming_code_snippet,
                    ),
                ],
                True,
            ),
        ],
    )
    async def test_has_sent_agent_naming_code_snippet(
        self,
        integration_service: IntegrationService,
        messages: list[IntegrationChatMessage],
        expected_result: bool,
    ):
        result = await integration_service.has_sent_agent_naming_code_snippet(messages)
        assert result == expected_result


class TestGetAgentByUid:
    async def test_get_agent_by_uid(
        self,
        integration_service: IntegrationService,
    ):
        mock_agent = Mock(spec=SerializableTaskVariant)
        # override the real method with an AsyncMock that returns our agent
        integration_service.storage.task_variants.get_task_variant_by_uid = AsyncMock(return_value=mock_agent)

        result = await integration_service._get_agent_by_uid(123)  # pyright: ignore[reportPrivateUsage]
        assert result == mock_agent


class TestFindRelevantRunAndAgent:
    async def test_find_relevant_run_no_runs(
        self,
        integration_service: IntegrationService,
    ):
        start_time = datetime.datetime.now()
        # Mock list_latest_runs to return an async iterator
        integration_service.storage.task_runs.list_latest_runs = lambda *args, **kwargs: mock_aiter()  # type: ignore[reportUnknownLambdaType]

        result = await integration_service._find_relevant_run_and_agent(start_time)  # pyright: ignore[reportPrivateUsage]
        assert result is None

    async def test_find_relevant_run_default_agent(
        self,
        integration_service: IntegrationService,
    ):
        start_time = datetime.datetime.now()

        # Create a mock run
        mock_run = Mock(spec=AgentRun)
        mock_run.task_uid = 123

        # Create a mock agent with default name
        mock_agent = Mock(spec=SerializableTaskVariant)
        mock_agent.name = DEFAULT_AGENT_ID

        # Setup the storage mock to return our mock run and agent
        integration_service.storage.task_runs.list_latest_runs = lambda *args, **kwargs: mock_aiter(mock_run)  # type: ignore[reportUnknownLambdaType]

        # Patch the _get_agent_by_uid method to return our mock agent
        with patch.object(
            integration_service,
            "_get_agent_by_uid",
            return_value=mock_agent,
        ) as mock_get_agent:
            result = await integration_service._find_relevant_run_and_agent(start_time)  # pyright: ignore[reportPrivateUsage]

            assert result is not None
            assert result.run == mock_run
            assert result.agent == mock_agent
            mock_get_agent.assert_called_once_with(123)

    async def test_find_relevant_run_new_named_agent(
        self,
        integration_service: IntegrationService,
    ):
        start_time = datetime.datetime.now()

        # Create a mock run
        mock_run = Mock(spec=AgentRun)
        mock_run.task_uid = 123

        # Create a mock agent with custom name but created after start_time
        mock_agent = Mock(spec=SerializableTaskVariant)
        mock_agent.name = "custom-agent"
        mock_agent.created_at = start_time + datetime.timedelta(minutes=5)

        # Setup the storage mock to return our mock run and agent
        integration_service.storage.task_runs.list_latest_runs = lambda *args, **kwargs: mock_aiter(mock_run)  # type: ignore[reportUnknownLambdaType]

        # Patch the _get_agent_by_uid method to return our mock agent
        with patch.object(
            integration_service,
            "_get_agent_by_uid",
            return_value=mock_agent,
        ) as mock_get_agent:
            result = await integration_service._find_relevant_run_and_agent(start_time)  # pyright: ignore[reportPrivateUsage]

            assert result is not None
            assert result.run == mock_run
            assert result.agent == mock_agent
            mock_get_agent.assert_called_once_with(123)

    async def test_find_relevant_run_ignore_old_named_agent(
        self,
        integration_service: IntegrationService,
    ):
        start_time = datetime.datetime.now()

        # Create a mock run
        mock_run = Mock(spec=AgentRun)
        mock_run.task_uid = 123

        # Create a mock agent with custom name but created before start_time
        mock_agent = Mock(spec=SerializableTaskVariant)
        mock_agent.name = "custom-agent"
        mock_agent.created_at = start_time - datetime.timedelta(minutes=5)

        # Setup the storage mock to return our mock run and agent
        integration_service.storage.task_runs.list_latest_runs = lambda *args, **kwargs: mock_aiter(mock_run)  # pyright: ignore[reportAttributeAccessIssue, reportUnknownLambdaType]

        # Patch the _get_agent_by_uid method to return our mock agent
        with patch.object(
            integration_service,
            "_get_agent_by_uid",
            return_value=mock_agent,
        ) as mock_get_agent:
            result = await integration_service._find_relevant_run_and_agent(start_time)  # pyright: ignore[reportPrivateUsage]

            assert result is None
            mock_get_agent.assert_called_once_with(123)


class TestGetApiKey:
    async def test_get_existing_api_key(self, integration_service: IntegrationService):
        # Mock APIKeyService to return existing keys
        mock_key = Mock()
        mock_key.partial_key = "existing-key"
        # Use AsyncMock to mock get_keys
        integration_service.api_keys_service.get_keys = AsyncMock(return_value=[mock_key])
        integration_service.api_keys_service.create_key = AsyncMock()

        result = await integration_service._get_api_key()  # pyright: ignore[reportPrivateUsage]

        assert result.api_key == "existing-key"
        assert result.was_existing is True
        integration_service.api_keys_service.get_keys.assert_awaited_once()
        integration_service.api_keys_service.create_key.assert_not_called()

    async def test_create_new_api_key(self, integration_service: IntegrationService):
        # Mock APIKeyService to return no existing keys and create a new one
        integration_service.api_keys_service.get_keys = AsyncMock(return_value=[])
        integration_service.api_keys_service.create_key = AsyncMock(return_value=(None, "new-key"))
        integration_service.user.identifier = Mock(return_value="user-id")

        result = await integration_service._get_api_key()  # pyright: ignore[reportPrivateUsage]

        assert result.api_key == "new-key"
        assert result.was_existing is False
        integration_service.api_keys_service.get_keys.assert_awaited_once()
        integration_service.api_keys_service.create_key.assert_awaited_once_with(
            "workflowai-api-key",
            "user-id",
            3,
        )


class TestStreamIntegrationChatResponse:
    @patch("api.services.internal_tasks.integration_service.integration_chat_agent")
    async def test_initial_message_empty_list(
        self,
        mock_integration_agent: workflowai.WorkflowAI,
        integration_service: IntegrationService,
        mock_integration: Integration,
    ):
        # Setup
        with (
            patch.object(
                integration_service,
                "_get_integration_for_slug",
                return_value=mock_integration,
            ),
            patch.object(
                integration_service,
                "_get_api_key",
                return_value=ApiKeyResult("test-key", False),
            ),
        ):
            # Call the method with empty messages list (initial case)
            results = [
                result
                async for result in integration_service.stream_integration_chat_response(
                    IntegrationKind.INSTRUCTOR_PYTHON,
                    [],
                )
            ]

            # Verify results
            assert len(results) == 1
            assert isinstance(results[0], IntegrationChatResponse)
            assert len(results[0].messages) == 1
            assert results[0].messages[0].role == "ASSISTANT"
            assert results[0].messages[0].message_kind == MessageKind.api_key_code_snippet
            assert "test-key" in results[0].messages[0].content

    @patch("api.services.internal_tasks.integration_service.integration_chat_agent")
    async def test_assistant_message_with_found_run_unnamed_agent(
        self,
        mock_integration_agent: Any,
        integration_service: IntegrationService,
        mock_integration: Integration,
    ):
        # Setup for testing when frontend polls and we find an unnamed agent
        now = datetime.datetime.now()
        messages = [
            IntegrationChatMessage(
                sent_at=now - datetime.timedelta(minutes=5),
                role="USER",
                content="Hello",
                message_kind=MessageKind.non_specific,
            ),
            IntegrationChatMessage(
                sent_at=now,
                role="ASSISTANT",
                content="Hi there",
                message_kind=MessageKind.non_specific,
            ),
        ]

        # Mock the run and agent
        mock_run = Mock(spec=AgentRun, group=Mock(properties=Mock(model=workflowai.Model.GPT_4O_LATEST.value)))
        mock_run.llm_completions = "some completions"

        mock_agent = Mock(spec=SerializableTaskVariant)
        mock_agent.name = DEFAULT_AGENT_ID
        mock_agent.task_id = DEFAULT_AGENT_ID

        # Mock agent name suggestion
        mock_agent_name_suggestion_output = Mock(spec=AgentNameSuggestionAgentOutput)
        mock_agent_name_suggestion_output.agent_name = "suggested-agent-name"

        # Patch methods
        with (
            patch.object(
                integration_service,
                "_get_integration_for_slug",
                return_value=mock_integration,
            ),
            patch.object(
                integration_service,
                "_find_relevant_run_and_agent",
                return_value=RelevantRunAndAgent(run=mock_run, agent=mock_agent),
            ),
            patch.object(
                integration_service,
                "has_sent_agent_naming_code_snippet",
                return_value=False,
            ),
            patch(
                "api.services.internal_tasks.integration_service.agent_name_suggestion_agent.run",
                new_callable=AsyncMock,
                return_value=Mock(output=mock_agent_name_suggestion_output),
            ),
        ):
            # Call the method
            results = [
                result
                async for result in integration_service.stream_integration_chat_response(
                    IntegrationKind.INSTRUCTOR_PYTHON,
                    messages,
                )
            ]

            # Verify results
            assert len(results) == 1
            assert isinstance(results[0], IntegrationChatResponse)
            assert len(results[0].messages) == 1
            assert results[0].messages[0].role == "ASSISTANT"
            assert results[0].messages[0].message_kind == MessageKind.agent_naming_code_snippet
            assert "suggested-agent-name" in results[0].messages[0].content

    @patch("api.services.internal_tasks.integration_service.integration_chat_agent")
    async def test_assistant_message_with_found_run_named_agent(
        self,
        mock_integration_agent: Any,
        integration_service: IntegrationService,
        mock_integration: Integration,
    ):
        # Setup for testing when frontend polls and we find a named agent
        now = datetime.datetime.now()
        messages = [
            IntegrationChatMessage(
                sent_at=now - datetime.timedelta(minutes=5),
                role="USER",
                content="Hello",
                message_kind=MessageKind.non_specific,
            ),
            IntegrationChatMessage(
                sent_at=now,
                role="ASSISTANT",
                content="Hi there",
                message_kind=MessageKind.non_specific,
            ),
        ]

        # Mock the run and agent with a name that's not the default
        mock_run = Mock(spec=AgentRun)

        mock_agent = Mock(spec=SerializableTaskVariant)
        mock_agent.name = "named-agent"
        mock_agent.task_id = "named-agent"
        mock_agent.task_schema_id = 123

        # Patch methods
        with (
            patch.object(
                integration_service,
                "_get_integration_for_slug",
                return_value=mock_integration,
            ),
            patch.object(
                integration_service,
                "_find_relevant_run_and_agent",
                return_value=RelevantRunAndAgent(run=mock_run, agent=mock_agent),
            ),
        ):
            # Call the method
            results = [
                result
                async for result in integration_service.stream_integration_chat_response(
                    IntegrationKind.INSTRUCTOR_PYTHON,
                    messages,
                )
            ]

            # Verify results
            assert len(results) == 1
            assert isinstance(results[0], IntegrationChatResponse)
            assert results[0].messages == []
            assert results[0].redirect_to_agent_playground is not None
            assert results[0].redirect_to_agent_playground.agent_id == "named-agent"

    @patch("api.services.internal_tasks.integration_service.integration_chat_agent")
    async def test_user_message(
        self,
        mock_integration_agent: Any,
        integration_service: IntegrationService,
        mock_integration: Integration,
    ):
        # Setup for testing user message processing
        now = datetime.datetime.now()
        messages = [
            IntegrationChatMessage(
                sent_at=now,
                role="USER",
                content="How do I use this?",
                message_kind=MessageKind.non_specific,
            ),
        ]

        # Mock the integration_chat_agent.stream output
        mock_chunk = Mock()
        mock_chunk.output.content = "Here's how to use it"
        mock_integration_agent.stream.return_value = mock_aiter(mock_chunk)

        # Patch methods
        with (
            patch.object(
                integration_service,
                "_get_integration_for_slug",
                return_value=mock_integration,
            ),
            patch.object(
                integration_service,
                "_build_integration_chat_agent_input",
                new_callable=AsyncMock,
                return_value=Mock(),
            ),
        ):
            # Call the method
            results = [
                result
                async for result in integration_service.stream_integration_chat_response(
                    IntegrationKind.INSTRUCTOR_PYTHON,
                    messages,
                )
            ]

            # Verify results
            assert len(results) == 1
            assert isinstance(results[0], IntegrationChatResponse)
            assert len(results[0].messages) == 1
            assert results[0].messages[0].role == "ASSISTANT"
            assert results[0].messages[0].content == "Here's how to use it"
            assert results[0].messages[0].message_kind == MessageKind.non_specific

            # Verify mock calls
            mock_integration_agent.stream.assert_called_once()


class TestGetIntegrationAgentChatMessages:
    def test_get_integration_agent_chat_messages(self, integration_service: IntegrationService):
        now = datetime.datetime(year=2025, month=1, day=1, hour=12, minute=0, second=0)

        secret_key = "wai-Abcdefghijklmnopqrstuvwxyz1234567890ABCDEFG"  # Valid format API key
        obfuscated_secret_key = "wai-Abcde****"

        messages = [
            IntegrationChatMessage(
                sent_at=now,
                role="USER",
                content="Hello",
                message_kind=MessageKind.non_specific,
            ),
            IntegrationChatMessage(
                sent_at=now,
                role="ASSISTANT",
                content=f"message with secret key: {secret_key}",
                message_kind=MessageKind.non_specific,
            ),
            IntegrationChatMessage(
                sent_at=now,
                role="USER",
                content=f"Another message with the same key: {secret_key} and a non-key: test-key",
                message_kind=MessageKind.non_specific,
            ),
        ]

        # Call the method on the instance
        result = integration_service._get_integration_agent_chat_messages(messages)  # pyright: ignore[reportPrivateUsage]

        assert len(result) == 3
        assert result[0].role == "USER"
        assert result[0].content == "Hello"

        assert result[1].role == "ASSISTANT"
        assert secret_key not in result[1].content
        assert obfuscated_secret_key in result[1].content
        assert f"message with secret key: {obfuscated_secret_key}" == result[1].content

        assert result[2].role == "USER"
        assert secret_key not in result[2].content
        assert obfuscated_secret_key in result[2].content
        assert "test-key" in result[2].content  # Ensure non-matching keys are not obfuscated
        assert (
            f"Another message with the same key: {obfuscated_secret_key} and a non-key: test-key" == result[2].content
        )<|MERGE_RESOLUTION|>--- conflicted
+++ resolved
@@ -23,12 +23,7 @@
 from core.domain.agent_run import AgentRun
 from core.domain.errors import ObjectNotFoundError
 from core.domain.events import EventRouter
-<<<<<<< HEAD
-from core.domain.integration_domain.integration_domain import (
-    OFFICIAL_INTEGRATIONS,
-=======
 from core.domain.integration.integration_domain import (
->>>>>>> d9f1504c
     Integration,
     IntegrationKind,
 )
