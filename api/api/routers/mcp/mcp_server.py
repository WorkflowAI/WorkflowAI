--- conflicted
+++ resolved
@@ -17,11 +17,8 @@
     MCPToolReturn,
     ModelSortField,
     PaginatedMCPToolReturn,
-<<<<<<< HEAD
     SortOrder,
-=======
     RunSearchResult,
->>>>>>> 009b4b35
 )
 from api.routers.mcp._mcp_service import MCPService
 from api.services import file_storage, storage
