import json
from collections.abc import Awaitable, Callable
from typing import Any
from unittest import mock

import openai
import pytest
from openai import AsyncOpenAI, RateLimitError
from openai.types.chat.chat_completion_message_tool_call import ChatCompletionMessageToolCall, Function

from core.domain.models.models import Model
from core.domain.models.providers import Provider
from core.storage.mongo.mongo_types import AsyncCollection
from tests.integration.common import IntegrationTestClient
from tests.integration.openai_proxy.common import save_version_from_completion
from tests.pausable_memory_broker import PausableInMemoryBroker
from tests.utils import approx


async def test_raw_string_output(test_client: IntegrationTestClient, openai_client: AsyncOpenAI):
    test_client.mock_openai_call(raw_content="Hello James!")

    res = await openai_client.chat.completions.create(
        model="gpt-4o",
        messages=[{"role": "user", "content": "Hello, world!"}],
    )

    assert res.choices[0].message.content == "Hello James!"

    assert res.choices[0].cost_usd > 0  # type: ignore
    assert res.choices[0].duration_seconds  # type: ignore
    assert res.choices[0].feedback_token  # type: ignore

    await test_client.wait_for_completed_tasks()

    # Check the amplitude call
    amplitude_events = test_client.amplitude_events_with_type("org.ran.task")
    assert len(amplitude_events) == 1
    assert amplitude_events[0]["event_properties"]["task"]["id"] == "default"

    task_id, run_id = res.id.split("/")
    run = await test_client.fetch_run({"id": task_id}, run_id=run_id, v1=True)
    assert run["id"] == run_id
    assert run["task_output"] == "Hello James!"

    runs = (await test_client.post(f"/v1/_/agents/{task_id}/runs/search", json={}))["items"]
    assert len(runs) == 1
    assert runs[0]["id"] == run_id
    assert runs[0]["task_input_preview"] == "Hello, world!"
    assert runs[0]["task_output_preview"] == "Hello James!"

    agent = await test_client.get(f"/_/agents/{task_id}/schemas/1")
    assert agent["output_schema"]["json_schema"] == {"type": "string", "format": "message"}

    # Now check that I can stream by calling the normal run endpoint
    test_client.mock_openai_stream(deltas=["Hello", " world"])

    aggs: list[str] = []
    async for chunk in test_client.stream_run_task_v1(
        task={"id": task_id, "schema_id": 1},
        model="gpt-4o-latest",
        task_input={
            "messages": [
                {"role": "user", "content": [{"text": "hello"}]},
            ],
        },
    ):
        assert "error" not in chunk
        aggs.append(chunk["task_output"])
    # TODO: for now we stream the finak output one more time than needed
    # We should fix at some point
    assert aggs == ["Hello", "Hello world", "Hello world", "Hello world"]


async def test_raw_json_mode(test_client: IntegrationTestClient, openai_client: AsyncOpenAI):
    test_client.mock_openai_call(raw_content='{"whatever": "Hello world"}')

    res = await openai_client.chat.completions.create(
        model="gpt-4o",
        messages=[{"role": "user", "content": "Hello, world!"}],
        response_format={"type": "json_object"},
    )
    assert res.choices[0].message.content == '{"whatever": "Hello world"}'

    await test_client.wait_for_completed_tasks()

    task_id, run_id = res.id.split("/")
    run = await test_client.fetch_run({"id": task_id}, run_id=run_id, v1=True)
    assert run["id"] == run_id
    assert run["task_output"] == {"whatever": "Hello world"}

    agent = await test_client.get(f"/_/agents/{task_id}/schemas/1")
    assert agent["output_schema"]["json_schema"] == {"format": "message"}


async def test_raw_json_mode_array(test_client: IntegrationTestClient, openai_client: AsyncOpenAI):
    test_client.mock_openai_call(raw_content='[{"whatever": "Hello world"}]')

    res = await openai_client.chat.completions.create(
        model="gpt-4o",
        messages=[{"role": "user", "content": "Hello, world!"}],
        response_format={"type": "json_object"},
    )
    assert res.choices[0].message.content == '[{"whatever": "Hello world"}]'
    await test_client.wait_for_completed_tasks()

    task_id, run_id = res.id.split("/")
    run = await test_client.fetch_run({"id": task_id}, run_id=run_id, v1=True)
    assert run["id"] == run_id
    assert run["task_output"] == [{"whatever": "Hello world"}]


async def test_with_json_schema(test_client: IntegrationTestClient, openai_client: AsyncOpenAI):
    test_client.mock_openai_call(raw_content='{"whatever": "Hello world"}')

    res = await openai_client.chat.completions.create(
        model="gpt-4o",
        messages=[{"role": "user", "content": "Hello, world!"}],
        response_format={
            "type": "json_schema",
            "json_schema": {
                "name": "test",
                "schema": {
                    "type": "object",
                    "properties": {"whatever": {"type": "string"}},
                },
            },
        },
    )
    assert res.choices[0].message.content == '{"whatever": "Hello world"}'

    await test_client.wait_for_completed_tasks()

    task_id, run_id = res.id.split("/")
    run = await test_client.fetch_run({"id": task_id}, run_id=run_id, v1=True)
    assert run["id"] == run_id
    assert run["task_output"] == {"whatever": "Hello world"}

    agent = await test_client.get(f"/_/agents/{task_id}/schemas/1")
    assert agent["output_schema"]["json_schema"] == {"type": "object", "properties": {"whatever": {"type": "string"}}}


async def test_with_image(test_client: IntegrationTestClient, openai_client: AsyncOpenAI):
    test_client.mock_openai_call(raw_content="This is a test image")

    test_client.httpx_mock.add_response(
        url="https://hello.com/image.png",
        content=b"This is a test image",
    )

    res = await openai_client.chat.completions.create(
        model="gpt-4o",
        messages=[
            {
                "role": "system",
                "content": "Describe the image in a sassy manner",
            },
            {
                "role": "user",
                "content": [
                    {"type": "image_url", "image_url": {"url": "https://hello.com/image.png"}},
                ],
            },
        ],
    )
    assert res.choices[0].message.content == "This is a test image"

    await test_client.wait_for_completed_tasks()

    task_id, run_id = res.id.split("/")
    run = await test_client.fetch_run({"id": task_id}, run_id=run_id, v1=True)
    assert run["id"] == run_id
    assert run["task_input"]["messages"][1]["content"][0] == {
        "file": {
            "url": "https://hello.com/image.png",
            "content_type": "image/png",
            "storage_url": mock.ANY,
        },
    }

    assert run["task_output"] == "This is a test image"

    runs = (await test_client.post("/v1/_/agents/default/runs/search", json={}))["items"]
    assert len(runs) == 1
    assert runs[0]["task_input_preview"].startswith("[[img:http://127.0.0.1")


async def test_with_image_as_data(test_client: IntegrationTestClient, openai_client: AsyncOpenAI):
    """Test the input and output preview when the image is passed as data"""
    test_client.mock_openai_call(raw_content="This is a test image")

    res = await openai_client.chat.completions.create(
        model="gpt-4o",
        messages=[
            {
                "role": "system",
                "content": "Describe the image in a sassy manner",
            },
            {
                "role": "user",
                "content": [
                    {"type": "image_url", "image_url": {"url": "data:image/png;base64,aGVsbG8K"}},
                ],
            },
        ],
    )
    assert res.choices[0].message.content == "This is a test image"

    await test_client.wait_for_completed_tasks()

    task_id, run_id = res.id.split("/")
    run = await test_client.fetch_run({"id": task_id}, run_id=run_id, v1=True)
    assert run["id"] == run_id
    assert run["task_input"]["messages"][1]["content"][0] == {
        "file": {
            "url": mock.ANY,
            "content_type": "image/png",
            "storage_url": mock.ANY,
        },
    }

    assert run["task_output"] == "This is a test image"

    runs = (await test_client.post("/v1/_/agents/default/runs/search", json={}))["items"]
    assert len(runs) == 1
    assert runs[0]["task_input_preview"].startswith("[[img:http://127.0.0.1")


async def test_with_tools(test_client: IntegrationTestClient, openai_client: AsyncOpenAI):
    test_client.mock_openai_call(
        raw_content="",
        tool_calls_content=[
            {
                "id": "1",
                "type": "function",
                "function": {
                    "name": "test",
                    "arguments": '{"arg": "value"}',
                },
            },
        ],
    )

    res = await openai_client.chat.completions.create(
        model="gpt-4o",
        messages=[
            {
                "role": "user",
                "content": "Hello",
            },
        ],
        tools=[
            {
                "type": "function",
                "function": {
                    "name": "test",
                    "parameters": {
                        "type": "object",
                        "properties": {
                            "arg": {
                                "type": "string",
                            },
                        },
                    },
                },
            },
        ],
    )
    assert res.choices[0].message.content == ""
    assert res.choices[0].message.tool_calls == [
        ChatCompletionMessageToolCall(
            id="1",
            type="function",
            function=Function(
                name="test",
                arguments='{"arg": "value"}',
            ),
        ),
    ]


async def test_bad_request(test_client: IntegrationTestClient, openai_client: AsyncOpenAI):
    """Check that the run is correctly stored"""
    test_client.mock_openai_call(status_code=400, json={"error": {"message": "Bad request"}})
    with pytest.raises(openai.BadRequestError) as e:
        await openai_client.chat.completions.create(
            model="gpt-4o",
            messages=[
                {
                    "role": "user",
                    "content": "yoyo",
                },
            ],
            extra_body={"provider": "openai"},
        )

    assert "Bad request" in e.value.message

    await test_client.wait_for_completed_tasks()

    run = await test_client.get("/v1/_/agents/default/runs/latest")
    assert run["status"] == "failure"
    # TODO: We should have None here but it breaks model validation for now
    # We can fix later
    assert run["task_output"] == {}


async def test_stream_raw_string(test_client: IntegrationTestClient, openai_client: AsyncOpenAI):
    test_client.mock_openai_stream(deltas=["Hello", " world"])

    streamer = await openai_client.chat.completions.create(
        model="gpt-4o",
        messages=[{"role": "user", "content": "Hello, world!"}],
        stream=True,
    )

    chunks = [c async for c in streamer]
    assert len(chunks) == 2

    deltas = [c.choices[0].delta.content for c in chunks]
    assert deltas == ["Hello", " world"]

    await test_client.wait_for_completed_tasks()

    run = await test_client.get("/v1/_/agents/default/runs/latest")
    assert run["task_output"] == "Hello world"


async def test_stream_raw_json(test_client: IntegrationTestClient, openai_client: AsyncOpenAI):
    test_client.mock_openai_stream(deltas=['{"hello": ', '"world2"}'])

    streamer = await openai_client.chat.completions.create(
        model="gpt-4o",
        messages=[{"role": "user", "content": "Hello, world!"}],
        response_format={"type": "json_object"},
        stream=True,
    )

    chunks = [c async for c in streamer]
    assert len(chunks) == 2
    assert chunks[0].id.startswith("default/")

    await test_client.wait_for_completed_tasks()

    run = await test_client.get("/v1/_/agents/default/runs/latest")
    assert run["task_output"] == {"hello": "world2"}

    # Here we don't add a message since
    request = test_client.httpx_mock.get_request(url="https://api.openai.com/v1/chat/completions")
    assert request
    body = json.loads(request.content)
    assert len(body["messages"]) == 2
    assert body["messages"][0]["content"] == "Return a single JSON object"
    assert body["messages"][1]["content"] == "Hello, world!"


async def test_stream_structured_output(test_client: IntegrationTestClient, openai_client: AsyncOpenAI):
    test_client.mock_openai_stream(deltas=['{"hello": ', '"world2"}'])

    streamer = await openai_client.chat.completions.create(
        model="gpt-4o",
        messages=[{"role": "user", "content": "Hello, world!"}],
        response_format={
            "type": "json_schema",
            "json_schema": {
                "name": "test",
                "schema": {
                    "type": "object",
                    "properties": {"hello": {"type": "string"}},
                },
            },
        },
        stream=True,
    )

    chunks = [c async for c in streamer]
    assert len(chunks) == 2


async def test_templated_variables(test_client: IntegrationTestClient, openai_client: AsyncOpenAI):
    test_client.mock_openai_call()

    res = await openai_client.chat.completions.create(
        model="gpt-4o",
        messages=[{"role": "user", "content": "Hello, {{ name }}!"}],
        extra_body={"input": {"name": "John"}},
    )
    assert res.choices[0].message.content == '{"greeting": "Hello James!"}'

    await test_client.wait_for_completed_tasks()

    run = await test_client.get("/v1/_/agents/default/runs/latest")
    assert run["task_output"] == {"greeting": "Hello James!"}
    assert run["task_input"] == {"name": "John"}

    request = test_client.httpx_mock.get_request(url="https://api.openai.com/v1/chat/completions")
    assert request
    body = json.loads(request.content)
    assert len(body["messages"]) == 1
    assert body["messages"][0]["content"] == "Hello, John!"


async def test_deployment(test_client: IntegrationTestClient, openai_client: AsyncOpenAI):
    test_client.mock_openai_call(raw_content="Hello James!")

    # First create a run with a templated variable and deployment
    res = await openai_client.chat.completions.create(
        model="my-agent/gpt-4o",
        messages=[{"role": "user", "content": "Hello, {{ name }}!"}],
        extra_body={"input": {"name": "John"}},
    )
    await test_client.wait_for_completed_tasks()

    # Now save and deploy the associated version
    agent_id, run_id = res.id.split("/")
    saved_version = await test_client.post(f"/v1/_/agents/{agent_id}/runs/{run_id}/version/save")
    version_id = saved_version["id"]

    # Checking the agent schema
    agent = await test_client.get(f"/_/agents/{agent_id}/schemas/1")
    assert agent["input_schema"]["json_schema"] == {
        "format": "messages",
        "type": "object",
        "properties": {"name": {"type": "string"}},
    }

    # Now we can deploy the version
    await test_client.post(
        f"/v1/_/agents/{agent_id}/versions/{version_id}/deploy",
        json={
            "environment": "production",
        },
    )

    # Now we can make a new run with the deployment
    test_client.mock_openai_call(raw_content="Hello James!")

    res = await openai_client.chat.completions.create(
        model="my-agent/#1/production",
        messages=[],
        extra_body={"input": {"name": "Cecily"}},
    )

    # Get the latest request
    requests = test_client.httpx_mock.get_requests(url="https://api.openai.com/v1/chat/completions")
    assert len(requests) == 2
    body = json.loads(requests[-1].content)
    assert body["messages"][0]["content"] == "Hello, Cecily!"

    # I can also follow up with a new message
    # TODO: would be good to change the output here but overriding mocks does not seem to be working for now
    test_client.mock_openai_call(raw_content="I'm good, thank you!")

    res = await openai_client.chat.completions.create(
        model="my-agent/#1/production",
        messages=[{"role": "assistant", "content": "Hello, Cecily!"}, {"role": "user", "content": "How are you?"}],
        extra_body={"input": {"name": "Cecily"}},
    )
    assert res.choices[0].message.content == "I'm good, thank you!"

    await test_client.wait_for_completed_tasks()

    # Check the run
    run = await test_client.get(f"/v1/_/agents/{agent_id}/runs/latest")
    assert run["task_output"] == "I'm good, thank you!"
    assert run["task_input"] == {
        "name": "Cecily",
        "workflowai.replies": [
            {"role": "assistant", "content": [{"text": "Hello, Cecily!"}]},
            {"role": "user", "content": [{"text": "How are you?"}]},
        ],
    }
    assert run["version"]["id"] == version_id


async def test_missing_model_error(test_client: IntegrationTestClient, openai_client: AsyncOpenAI):
    test_client.mock_internal_task("model_suggester", {"suggested_model": "gpt-4o-mini-latest"})

    with pytest.raises(openai.BadRequestError) as e:
        await openai_client.chat.completions.create(
            # Not a valid model
            model="gpt-4n",
            messages=[],
        )
    assert "Did you mean gpt-4o-mini-latest" in e.value.message


async def test_list_models(openai_client: AsyncOpenAI):
    res = await openai_client.models.list()
    assert len(res.data) > 0

    model_ids = {m.id for m in res.data}
    assert model_ids < set(Model)
    assert Model.GPT_41_LATEST in model_ids
    assert Model.GPT_3_5_TURBO_1106 not in model_ids


async def test_deployed_version_no_messages(test_client: IntegrationTestClient, openai_client: AsyncOpenAI):
    test_client.mock_openai_call(raw_content="Hello James!")

    # Create a version that will result in empty messages in the version
    res = await openai_client.chat.completions.create(
        model="my-agent/gpt-4o",
        messages=[
            {"role": "user", "content": "Hello, world!"},
        ],
    )
    assert res.choices[0].message.content == "Hello James!"
    await test_client.wait_for_completed_tasks()

    version = await save_version_from_completion(test_client, res, "production")
    assert version["properties"].get("messages") is None

    # Now use the deployed version
    test_client.mock_openai_call(raw_content="Hello James!")

    res = await openai_client.chat.completions.create(
        model="my-agent/#1/production",
        messages=[{"role": "user", "content": "Hello hades!"}],
    )
    assert res.choices[0].message.content == "Hello James!"

    request = test_client.httpx_mock.get_requests(url="https://api.openai.com/v1/chat/completions")
    assert len(request) == 2, "sanity"

    body = json.loads(request[-1].content)
    assert len(body["messages"]) == 1
    assert body["messages"][0]["content"] == "Hello hades!"


async def test_deployed_version_no_messages_with_empty_input(
    test_client: IntegrationTestClient,
    openai_client: AsyncOpenAI,
):
    test_client.mock_openai_call(raw_content="Hello James!")

    # Create a version that will result in empty messages in the version
    res = await openai_client.chat.completions.create(
        model="my-agent/gpt-4o",
        messages=[
            {"role": "system", "content": "You are a helpful assistant"},
            {"role": "user", "content": "Hello, world!"},
        ],
        # Passing an empty input signals that the first system message should be used in the version
        extra_body={"input": {}},
    )
    assert res.choices[0].message.content == "Hello James!"
    await test_client.wait_for_completed_tasks()

    version = await save_version_from_completion(test_client, res, "production")
    assert version["properties"].get("messages") == [
        {"role": "system", "content": [{"text": "You are a helpful assistant"}]},
    ]

    # Now use the deployed version
    test_client.mock_openai_call(raw_content="Hello James!")

    res = await openai_client.chat.completions.create(
        model="my-agent/#1/production",
        messages=[{"role": "user", "content": "Hello hades!"}],
    )
    assert res.choices[0].message.content == "Hello James!"

    request = test_client.httpx_mock.get_requests(url="https://api.openai.com/v1/chat/completions")
    assert len(request) == 2, "sanity"

    body = json.loads(request[-1].content)
    assert len(body["messages"]) == 2
    assert body["messages"][0]["content"] == "You are a helpful assistant"
    assert body["messages"][1]["content"] == "Hello hades!"


async def test_profile_db_calls(
    test_client: IntegrationTestClient,
    openai_client: AsyncOpenAI,
    patched_broker: PausableInMemoryBroker,
    start_mongo_profiling: Callable[[], Awaitable[AsyncCollection]],
):
    """Check that we make a minimal number of db calls on the critical path"""
    # Pause the broker so we know nothing comes from tasks

    # First call, the task will be created and stored

    test_client.mock_openai_call(raw_content="Hello, world!")
    res = await openai_client.chat.completions.create(
        model="gpt-4o",
        messages=[{"role": "user", "content": "Hello, world!"}],
    )
    assert res.choices[0].message.content == "Hello, world!"

    await test_client.wait_for_completed_tasks()

    # Second call, now we should really not have a lot of calls
    patched_broker.pause()
    system_profile_col = await start_mongo_profiling()

    test_client.mock_openai_call(raw_content="Hello, world!")
    await openai_client.chat.completions.create(
        model="gpt-4o",
        messages=[{"role": "user", "content": "Hello, world 2"}],
    )

    # Check the number of calls we actually made
    calls = [a async for a in system_profile_col.find({})]
    assert len(calls) == 2

    assert calls[0]["op"] == "query"
    assert calls[0]["ns"] == "workflowai_int_test.org_settings"
    assert "IXSCAN" in calls[0]["planSummary"]

    assert calls[1]["op"] == "query"
    assert calls[1]["ns"] == "workflowai_int_test.tasks"
    assert "IXSCAN" in calls[1]["planSummary"]


async def test_internal_tools(test_client: IntegrationTestClient, openai_client: AsyncOpenAI):
    test_client.mock_openai_call(
        tool_calls_content=[
            {
                "id": "some_id",
                "type": "function",
                "function": {"name": "search-google", "arguments": '{"query": "bla"}'},
            },
        ],
    )
    test_client.httpx_mock.add_response(
        url="https://google.serper.dev/search",
        text="blabla",
    )
    test_client.mock_openai_call(raw_content="Hello, world!")

    res = await openai_client.chat.completions.create(
        model="gpt-4o",
        messages=[
            {"role": "system", "content": "Use @search-google to find information"},
            {"role": "user", "content": "Hello, world!"},
        ],
    )
    assert res.choices[0].message.content == "Hello, world!"

    await test_client.wait_for_completed_tasks()

    serper_request = test_client.httpx_mock.get_request(url="https://google.serper.dev/search")
    assert serper_request
    assert serper_request.content == b'{"q": "bla"}'


<<<<<<< HEAD
@pytest.mark.parametrize("use_deployment", [True, False])
async def test_with_model_fallback_on_rate_limit(
    test_client: IntegrationTestClient,
    use_deployment: bool,
    openai_client: AsyncOpenAI,
):
    model = f"greet/{Model.CLAUDE_3_5_SONNET_20241022}" if not use_deployment else "greet/#1/production"
    completion_kwargs: dict[str, Any] = {"model": model, "messages": [{"role": "user", "content": "Hello, world!"}]}

    if use_deployment:
        # We automatically add a system message for structured gen to anthropic and bedrock
        anthropic_message_count = 2
        task = await test_client.create_agent_v1(input_schema={"type": "object", "format": "messages"})
        version = await test_client.create_version_v1(task, {"model": Model.CLAUDE_3_5_SONNET_20241022})
        await test_client.post(
            f"/v1/_/agents/{task['id']}/versions/{version['id']}/deploy",
            json={"environment": "production"},
        )
    else:
        # raw string output
        anthropic_message_count = 1

    # Anthropic and bedrock always return a 429 so we will proceed with model fallback
    test_client.mock_anthropic_call(status_code=429)
    test_client.mock_bedrock_call(model=Model.CLAUDE_3_5_SONNET_20241022, status_code=429)

    # OpenAI returns a 200
    test_client.mock_openai_call()

    # Disable fallback -> we will raise
    with pytest.raises(RateLimitError):
        await openai_client.chat.completions.create(**completion_kwargs, extra_body={"use_fallback": "never"})

    # Auto fallback will use openai
    res: Any = await openai_client.chat.completions.create(**completion_kwargs, extra_body={"use_fallback": None})
    await test_client.wait_for_completed_tasks()

    agent_id, run_id = res.id.split("/")
    completions1 = (await test_client.fetch_completions({"id": agent_id}, run_id=run_id))["completions"]
    assert len(completions1) == 3
    assert [(c["model"], c["provider"], len(c["messages"]), c.get("cost_usd")) for c in completions1] == [
        (Model.CLAUDE_3_5_SONNET_20241022, Provider.ANTHROPIC, anthropic_message_count, None),
        (Model.CLAUDE_3_5_SONNET_20241022, Provider.AMAZON_BEDROCK, anthropic_message_count, None),
        (Model.GPT_41_2025_04_14, Provider.OPEN_AI, 1, approx((10 * 2 + 11 * 8) / 1_000_000)),
    ]

    # And manual fallback can be used to switch to a different model
    res: Any = await openai_client.chat.completions.create(
        **completion_kwargs,
        extra_body={"use_fallback": [Model.O3_2025_04_16_LOW_REASONING_EFFORT], "use_cache": "never"},
    )
    await test_client.wait_for_completed_tasks()

    agent_id, run_id = res.id.split("/")
    completions2 = (await test_client.fetch_completions({"id": agent_id}, run_id=run_id))["completions"]
    assert len(completions2) == 3
    assert [(c["model"], c["provider"], len(c["messages"]), c.get("cost_usd")) for c in completions2] == [
        # We automatically add a system message for structured gen to anthropic and bedrock
        (Model.CLAUDE_3_5_SONNET_20241022, Provider.ANTHROPIC, anthropic_message_count, None),
        (Model.CLAUDE_3_5_SONNET_20241022, Provider.AMAZON_BEDROCK, anthropic_message_count, None),
        (Model.O3_2025_04_16_LOW_REASONING_EFFORT, Provider.OPEN_AI, 1, approx((10 * 10 + 11 * 40) / 1_000_000)),
    ]
=======
async def test_with_cache(test_client: IntegrationTestClient, openai_client: AsyncOpenAI):
    test_client.mock_openai_call(raw_content="Hello, world!")

    # Create a first completion
    res = await openai_client.chat.completions.create(
        model="gpt-4o",
        messages=[{"role": "user", "content": "Hello, world!"}],
    )

    await test_client.wait_for_completed_tasks()

    # Now create a second completion with the same input and use the cache
    res = await openai_client.chat.completions.create(
        model="gpt-4o",
        messages=[{"role": "user", "content": "Hello, world!"}],
        extra_body={"use_cache": "always"},
    )
    assert res.choices[0].message.content == "Hello, world!"

    # Check that we did not make any new calls
    assert len(test_client.httpx_mock.get_requests(url="https://api.openai.com/v1/chat/completions")) == 1

    # Same with streaming
    streamer = await openai_client.chat.completions.create(
        model="gpt-4o",
        messages=[{"role": "user", "content": "Hello, world!"}],
        extra_body={"use_cache": "always"},
        stream=True,
    )
    chunks = [c async for c in streamer]
    assert len(chunks) == 1
    assert chunks[0].choices[0].delta.content == "Hello, world!"
>>>>>>> 73153d17
<|MERGE_RESOLUTION|>--- conflicted
+++ resolved
@@ -645,7 +645,6 @@
     assert serper_request.content == b'{"q": "bla"}'
 
 
-<<<<<<< HEAD
 @pytest.mark.parametrize("use_deployment", [True, False])
 async def test_with_model_fallback_on_rate_limit(
     test_client: IntegrationTestClient,
@@ -708,7 +707,8 @@
         (Model.CLAUDE_3_5_SONNET_20241022, Provider.AMAZON_BEDROCK, anthropic_message_count, None),
         (Model.O3_2025_04_16_LOW_REASONING_EFFORT, Provider.OPEN_AI, 1, approx((10 * 10 + 11 * 40) / 1_000_000)),
     ]
-=======
+
+
 async def test_with_cache(test_client: IntegrationTestClient, openai_client: AsyncOpenAI):
     test_client.mock_openai_call(raw_content="Hello, world!")
 
@@ -740,5 +740,4 @@
     )
     chunks = [c async for c in streamer]
     assert len(chunks) == 1
-    assert chunks[0].choices[0].delta.content == "Hello, world!"
->>>>>>> 73153d17
+    assert chunks[0].choices[0].delta.content == "Hello, world!"