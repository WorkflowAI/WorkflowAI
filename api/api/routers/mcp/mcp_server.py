import datetime
import logging
import time
from typing import Annotated, Any, Literal

from fastmcp import FastMCP
from fastmcp.server.dependencies import get_http_request
from pydantic import BaseModel, Field
from starlette.exceptions import HTTPException
from starlette.middleware import Middleware

from api.dependencies.task_info import TaskTuple
from api.routers.mcp._mcp_dependencies import get_mcp_service
from api.routers.mcp._mcp_errors import MCPError, mcp_wrap
from api.routers.mcp._mcp_models import (
    AgentListItem,
    AgentResponse,
    AgentSortField,
    ConciseLatestModelResponse,
    ConciseModelResponse,
    EmptyModel,
    MajorVersion,
    MCPRun,
    MCPToolReturn,
    ModelSortField,
    PaginatedMCPToolReturn,
    SearchResponse,
    SortOrder,
)
from api.routers.mcp._mcp_observability_middleware import MCPObservabilityMiddleware
from api.routers.mcp._mcp_serializer import tool_serializer
from api.routers.openai_proxy._openai_proxy_models import (
    OpenAIProxyChatCompletionRequest,
    OpenAIProxyChatCompletionResponse,
)
from api.services.documentation_service import DocumentationService
from api.services.tools_service import ToolsService
from core.domain.tool import Tool
from core.storage.backend_storage import BackendStorage
from core.utils.schema_formatter import format_schema_as_yaml_description

logger = logging.getLogger(__name__)

_mcp = FastMCP("WorkflowAI 🚀", tool_serializer=tool_serializer)  # pyright: ignore [reportUnknownVariableType]


async def get_task_tuple_from_task_id(storage: BackendStorage, agent_id: str) -> TaskTuple:
    """Helper function to create TaskTuple from task_id for MCP tools that need it"""
    task_info = await storage.tasks.get_task_info(agent_id)
    if not task_info:
        raise HTTPException(status_code=404, detail=f"Task {agent_id} not found")
    return task_info.id_tuple


@_mcp.tool()
async def list_models(
    agent_id: Annotated[
        str | None,
        Field(
            description="The id of the user's agent, MUST be passed when searching for models in the context of a specific agent. Example: 'agent_id': 'email-filtering-agent' in metadata, or 'email-filtering-agent' in 'model=email-filtering-agent/gpt-4o-latest'.",
        ),
    ] = None,
    agent_schema_id: Annotated[
        int | None,
        Field(
            description="The schema ID of the user's agent version, if known from model=<agent_id>/#<agent_schema_id>/<deployment_environment> or model=#<agent_schema_id>/<deployment_environment> when the workflowAI agent is already deployed, if not provided, all models are returned",
        ),
    ] = None,
    agent_requires_tools: Annotated[
        bool,
        Field(
            description="Whether the agent requires tools to be used, if not provided, the agent is assumed to not require tools",
        ),
    ] = False,
    sort_by: Annotated[
        ModelSortField,
        Field(
            description="The field name to sort by, e.g., 'release_date', 'quality_index' (default), 'cost'",
        ),
    ] = "quality_index",
    order: Annotated[
        SortOrder,
        Field(
            description="The direction to sort: 'asc' for ascending, 'desc' for descending (default)",
        ),
    ] = "desc",
    page: Annotated[
        int,
        Field(description="The page number to return. Defaults to 1."),
    ] = 1,
) -> PaginatedMCPToolReturn[None, ConciseModelResponse | ConciseLatestModelResponse]:
    """<when_to_use>
    To select a model for a WorkflowAI agent or explore available models.
    </when_to_use>
    <returns>
    Returns a list of all available AI models from WorkflowAI.
    </returns>"""
    service = await get_mcp_service()
    return await service.list_models(
        page=page,
        agent_id=agent_id,
        agent_schema_id=agent_schema_id,
        agent_requires_tools=agent_requires_tools,
        sort_by=sort_by,
        order=order,
    )


def description_for_list_agents() -> str:
    """Generate dynamic description for list_agents tool based on Pydantic models"""
    # Get the YAML-like description for AgentListItem
    agent_item_description = format_schema_as_yaml_description(AgentListItem)

    return f"""<when_to_use>
To list all WorkflowAI agents along with their basic statistics (run counts and costs).
</when_to_use>
<returns>
Returns a list of agents with the following structure:

{agent_item_description}
</returns>"""


@_mcp.tool(description=description_for_list_agents())
async def list_agents(
    sort_by: Annotated[
        AgentSortField,
        Field(
            description="The field name to sort by, e.g., 'last_active_at' (default), 'total_cost_usd', 'run_count'",
        ),
    ] = "last_active_at",
    order: Annotated[
        SortOrder,
        Field(
            description="The direction to sort: 'asc' for ascending, 'desc' for descending (default)",
        ),
    ] = "desc",
    page: Annotated[
        int,
        Field(description="The page number to return. Defaults to 1."),
    ] = 1,
) -> PaginatedMCPToolReturn[None, AgentListItem]:
    service = await get_mcp_service()
    return await service.list_agents(
        page=page,
        sort_by=sort_by,
        order=order,
    )


@_mcp.tool(
    description=f"""<when_to_use>
    To retrieve detailed information about a specific WorkflowAI agent, including full input/output schemas, versions, name, description, and statistics.
    </when_to_use>
    <returns>
    Return a single agent with the following structure:
    {format_schema_as_yaml_description(AgentResponse)}
    </returns>""",
)
async def get_agent(
    agent_id: Annotated[
        str,
        Field(
            description="The id of the user's agent. Example: 'agent_id': 'email-filtering-agent' in metadata, or 'email-filtering-agent' in 'model=email-filtering-agent/gpt-4o-latest'.",
        ),
    ],
    stats_from_date: Annotated[
        datetime.datetime | None,
        Field(
            description="ISO date string to filter usage (runs and costs) stats from (e.g., '2024-01-01T00:00:00Z'). Defaults to 7 days ago if not provided.",
        ),
    ] = None,
) -> MCPToolReturn[AgentResponse]:
    service = await get_mcp_service()
    return await service.get_agent(
        agent_id=agent_id,
        stats_from_date=stats_from_date,
    )


@_mcp.tool()
async def get_run(
    agent_id: Annotated[
        str | None,
        Field(
            description="The id of the user's agent. Example: 'agent_id': 'email-filtering-agent' in metadata, or 'email-filtering-agent' in 'model=email-filtering-agent/gpt-4o-latest'.",
        ),
    ] = None,
    run_id: Annotated[
        str | None,
        Field(description="The id of the run to fetch details for"),
    ] = None,
    run_url: Annotated[
        str | None,
        Field(description="The url of the run to fetch details for"),
    ] = None,
    truncate: Annotated[
        bool,
        Field(
            description="Whether to truncate extra long fields in the run details. "
            "Set to true if the run details response is too long",
        ),
    ] = False,
) -> MCPToolReturn[MCPRun]:
    """<when_to_use>
    To investigate a specific run of a WorkflowAI agent for debugging, improvement, or troubleshooting. This is particularly useful for:
    - Debugging failed runs by examining error details and input/output data
    - Analyzing successful runs to understand agent behavior and performance
    - Reviewing cost and duration metrics for optimization
    - Examining user and AI reviews for quality assessment
    - Troubleshooting specific use cases by examining exact inputs and outputs

    You must either pass run_id + agent_id OR run_url. The run_url approach is convenient when you have a direct link to the run from the WorkflowAI dashboard.
    </when_to_use>
    <returns>
    Returns comprehensive details of a specific WorkflowAI agent run, including:

    **Core Run Information:**
    - id: Unique identifier for this specific run
    - agent_id: The ID of the agent that was executed
    - agent_schema_id: The schema/version ID of the agent used for this run
    - status: Current status of the run (e.g., "completed", "failed", "running")
    - conversation_id: Links this run to a broader conversation context if applicable
    - agent_input: Input data if any that was provided to the agent (only when using input variables)
    - messages: The exchanged messages, including the returned assistant message

    **Performance Metrics:**
    - duration_seconds: Execution time in seconds
    - cost_usd: Cost of this run in USD (based on model usage, tokens, etc.)
    - created_at: ISO timestamp of when the run was created/started

    **Quality Assessment:**
    - user_review: Any review or feedback provided by the user for this run
    - ai_review: Automated review or assessment generated by the AI system

    **Error Information:**
    - error: If the run failed, contains error code, message, and detailed information for debugging

    This data structure provides everything needed for debugging, performance analysis, cost tracking, and understanding the complete execution context of your WorkflowAI agent.
    </returns>"""
    service = await get_mcp_service()
<<<<<<< HEAD
    return await mcp_wrap(service.get_run(agent_id, run_id, run_url))
=======
    return await mcp_wrap(service.fetch_run_details(agent_id, run_id, run_url, truncate=truncate))
>>>>>>> 41ca8390


@_mcp.tool()
async def get_agent_versions(
    agent_id: Annotated[
        str,
        Field(
            description="The id of the user's agent. Example: 'agent_id': 'email-filtering-agent' in metadata, or 'email-filtering-agent' in 'model=email-filtering-agent/gpt-4o-latest'.",
        ),
    ],
    version_id: Annotated[
        str | None,
        Field(description="An optional version id, e-g 1.1. If not provided all versions are returned"),
    ] = None,
    page: Annotated[
        int,
        Field(description="The page number to return. Defaults to 1."),
    ] = 1,
) -> PaginatedMCPToolReturn[None, MajorVersion]:
    """<when_to_use>
    To retrieve version details of a WorkflowAI agent or compare specific agent versions.

    Example:
    - when debugging a failed run, you can use this tool to get the parameters of the agent that was used.
    </when_to_use>
    <returns>
    Returns the details of one or more versions of a WorkflowAI agent.
    Run details are truncated when searching. If you need the full input or messages data, use the
    `fetch_run_details` tool.
    </returns>"""
    # TODO: remind the agent what an AgentVersion is ?
    service = await get_mcp_service()
    task_tuple = await get_task_tuple_from_task_id(service.storage, agent_id)

    if version_id:
        return await service.get_agent_version(task_tuple, version_id)

    return await service.list_agent_versions(task_tuple, page=page)


@_mcp.tool()
async def search_runs(
    agent_id: Annotated[
        str,
        Field(
            description="The id of the user's agent. Example: 'agent_id': 'email-filtering-agent' in metadata, or 'email-filtering-agent' in 'model=email-filtering-agent/gpt-4o-latest'.",
        ),
    ],
    field_queries: Annotated[
        list[dict[str, Any]],
        Field(
            description="List of field queries to search runs. Each query should have: field_name (string), operator (string), values (list of values), and optionally type (string like 'string', 'number', 'date', etc.)",
        ),
    ],
    limit: Annotated[
        int,
        Field(description="Maximum number of results to return"),
    ] = 20,
    offset: Annotated[
        int,
        Field(description="Number of results to skip"),
    ] = 0,
    page: Annotated[
        int,
        Field(description="The page number to return. Defaults to 1."),
    ] = 1,
) -> PaginatedMCPToolReturn[None, MCPRun]:
    """<when_to_use>
    To search agent runs based on various criteria including metadata values, run properties (status, time, cost, latency), model parameters, input/output content, and reviews.
    </when_to_use>

    <searchable_fields>
    You can search across multiple types of fields:

    **Run Properties:**
    - "status": Run status (operators: is, is not | values: "success", "failure")
    - "time": Run creation time (operators: is before, is after | date values)
    - "price": Run cost in USD (operators: is, is not, greater than, less than, etc. | numeric values)
    - "latency": Run duration (operators: is, is not, greater than, less than, etc. | numeric values)

    **Model & Version:**
    - "model": Model used (operators: is, is not, contains, does not contain | string values)
    - "schema": Schema ID (operators: is, is not | numeric values)
    - "version": Version ID (e.g., "2.1") or deployment environment (e.g., "dev", "staging", "production") (operators: is, is not | string values)
    - "temperature": Temperature setting (operators: is, is not, greater than, less than, etc. | numeric values)
    - "source": Source of the run (operators: is, is not | string values)

    **Reviews:**
    - "review": User review status (operators: is | values: "positive", "negative", "unsure", "any")

    **Content Fields (nested search):**
    - "input.{key_path}": Search within input data (e.g., "input.message", "input.user.name")
    - "output.{key_path}": Search within output data (e.g., "output.result", "output.items[0].status")
    - "metadata.{key_path}": Search within metadata (e.g., "metadata.user_id", "metadata.environment")

    For nested fields, use dot notation for objects and brackets for arrays (e.g., "items[0].name")
    </searchable_fields>

    <operators_by_type>
    Different field types support different operators:

    **String fields:**
    - "is" - exact match (use value "Empty" to check for empty/null fields)
    - "is not" - not equal to (use value "Empty" to check for non-empty fields)
    - "contains" - string contains
    - "does not contain" - string does not contain

    **Number fields:**
    - "is" - exact match (use value "Empty" to check for empty/null fields)
    - "is not" - not equal to (use value "Empty" to check for non-empty fields)
    - "greater than" - value > X
    - "greater than or equal to" - value >= X
    - "less than" - value < X
    - "less than or equal to" - value <= X

    **Date fields:**
    - "is before" - date < X
    - "is after" - date > X

    **Boolean fields:**
    - "is" - exact match (true/false)
    - "is not" - not equal to
    </operators_by_type>

    <field_query_structure>
    Each field query should have this structure:
    {
        "field_name": "field_name",  // Required: the field to search
        "operator": "operator",       // Required: the search operator
        "values": [value1, value2],   // Required: list of values (usually one)
        "type": "string"             // Optional: field type hint
    }
    </field_query_structure>

    <examples>
    Example 1 - Search for failed runs with high cost:
    {
        "agent_id": "email-classifier",
        "field_queries": [
            {
                "field_name": "status",
                "operator": "is",
                "values": ["failure"]
                "type": "string"
            },
            {
                "field_name": "price",
                "operator": "greater than",
                "values": [0.10],
                "type": "number"
            }
        ]
    }

    Example 2 - Search for runs with specific metadata and positive reviews:
    {
        "agent_id": "data-processor",
        "field_queries": [
            {
                "field_name": "metadata.environment",
                "operator": "is",
                "values": ["production"],
                "type": "string"
            },
            {
                "field_name": "review",
                "operator": "is",
                "values": ["positive"]
                "type": "string"
            }
        ]
    }

    Example 3 - Search for runs with specific input content and recent time:
    {
        "agent_id": "content-moderator",
        "field_queries": [
            {
                "field_name": "input.text",
                "operator": "contains",
                "values": ["urgent"],
                "type": "string"
            },
            {
                "field_name": "time",
                "operator": "is after",
                "values": ["2024-01-01T00:00:00Z"],
                "type": "date"
            }
        ]
    }

    Example 4 - Search for runs using specific models with low latency:
    {
        "agent_id": "task-analyzer",
        "field_queries": [
            {
                "field_name": "model",
                "operator": "contains",
                "values": ["gpt-4"]
                "type": "string"
            },
            {
                "field_name": "latency",
                "operator": "less than",
                "values": [5.0],
                "type": "number"
            }
        ]
    }

    Example 5 - Search within nested output structure:
    {
        "agent_id": "data-extractor",
        "field_queries": [
            {
                "field_name": "output.entities[0].type",
                "operator": "is",
                "values": ["person"],
                "type": "string"
            },
            {
                "field_name": "output.confidence",
                "operator": "greater than",
                "values": [0.95],
                "type": "number"
            }
        ]
    }

    Example 6 - Search for runs with empty or non-empty fields:
    {
        "agent_id": "content-processor",
        "field_queries": [
            {
                "field_name": "input.optional_field",
                "operator": "is",
                "values": ["Empty"],
                "type": "string"
            },
            {
                "field_name": "output.result",
                "operator": "is not",
                "values": ["Empty"],
                "type": "string"
            }
        ]
    }
    </examples>

    <returns>
    Returns a paginated list of agent runs that match the search criteria, including run details.
    </returns>"""

    service = await get_mcp_service()

    task_tuple = await get_task_tuple_from_task_id(service.storage, agent_id)

    return await service.search_runs(
        task_tuple=task_tuple,
        field_queries=field_queries,
        limit=limit,
        offset=offset,
        page=page,
    )


# @_mcp.tool()
async def get_deployment_confirmation_url(
    agent_id: Annotated[
        str,
        Field(
            description="The id of the user's agent. Example: 'agent_id': 'email-filtering-agent' in metadata, or 'email-filtering-agent' in 'model=email-filtering-agent/gpt-4o-latest'.",
        ),
    ],
    version_id: Annotated[
        str,
        Field(
            description="The version ID to deploy (e.g., '1.0', '2.1', or a hash). This can be obtained from the agent versions list or from the version_id metadata in chat completion responses.",
        ),
    ],
    environment: Annotated[
        Literal["dev", "staging", "production"],
        Field(description="The deployment environment. Must be one of: 'dev', 'staging', or 'production'"),
    ],
) -> MCPToolReturn[EmptyModel]:
    """<when_to_use>
    When the user wants to deploy a specific version of a WorkflowAI agent to an environment (dev, staging, or production). For example: "Deploy the version 1.0 of my chat-bot agent to the production environment".

    Note that the deployment is done by the user from the web app, not from the MCP client.
    </when_to_use>
    <returns>
    Returns a link to the deployment page in WorkflowAI web app where the user needs to confirm the deployment. Once the user has confirmed the deployment, you can use the `get_agent_code` tool to get the code of the deployed version and make any changes to the code.
    </returns>"""
    # TODO: update to allow deep-link to a specific `version_id` with a specific `environment`
    return MCPToolReturn(
        success=True,
        message=f"https://workflowai.com/agents/{agent_id}/deployments",
        data=EmptyModel(),
    )


def _get_user_agent_from_request() -> str | None:
    request = get_http_request()
    return request.headers.get("user-agent")


@_mcp.tool()
async def send_feedback(
    feedback: str = Field(description="Feedback about the MCP client's experience using the MCP server"),
    context: str | None = Field(
        default=None,
        description="Optional context about the MCP operations that generated this feedback",
    ),
) -> MCPToolReturn[EmptyModel]:
    """<when_to_use>
    When an MCP client wants to provide feedback about its experience using the MCP server.
    This tool is designed for automated feedback collection from MCP clients after they complete operations,
    not for end-user feedback. The feedback helps improve MCP server functionality and user experience.

    You can use this tool when you are running into issues with achieving your goal, or when you are not sure how to use the MCP server. Use this tool between your other tool calls.
    </when_to_use>
    <returns>
    Returns acknowledgment that the feedback was received and sent for processing.
    The actual analysis is handled asynchronously by the feedback processing agent.
    </returns>"""
    service = await get_mcp_service()
    return await service.send_feedback(feedback=feedback, context=context, user_agent=_get_user_agent_from_request())


class CreateApiKeyResponse(BaseModel):
    api_key: str


@_mcp.tool()
async def create_api_key() -> MCPToolReturn[CreateApiKeyResponse]:
    """<when_to_use>
    To retrieve the API key for WorkflowAI. This is a temporary tool that returns the API key that was used to authenticate the current request.
    </when_to_use>
    <returns>
    Returns the API key that was used to authenticate the current MCP request.
    </returns>"""
    request = get_http_request()

    auth_header = request.headers.get("Authorization")
    if not auth_header or not auth_header.startswith("Bearer "):
        return MCPToolReturn(
            success=False,
            error="No Authorization header found or invalid format",
        )

    # Extract the API key from "Bearer <key>"
    api_key = auth_header.split(" ")[1]

    return MCPToolReturn(
        success=True,
        data=CreateApiKeyResponse(api_key=api_key),
        message="API key retrieved successfully",
    )


class HostedToolItem(BaseModel):
    """A tool hosted by WorkflowAI.
    To use a WorkflowAI hosted tool:
    - either refer to the tool name (e.g., '@search-google') in the first system message of
    the completion request
    - pass a tool with a corresponding name and no arguments in the `tools` argument of the completion request
    """

    name: str = Field(description="The tool handle/name (e.g., '@search-google')")
    description: str = Field(description="Description of what the tool does")

    @classmethod
    def from_tool(cls, tool: Tool):
        return cls(name=tool.name, description=tool.description or "")


@_mcp.tool()
async def list_hosted_tools() -> PaginatedMCPToolReturn[None, HostedToolItem]:
    """
    Read the documentation about hosted tools using the `search_documentation` tool.

    <when_to_use>
    To view all available hosted tools in WorkflowAI, including web search, browser tools, and other built-in capabilities.
    </when_to_use>

    <returns>
    Returns a list of all hosted tools available in WorkflowAI, including their names, descriptions.
    </returns>"""

    return PaginatedMCPToolReturn(
        success=True,
        items=[HostedToolItem.from_tool(tool) for tool in ToolsService.hosted_tools()],
    )


def _get_description_search_documentation_tool() -> str:
    """Generate dynamic description for search_documentation tool."""
    documentation_service = DocumentationService()

    available_pages = documentation_service.get_available_pages_descriptions()

    return f"""🔍 **CRITICAL: Always search documentation before performing WorkflowAI tasks.**

Search WorkflowAI documentation OR fetch a specific documentation page.

     <mandatory_first_step>
     **BEFORE starting any WorkflowAI task, you MUST:**
     1. First, read the "foundations" page to understand core concepts and architecture
     2. Search or read relevant documentation pages for the specific task you're performing
     3. Only proceed with other tools after consulting the appropriate documentation

     This ensures you have the correct context and approach for WorkflowAI operations.
     </mandatory_first_step>

     <how_to_use>
     Enable MCP clients to explore WorkflowAI documentation through a dual-mode search tool:
     1. Search mode ('query' parameter): Search across all documentation to find relevant documentation sections. Use search mode when you need to find information but don't know which specific page contains it.
     2. Direct navigation mode ('page' parameter): Fetch the complete content of a specific documentation page (see <available_pages> below for available pages). Use direct navigation mode when you want to read the full content of a specific page.

    We recommend combining search and direct navigation, and making multiple searches and direct navigations to get the most relevant knowledge.

    You must at least always read the "foundations" page before starting any work with WorkflowAI, which contains the core concepts and architecture of WorkflowAI.
    </how_to_use>

     <available_pages>
     The following documentation pages are available for direct access:

     {available_pages}
     </available_pages>

     <returns>
     - If using query: Returns a list of SearchResult objects with relevant documentation sections and source page references that you can use to navigate to the relevant page.
     - If using page: Returns the complete content of the specified documentation page as a string
     - Error message if both or neither parameters are provided, or if the requested page is not found
     </returns>"""


# TODO: generate the tool description dynamically
@_mcp.tool(description=_get_description_search_documentation_tool())
async def search_documentation(
    query: str | None = Field(
        default=None,
        description="Search across all WorkflowAI documentation. Use query when you need to find specific information across multiple pages or you don't know which specific page contains the information you need.",
    ),
    page: str | None = Field(
        default=None,
        description="Use page when you know which specific page contains the information you need.",
    ),
    programming_language: str | None = Field(
        default=None,
        description="The programming language to generate code examples for (e.g., 'python', 'typescript', 'javascript', 'go', 'rust', 'java', 'csharp'). This can help provide more relevant documentation with language-specific examples.",
    ),
) -> MCPToolReturn[SearchResponse]:
    service = await get_mcp_service()
    # TODO: Pass programming_language to service when implementing POC
    _ = programming_language  # Unused for now
    try:
        return await service.search_documentation(query=query, page=page)
    except MCPError as e:
        return MCPToolReturn(
            success=False,
            error=str(e),
        )


@_mcp.tool()
async def test_agent(
    # TODO: we should not need the agent id here
    agent_id: str = Field(
        description="The id of the agent. Example: 'agent_id': 'email-filtering-agent' in metadata, or 'email-filtering-agent' in 'model=email-filtering-agent/gpt-4o-latest'.",
    ),
    # TODO: we should likely split the completion request object
    request: OpenAIProxyChatCompletionRequest = Field(
        description="A partial completion request. The model is always required. If original_run_id is not provided, messages is required",
    ),
    original_run_id: str | None = Field(
        default=None,
        description="Optional run ID to retry/debug a previous run. When provided, the tool will use the original run's configuration (messages, tools, temperature, etc.) as a baseline, then apply any parameters specified in the request to override or modify the behavior. Useful for debugging failed runs or testing variations of successful runs.",
    ),
) -> MCPToolReturn[OpenAIProxyChatCompletionResponse]:
    """Test an agent for debugging and development purposes.

    <when_to_use>
    Use test_agent to:
    - Test or compare different AI models without local setup
    - Debug agent behavior by testing specific inputs
    - Quickly prototype prompts, structured outputs, or templates
    - Compare model performance (speed, cost, quality)
    - Retry an existing run with different parameters (requires 'original_run_id' to be provided)

    ⚠️ IMPORTANT: This tool is NOT intended for:
    - Production integrations or applications
    - Direct API calls from your application code

    Supports all OpenAI API features including structured outputs (Pydantic models),
    prompt templates with Jinja2, input variables, and tool calling.

    When retrying a run, the model must be provided in the request. All other parameters are optional. The request
    parameter is identical to the OpenAI completion request.
    </when_to_use>

    <returns>
    Returns a completion response from the agent. The object is identical to the OpenAI completion response, including:
    - The AI model's response (text or structured output)
    - Usage statistics (tokens, cost, duration)
    - Run metadata (run ID, URL, feedback token)
    - Model information (provider, actual model used)
    </returns>"""

    start_time = time.time()

    service = await get_mcp_service()
    return await mcp_wrap(service.create_completion(agent_id, original_run_id, request, start_time=start_time))


def mcp_http_app():
    custom_middleware = [
        Middleware(MCPObservabilityMiddleware),
    ]
    return _mcp.http_app(path="/", stateless_http=True, middleware=custom_middleware)<|MERGE_RESOLUTION|>--- conflicted
+++ resolved
@@ -239,11 +239,7 @@
     This data structure provides everything needed for debugging, performance analysis, cost tracking, and understanding the complete execution context of your WorkflowAI agent.
     </returns>"""
     service = await get_mcp_service()
-<<<<<<< HEAD
-    return await mcp_wrap(service.get_run(agent_id, run_id, run_url))
-=======
-    return await mcp_wrap(service.fetch_run_details(agent_id, run_id, run_url, truncate=truncate))
->>>>>>> 41ca8390
+    return await mcp_wrap(service.get_run(agent_id, run_id, run_url, truncate=truncate))
 
 
 @_mcp.tool()
