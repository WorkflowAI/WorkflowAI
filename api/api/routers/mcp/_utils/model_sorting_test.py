"""Tests for model sorting utilities."""

from typing import Literal

import pytest

from api.routers.mcp._mcp_models import ConciseLatestModelResponse, ConciseModelResponse, ConciseModelSupports
from api.routers.mcp._utils.model_sorting import sort_models


def create_test_model(
    model_id: str,
    quality_index: int = 50,
    cost_per_input_token_usd: float = 0.001,
    cost_per_output_token_usd: float = 0.002,
    release_date: str = "2024-01-01",
) -> ConciseModelResponse:
    """Helper function to create test models."""
    return ConciseModelResponse(
        id=model_id,
        display_name=f"Test Model {model_id}",
<<<<<<< HEAD
        supports=ConciseModelResponse.ModelSupports(
=======
        supports=ConciseModelSupports(
>>>>>>> ed7591d8
            input_image=False,
            input_pdf=False,
            input_audio=False,
            audio_only=False,
            tool_calling=True,
<<<<<<< HEAD
=======
            reasoning=False,
>>>>>>> ed7591d8
        ),
        quality_index=quality_index,
        cost_per_input_token_usd=cost_per_input_token_usd,
        cost_per_output_token_usd=cost_per_output_token_usd,
        release_date=release_date,
    )


def create_test_latest_model(
    model_id: str,
    currently_points_to: str = "some-model",
) -> ConciseLatestModelResponse:
    """Helper function to create test latest models."""
    return ConciseLatestModelResponse(
        id=model_id,
        currently_points_to=currently_points_to,
    )


class TestSortModels:
    """Test suite for model sorting functionality."""

    def test_sort_by_release_date_desc(self):
        """Test sorting by release date (newest first)."""
        models: list[ConciseModelResponse | ConciseLatestModelResponse] = [
            create_test_model("model1", release_date="2024-01-01"),
            create_test_model("model2", release_date="2024-03-01"),
            create_test_model("model3", release_date="2024-02-01"),
        ]

        sorted_models = sort_models(models, "release_date", "desc")

        assert [m.id for m in sorted_models] == ["model2", "model3", "model1"]

    def test_sort_by_release_date_asc(self):
        """Test sorting by release date (oldest first)."""
        models: list[ConciseModelResponse | ConciseLatestModelResponse] = [
            create_test_model("model1", release_date="2024-01-01"),
            create_test_model("model2", release_date="2024-03-01"),
            create_test_model("model3", release_date="2024-02-01"),
        ]

        sorted_models = sort_models(models, "release_date", "asc")

        assert [m.id for m in sorted_models] == ["model1", "model3", "model2"]

    def test_sort_by_release_date_same_date(self):
        """Test stable sorting when models have same release date."""
        models: list[ConciseModelResponse | ConciseLatestModelResponse] = [
            create_test_model("zebra", release_date="2024-01-01"),
            create_test_model("alpha", release_date="2024-01-01"),
            create_test_model("beta", release_date="2024-01-01"),
        ]

        sorted_models = sort_models(models, "release_date", "desc")

        # Should be sorted by id when dates are the same (reverse order due to desc)
        assert [m.id for m in sorted_models] == ["zebra", "beta", "alpha"]

    def test_sort_by_quality_index_desc(self):
        """Test sorting by quality index (highest first)."""
        models: list[ConciseModelResponse | ConciseLatestModelResponse] = [
            create_test_model("model1", quality_index=50),
            create_test_model("model2", quality_index=100),
            create_test_model("model3", quality_index=75),
        ]

        sorted_models = sort_models(models, "quality_index", "desc")

        assert [m.id for m in sorted_models] == ["model2", "model3", "model1"]

    def test_sort_by_quality_index_asc(self):
        """Test sorting by quality index (lowest first)."""
        models: list[ConciseModelResponse | ConciseLatestModelResponse] = [
            create_test_model("model1", quality_index=50),
            create_test_model("model2", quality_index=100),
            create_test_model("model3", quality_index=75),
        ]

        sorted_models = sort_models(models, "quality_index", "asc")

        assert [m.id for m in sorted_models] == ["model1", "model3", "model2"]

    def test_sort_by_quality_index_same_quality(self):
        """Test stable sorting when models have same quality index."""
        models: list[ConciseModelResponse | ConciseLatestModelResponse] = [
            create_test_model("zebra", quality_index=100),
            create_test_model("alpha", quality_index=100),
            create_test_model("beta", quality_index=100),
        ]

        sorted_models = sort_models(models, "quality_index", "desc")

        # Should be sorted by id when quality is the same (reverse order due to desc)
        assert [m.id for m in sorted_models] == ["zebra", "beta", "alpha"]

    def test_sort_by_cost_asc(self):
        """Test sorting by combined cost (lowest first)."""
        models: list[ConciseModelResponse | ConciseLatestModelResponse] = [
            create_test_model("model1", cost_per_input_token_usd=0.002, cost_per_output_token_usd=0.003),  # 0.005 total
            create_test_model("model2", cost_per_input_token_usd=0.001, cost_per_output_token_usd=0.001),  # 0.002 total
            create_test_model("model3", cost_per_input_token_usd=0.001, cost_per_output_token_usd=0.002),  # 0.003 total
        ]

        sorted_models = sort_models(models, "cost", "asc")

        assert [m.id for m in sorted_models] == ["model2", "model3", "model1"]

    def test_sort_by_cost_desc(self):
        """Test sorting by combined cost (highest first)."""
        models: list[ConciseModelResponse | ConciseLatestModelResponse] = [
            create_test_model("model1", cost_per_input_token_usd=0.002, cost_per_output_token_usd=0.003),  # 0.005 total
            create_test_model("model2", cost_per_input_token_usd=0.001, cost_per_output_token_usd=0.001),  # 0.002 total
            create_test_model("model3", cost_per_input_token_usd=0.001, cost_per_output_token_usd=0.002),  # 0.003 total
        ]

        sorted_models = sort_models(models, "cost", "desc")

        assert [m.id for m in sorted_models] == ["model1", "model3", "model2"]

    def test_sort_by_cost_same_cost(self):
        """Test stable sorting when models have same cost."""
        models: list[ConciseModelResponse | ConciseLatestModelResponse] = [
            create_test_model("zebra", cost_per_input_token_usd=0.001, cost_per_output_token_usd=0.001),
            create_test_model("alpha", cost_per_input_token_usd=0.001, cost_per_output_token_usd=0.001),
            create_test_model("beta", cost_per_input_token_usd=0.001, cost_per_output_token_usd=0.001),
        ]

        sorted_models = sort_models(models, "cost", "asc")

        # Should be sorted by id when cost is the same (normal order since asc)
        assert [m.id for m in sorted_models] == ["alpha", "beta", "zebra"]

    def test_latest_models_appear_above_target(self):
        """Test that latest models appear just above the models they point to."""
        models: list[ConciseModelResponse | ConciseLatestModelResponse] = [
            create_test_model("model1", quality_index=50),
            create_test_latest_model("latest-model1", currently_points_to="model2"),
            create_test_model("model2", quality_index=100),
            create_test_latest_model("latest-model2", currently_points_to="model1"),
            create_test_model("model3", quality_index=75),
        ]

        sorted_models = sort_models(models, "quality_index", "desc")

        # Expected order: latest-model1, model2, model3, latest-model2, model1
        # (latest models appear just above their targets in the sorted order)
        assert [m.id for m in sorted_models] == ["latest-model1", "model2", "model3", "latest-model2", "model1"]

    def test_multiple_latest_models_pointing_to_same_target(self):
        """Test multiple latest models pointing to the same concrete model."""
        models: list[ConciseModelResponse | ConciseLatestModelResponse] = [
            create_test_model("model1", quality_index=100),
            create_test_latest_model("latest-a", currently_points_to="model1"),
            create_test_latest_model("latest-b", currently_points_to="model1"),
            create_test_model("model2", quality_index=50),
        ]

        sorted_models = sort_models(models, "quality_index", "desc")

        # Both latest models should appear before model1, sorted by their id
        assert [m.id for m in sorted_models] == ["latest-a", "latest-b", "model1", "model2"]

    def test_orphaned_latest_models(self):
        """Test latest models that point to models not in the list (orphaned)."""
        models: list[ConciseModelResponse | ConciseLatestModelResponse] = [
            create_test_model("model1", quality_index=100),
            create_test_latest_model("latest-orphan", currently_points_to="nonexistent-model"),
            create_test_model("model2", quality_index=50),
            create_test_latest_model("latest-good", currently_points_to="model2"),
        ]

        sorted_models = sort_models(models, "quality_index", "desc")

        # Orphaned latest models should appear at the end
        assert [m.id for m in sorted_models] == ["model1", "latest-good", "model2", "latest-orphan"]

    def test_empty_list(self):
        """Test sorting an empty list."""
        models: list[ConciseModelResponse | ConciseLatestModelResponse] = []

        sorted_models = sort_models(models, "quality_index", "desc")
        assert sorted_models == []

    def test_single_model(self):
        """Test sorting a single model."""
        models: list[ConciseModelResponse | ConciseLatestModelResponse] = [create_test_model("model1")]

        sorted_models = sort_models(models, "quality_index", "desc")
        assert [m.id for m in sorted_models] == ["model1"]

    def test_only_latest_models(self):
        """Test sorting when there are only latest models (all orphaned)."""
        models: list[ConciseModelResponse | ConciseLatestModelResponse] = [
            create_test_latest_model("latest-c", currently_points_to="missing-c"),
            create_test_latest_model("latest-a", currently_points_to="missing-a"),
            create_test_latest_model("latest-b", currently_points_to="missing-b"),
        ]

        sorted_models = sort_models(models, "quality_index", "desc")

        # Should be sorted by id since they're all orphaned
        assert [m.id for m in sorted_models] == ["latest-a", "latest-b", "latest-c"]

    def test_only_concrete_models(self):
        """Test sorting when there are only concrete models."""
        models: list[ConciseModelResponse | ConciseLatestModelResponse] = [
            create_test_model("model1", quality_index=50),
            create_test_model("model2", quality_index=100),
            create_test_model("model3", quality_index=75),
        ]

        sorted_models = sort_models(models, "quality_index", "desc")

        # Should be sorted by quality index
        assert [m.id for m in sorted_models] == ["model2", "model3", "model1"]

    def test_sort_modifies_in_place(self):
        """Test that sort_models modifies the list in place."""
        models: list[ConciseModelResponse | ConciseLatestModelResponse] = [
            create_test_model("model1", quality_index=50),
            create_test_model("model2", quality_index=100),
        ]

        original_list = models
        sorted_models = sort_models(models, "quality_index", "desc")

        # Should return the same list object
        assert sorted_models is original_list
        assert [m.id for m in models] == ["model2", "model1"]

    @pytest.mark.parametrize("sort_by", ["release_date", "quality_index", "cost"])
    @pytest.mark.parametrize("order", ["asc", "desc"])
    def test_sort_preserves_model_data(
        self,
        sort_by: Literal["release_date", "quality_index", "cost"],
        order: Literal["asc", "desc"],
    ):
        """Test that sorting doesn't modify model data."""
        model = create_test_model(
            "test_model",
            quality_index=75,
            cost_per_input_token_usd=0.001,
            cost_per_output_token_usd=0.002,
            release_date="2024-06-15",
        )
        models: list[ConciseModelResponse | ConciseLatestModelResponse] = [model]

        sort_models(models, sort_by, order)

        # Verify model data is unchanged
        sorted_model = models[0]
        assert isinstance(sorted_model, ConciseModelResponse)
        assert sorted_model.id == "test_model"
        assert sorted_model.quality_index == 75
        assert sorted_model.cost_per_input_token_usd == 0.001
        assert sorted_model.cost_per_output_token_usd == 0.002
        assert sorted_model.release_date == "2024-06-15"<|MERGE_RESOLUTION|>--- conflicted
+++ resolved
@@ -19,20 +19,12 @@
     return ConciseModelResponse(
         id=model_id,
         display_name=f"Test Model {model_id}",
-<<<<<<< HEAD
-        supports=ConciseModelResponse.ModelSupports(
-=======
         supports=ConciseModelSupports(
->>>>>>> ed7591d8
             input_image=False,
             input_pdf=False,
             input_audio=False,
-            audio_only=False,
             tool_calling=True,
-<<<<<<< HEAD
-=======
             reasoning=False,
->>>>>>> ed7591d8
         ),
         quality_index=quality_index,
         cost_per_input_token_usd=cost_per_input_token_usd,
