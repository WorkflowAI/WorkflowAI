import json
import logging
import re
import time
from collections.abc import Callable, Iterator, Mapping
from typing import Any, Literal, NamedTuple

from pydantic import BaseModel, ConfigDict, Field
from workflowai import CacheUsage

from core.domain.agent_run import AgentRun
from core.domain.consts import METADATA_KEY_INTEGRATION
from core.domain.errors import BadRequestError
from core.domain.fields.file import File, FileKind
from core.domain.llm_completion import LLMCompletion
from core.domain.message import (
    Message,
    MessageContent,
    MessageRole,
)
from core.domain.models.model_datas_mapping import MODEL_ALIASES
from core.domain.models.models import Model
from core.domain.models.providers import Provider
from core.domain.run_output import RunOutput
from core.domain.task_group_properties import TaskGroupProperties, ToolChoice, ToolChoiceFunction
from core.domain.tool import Tool
from core.domain.tool_call import ToolCall, ToolCallRequestWithID
from core.domain.types import AgentOutput
from core.domain.version_environment import VersionEnvironment
from core.providers.base.provider_error import MissingModelError
from core.tools import ToolKind, get_tools_in_instructions

# Goal of these models is to be as flexible as possible
# We definitely do not want to reject calls without being sure
# for example if OpenAI decides to change their API or we missed some param in the request
#
# Also all models have extra allowed so we can track extra values that we may have missed

_logger = logging.getLogger(__name__)


_UNSUPPORTED_FIELDS = {
    "logit_bias",
    "logprobs",
    "modalities",
    "n",
    "prediction",
    "seed",
    "stop",
    "top_logprobs",
    "web_search_options",
}
# We used to send a warning when the ignored fields were used
# _IGNORED_FIELDS = {
#     "service_tier",
#     "store",
# }
_role_mapping: dict[str, MessageRole] = {
    "user": "user",
    "assistant": "assistant",
    "system": "system",
    "developer": "system",
    "tool": "user",
}


class OpenAIAudioInput(BaseModel):
    data: str
    format: str

    def to_domain(self) -> File:
        content_type = self.format
        if "/" not in content_type:
            content_type = f"audio/{content_type}"
        if not self.format or self.data.startswith("https://"):
            # Special case for when the format is not provided or when the data is in fact a URL
            return File(url=self.data, format=FileKind.AUDIO)
        return File(data=self.data, content_type=content_type, format=FileKind.AUDIO)


class OpenAIProxyImageURL(BaseModel):
    url: str
    detail: Literal["low", "high", "auto"] | None = None

    model_config = ConfigDict(extra="allow")


class OpenAIProxyContent(BaseModel):
    type: str
    text: str | None = None
    image_url: OpenAIProxyImageURL | None = None
    input_audio: OpenAIAudioInput | None = None

    def to_domain(self) -> MessageContent:
        match self.type:
            case "text":
                if not self.text:
                    raise BadRequestError("Text content is required")
                return MessageContent(text=self.text.strip())
            case "image_url":
                if not self.image_url:
                    raise BadRequestError("Image URL content is required")
                return MessageContent(file=File(url=self.image_url.url, format=FileKind.IMAGE))
            case "input_audio":
                if not self.input_audio:
                    raise BadRequestError("Input audio content is required")

                return MessageContent(file=self.input_audio.to_domain())
            case _:
                raise BadRequestError(f"Unknown content type: {self.type}", capture=True)

    model_config = ConfigDict(extra="allow")


class OpenAIProxyFunctionCall(BaseModel):
    name: str
    arguments: str | None = None

    model_config = ConfigDict(extra="allow")

    @classmethod
    def from_domain(cls, tool_call: ToolCallRequestWithID):
        return cls(
            name=tool_call.tool_name,
            # The OpenAI SDK does not like None here so we send an empty string instead
            arguments=json.dumps(tool_call.tool_input_dict) if tool_call.tool_input_dict else "",
        )

    def safely_parsed_argument(self) -> dict[str, Any]:
        if not self.arguments:
            return {}
        try:
            return json.loads(self.arguments)
        except json.JSONDecodeError:
            _logger.warning("Failed to parse arguments", extra={"arguments": self.arguments})
            return {"arguments": self.arguments}

    def to_domain(self, id: str):
        return ToolCallRequestWithID(
            id=id,
            tool_name=self.name,
            tool_input_dict=self.safely_parsed_argument(),
        )


class OpenAIProxyFunctionDefinition(BaseModel):
    description: str | None = None
    name: str
    parameters: dict[str, Any]
    strict: bool | None = None

    def to_domain(self) -> Tool:
        return Tool(
            name=self.name,
            description=self.description,
            input_schema=self.parameters,
            output_schema={},
            strict=self.strict,
        )

    model_config = ConfigDict(extra="allow")


class OpenAIProxyToolFunction(BaseModel):
    description: str | None = None
    name: str
    parameters: dict[str, Any]
    strict: bool | None = None

    model_config = ConfigDict(extra="allow")


class OpenAIProxyTool(BaseModel):
    type: Literal["function"]
    function: OpenAIProxyToolFunction

    def to_domain(self) -> Tool:
        return Tool(
            name=self.function.name,
            description=self.function.description,
            input_schema=self.function.parameters,
            output_schema={},
            strict=self.function.strict,
        )

    model_config = ConfigDict(extra="allow")


class OpenAIProxyToolCall(BaseModel):
    id: str
    type: Literal["function"] = "function"
    function: OpenAIProxyFunctionCall  # Reusing FunctionCall structure for name/arguments

    @classmethod
    def from_domain(cls, tool_call: ToolCallRequestWithID):
        return cls(
            id=tool_call.id,
            function=OpenAIProxyFunctionCall.from_domain(tool_call),
        )

    def to_domain(self) -> ToolCallRequestWithID:
        return self.function.to_domain(self.id)

    model_config = ConfigDict(extra="allow")


class OpenAIProxyMessage(BaseModel):
    content: list[OpenAIProxyContent] | str | None = None
    name: str | None = None
    role: str

    tool_calls: list[OpenAIProxyToolCall] | None = None
    function_call: OpenAIProxyFunctionCall | None = None  # Deprecated
    tool_call_id: str | None = None

    @classmethod
    def from_run(cls, run: AgentRun, output_mapper: Callable[[AgentOutput], str], deprecated_function: bool):
        return cls(
            role="assistant",
            content=output_mapper(run.task_output),
            tool_calls=[OpenAIProxyToolCall.from_domain(t) for t in run.tool_call_requests]
            if run.tool_call_requests and not deprecated_function
            else None,
            function_call=OpenAIProxyFunctionCall.from_domain(run.tool_call_requests[0])
            if run.tool_call_requests and deprecated_function
            else None,
        )

    @property
    def first_string_content(self) -> str | None:
        if isinstance(self.content, str):
            return self.content
        if self.content and self.content[0].type == "text":
            return self.content[0].text
        return None

    def _content_iterator(self) -> Iterator[MessageContent]:
        # When the role is tool we know that the message only contains the tool call result

        if isinstance(self.content, str):
            yield MessageContent(text=self.content)
        elif self.content:
            for c in self.content:
                yield c.to_domain()

        if self.function_call:
            yield MessageContent(tool_call_request=self.function_call.to_domain(""))
        if self.tool_calls:
            for t in self.tool_calls:
                yield MessageContent(tool_call_request=t.to_domain())

    def _to_tool_call_result_message(self) -> Message:
        if self.content is None:
            raise BadRequestError("Content is required when providing a tool call result", capture=True)
        if not self.tool_call_id:
            raise BadRequestError("tool_call_id is required when providing a tool call result", capture=True)
        return Message(
            content=[
                MessageContent(
                    tool_call_result=ToolCall(
                        id=self.tool_call_id,
                        tool_name="",
                        tool_input_dict={},
                        result=self.content,
                    ),
                ),
            ],
            role="user",
        )

    def to_domain(self) -> Message:
        # When the role is tool we know that the message only contains the tool call result
        if self.role == "tool":
            return self._to_tool_call_result_message()

        if self.tool_call_id:
            raise BadRequestError("tool_call_id is only allowed when the role is tool", capture=True)

        content = list(self._content_iterator())
        if not content:
            raise BadRequestError(
                "Either content, tool_calls or a tool role is required",
                capture=True,
            )
        try:
            role = _role_mapping[self.role]
        except KeyError:
            raise BadRequestError(f"Unknown role: {self.role}", capture=True)

        return Message(content=content, role=role)

    model_config = ConfigDict(extra="allow")


class OpenAIProxyResponseFormat(BaseModel):
    type: str

    class JsonSchema(BaseModel):
        schema_: dict[str, Any] = Field(alias="schema")

    json_schema: JsonSchema | None = None

    model_config = ConfigDict(extra="allow")


class OpenAIProxyStreamOptions(BaseModel):
    include_usage: bool | None = None

    model_config = ConfigDict(extra="allow")


class OpenAIProxyToolChoiceFunction(BaseModel):
    name: str


class OpenAIProxyToolChoice(BaseModel):
    type: Literal["function"]
    function: OpenAIProxyToolChoiceFunction


class OpenAIProxyPredicatedOutput(BaseModel):
    content: str | list[OpenAIProxyContent]
    type: str


class OpenAIProxyWebSearchOptions(BaseModel):
    search_context_size: str

    # TODO:
    user_location: dict[str, Any] | None = None


class EnvironmentRef(NamedTuple):
    """A reference to a deployed environment"""

    agent_id: str
    schema_id: int
    environment: VersionEnvironment


class ModelRef(NamedTuple):
    """A reference to a model with an optional agent id"""

    model: Model
    agent_id: str | None


_environment_aliases = {
    "prod": VersionEnvironment.PRODUCTION,
    "development": VersionEnvironment.DEV,
}
_agent_schema_env_regex = re.compile(
    rf"^([^/]+)/#(\d+)/({'|'.join([*VersionEnvironment, *_environment_aliases.keys()])})$",
)


class OpenAIProxyChatCompletionRequest(BaseModel):
    messages: list[OpenAIProxyMessage]
    model: str
    frequency_penalty: float | None = None
    function_call: str | OpenAIProxyToolChoiceFunction | None = None
    functions: list[OpenAIProxyFunctionDefinition] | None = None

    logit_bias: dict[str, float] | None = None
    logprobs: bool | None = None

    max_completion_tokens: int | None = None
    max_tokens: int | None = None
    metadata: dict[str, Any] | None = None
    modalities: list[Literal["text", "audio"]] | None = None
    n: int | None = None
    parallel_tool_calls: bool | None = None
    prediction: OpenAIProxyPredicatedOutput | None = None
    presence_penalty: float | None = None
    reasoning_effort: str | None = None
    response_format: OpenAIProxyResponseFormat | None = None

    seed: int | None = None
    service_tier: str | None = None
    stop: str | list[str] | None = None
    store: bool | None = None
    stream: bool | None = None
    stream_options: OpenAIProxyStreamOptions | None = None
    temperature: float | None = None  # default OAI temperature differs from own default
    tool_choice: str | OpenAIProxyToolChoice | None = None
    tools: list[OpenAIProxyTool] | None = None
    top_logprobs: int | None = None
    top_p: float | None = None
    user: str | None = None
    web_search_options: OpenAIProxyWebSearchOptions | None = None

    input: dict[str, Any] | None = Field(
        default=None,
        description="An input to template the messages with.This field is not defined by the default OpenAI api."
        "When provided, an input schema is generated and the messages are used as a template.",
    )

    provider: str | None = Field(
        default=None,
        description="A specific provider to use for the request. When provided, multi provider fallback is disabled."
        "The attribute is ignored if the provider is not supported.",
    )

    agent_id: str | None = Field(
        default=None,
        description="The id of the agent to use for the request. If not provided, the default agent is used.",
    )

    environment: str | None = Field(
        default=None,
        description="A reference to an environment where the agent is deployed. It can also be provided in the model "
        "with the format `agent_id/#schema_id/environment`",
    )

    schema_id: int | None = Field(
        default=None,
        description="The agent schema id. Required when using a deployment. It can also be provided in the model "
        "with the format `agent_id/#schema_id/environment`",
    )

    use_cache: CacheUsage | None = None

    workflowai_tools: list[str] | None = Field(
        default=None,
        description=f"A list of WorkflowAI hosted tools. Possible values are `{'`, `'.join(ToolKind)}`."
        "When not provided, we attempt to detect tools in the system message.",
    )

    use_fallback: Literal["auto", "never"] | list[str] | None = Field(
        default=None,
        description="A way to configure the fallback behavior",
    )

    model_config = ConfigDict(extra="allow")

    @property
    def uses_deprecated_functions(self) -> bool:
        return self.functions is not None

    def domain_tools(self) -> list[Tool | ToolKind] | None:
        """Returns a tuple of the tools and a boolean indicating if the function call is deprecated"""

        def _raw_tool_iterator() -> Iterator[OpenAIProxyTool | OpenAIProxyFunctionDefinition]:
            if self.tools:
                yield from self.tools
            if self.functions:
                yield from self.functions

        def _iterator() -> Iterator[Tool | ToolKind]:
            used_tool_names = set[str]()
            for t in _raw_tool_iterator():
                d = t.to_domain()
                if d.name in used_tool_names:
                    raise BadRequestError(f"Tool {d.name} is defined multiple times", capture=True)
                used_tool_names.add(d.name)
                yield d

            if self.workflowai_tools is not None:
                # WorkflowAI tools provides a way to avoid detection of tools in the instructions
                try:
                    yield from (ToolKind.from_str(t) for t in self.workflowai_tools)
                except ValueError as e:
                    raise BadRequestError(f"{str(e)}. Valid WorkflowAI tools are `{'`, `'.join(ToolKind)}`")
            else:
                if (
                    self.messages
                    and self.messages[0].role == "system"
                    and (first_content := self.messages[0].first_string_content)
                ):
                    yield from get_tools_in_instructions(first_content)

        return list(_iterator()) or None

    def register_metadata(self, d: dict[str, Any]):
        if self.metadata:
            self.metadata = {**self.metadata, **d}
        else:
            self.metadata = d

    def full_metadata(self, headers: Mapping[str, Any]) -> dict[str, Any] | None:
        base = self.metadata or {}
        base[METADATA_KEY_INTEGRATION] = "openai_chat_completions"
        if self.user:
            base["user"] = self.user
        if browser_agent := headers.get("user-agent"):
            base["user-agent"] = browser_agent
        return base

    def check_supported_fields(self):
        set_fields = self.model_fields_set
        used_unsupported_fields = set_fields.intersection(_UNSUPPORTED_FIELDS)
        if used_unsupported_fields:
            plural = len(used_unsupported_fields) > 1
            fields = list(used_unsupported_fields)
            fields.sort()
            raise BadRequestError(
                f"Field{'s' if plural else ''} `{'`, `'.join(fields)}` {'are' if plural else 'is'} not supported",
                capture=True,
            )

    @property
    def workflowai_provider(self) -> Provider | None:
        if self.provider:
            try:
                return Provider(self.provider)
            except ValueError:
                # Logging for now just in case
                _logger.warning("Received an unsupported provider", extra={"provider": self.provider})
                return None
        return None

    @property
    def worflowai_tool_choice(self) -> ToolChoice | None:
        tool_choice = self.tool_choice or self.function_call
        if not tool_choice:
            return None

        if isinstance(tool_choice, OpenAIProxyToolChoice):
            return ToolChoiceFunction(name=tool_choice.function.name)
        if isinstance(tool_choice, OpenAIProxyToolChoiceFunction):
            return ToolChoiceFunction(name=tool_choice.name)
        match tool_choice:
            case "auto":
                return "auto"
            case "none":
                return "none"
            case "required":
                return "required"
            case _:
                _logger.warning("Received an unsupported tool choice", extra={"tool_choice": self.tool_choice})
        return None

    def _env_from_model_str(self) -> EnvironmentRef | None:
        if match := _agent_schema_env_regex.match(self.model):
            try:
                return EnvironmentRef(
                    agent_id=match.group(1),
                    schema_id=int(match.group(2)),
                    environment=VersionEnvironment(_environment_aliases.get(match.group(3), match.group(3))),
                )
            except Exception:
                # That should really not happen. It would be pretty bad because it might mean that our regexp
                # is broken
                _logger.exception(
                    "Model matched regexp but we failed to parse the values",
                    extra={"model": self.model},
                )
        return None

    def _env_from_fields(self, agent_id: str | None, model: Model | None) -> EnvironmentRef | None:
        if not (self.environment or self.schema_id):
            return None
        if not (self.environment and self.schema_id and agent_id):
            raise BadRequestError(
                "When an environment or schema_id is provided, agent_id, environment and schema_id must be provided",
                capture=True,
                extras={"model": self.model, "environment": self.environment, "schema_id": self.schema_id},
            )

        try:
            environment = VersionEnvironment(self.environment)
        except Exception:
            if model:
                # That's ok. It could mean that someone passed an extra body parameter that's also called
                # environment. We can probably ignore it.
                _logger.warning(
                    "Received an invalid environment",
                    extra={"environment": self.environment, "model": self.model},
                )
                return None
            # We don't have a model. Meaning that it's likely a user error
            raise BadRequestError(
                f"Environment {self.environment} is not a valid environment. Valid environments are: {', '.join(VersionEnvironment)}",
                capture=True,
                extras={"model": self.model, "environment": self.environment, "schema_id": self.schema_id},
            )
        return EnvironmentRef(
            agent_id=agent_id,
            schema_id=self.schema_id,
            environment=environment,
        )

    @classmethod
    def _map_model_str(cls, model: str, reasoning_effort: str | None) -> Model | None:
        if m := MODEL_ALIASES.get(model):
            return m
        if reasoning_effort:
            try:
                return Model(f"{model}-{reasoning_effort}")
            except ValueError:
                pass
        try:
            return Model(model)
        except ValueError:
            return None

    def parsed_use_fallback(self) -> Literal["auto", "never"] | list[Model] | None:
        if isinstance(self.use_fallback, list):
            out: list[Model] = []
            for model in self.use_fallback:
                if parsed := self._map_model_str(model, None):
                    out.append(parsed)
                else:
                    raise MissingModelError(model=model)
            return out
        return self.use_fallback

    def extract_references(self) -> EnvironmentRef | ModelRef:
        """Extracts the model, agent_id, schema_id and environment from the model string
        and other body optional parameters.
        References can come from either:
        - the model string with a format either "<model>", "<agent_id>/<model>" or "<agent_id>/#<schema_id>/<environment>"
        - the body parameters environment, schema_id and agent_id
        """

        if env := self._env_from_model_str():
            return env

        splits = self.model.split("/")
        agent_id = self.agent_id or (splits[0] if len(splits) > 1 else None)
        # Getting the model from the last component. This is to support cases like litellm that
        # prefix the model string with the provider
        model = self._map_model_str(splits[-1], self.reasoning_effort)

        if env := self._env_from_fields(agent_id, model):
            return env

        if not model:
            if len(splits) > 2:
                # This is very likely an invalid environment error so we should raise an explicit BadRequestError
                raise BadRequestError(
                    f"'{self.model}' does not refer to a valid model or deployment. Use either the "
                    "'<agent-id>/#<schema-id>/<environment>' format to target a deployed environment or "
                    "<agent-id>/<model> to target a specific model. If the model cannot be changed, it is also "
                    "possible to pass the agent_id, schema_id and environment at the root of the completion request. "
                    "See https://run.workflowai.com/docs#/openai/chat_completions_v1_chat_completions_post for more "
                    "information.",
                    capture=True,
                    extras={"model": self.model},
                )
            raise MissingModelError(model=splits[-1])

        return ModelRef(
            model=model,
            agent_id=agent_id,
        )

    def apply_to(self, properties: TaskGroupProperties):  # noqa: C901
        if self.temperature is not None:
            properties.temperature = self.temperature
        elif properties.temperature is None:
            # If the model does not support temperature, we set it to 1
            # Since 1 is the default temperature for OAI
            properties.temperature = 1

        if self.top_p is not None:
            properties.top_p = self.top_p
        if self.frequency_penalty is not None:
            properties.frequency_penalty = self.frequency_penalty
        if self.presence_penalty is not None:
            properties.presence_penalty = self.presence_penalty
        if self.parallel_tool_calls is not None:
            properties.parallel_tool_calls = self.parallel_tool_calls
        if self.workflowai_provider is not None:
            properties.provider = self.workflowai_provider
        if self.worflowai_tool_choice is not None:
            properties.tool_choice = self.worflowai_tool_choice
        if max_tokens := self.max_completion_tokens or self.max_tokens:
            properties.max_tokens = max_tokens
        if tools := self.domain_tools():
            properties.enabled_tools = tools


# --- Response Models ---


class OpenAIProxyCompletionUsage(BaseModel):
    completion_tokens: int
    prompt_tokens: int
    total_tokens: int

    @classmethod
    def from_domain(cls, completion: LLMCompletion):
        if (
            not completion.usage
            or completion.usage.prompt_token_count is None
            or completion.usage.completion_token_count is None
        ):
            return None

        return cls(
            completion_tokens=int(completion.usage.completion_token_count),
            prompt_tokens=int(completion.usage.prompt_token_count),
            total_tokens=int(completion.usage.prompt_token_count + completion.usage.completion_token_count),
        )


class OpenAIProxyChatCompletionChoice(BaseModel):
    finish_reason: Literal["stop", "length", "tool_calls", "content_filter", "function_call"]
    index: int
    message: OpenAIProxyMessage

    cost_usd: float | None = Field(description="The cost of the completion in USD, WorkflowAI specific")
    duration_seconds: float | None = Field(description="The duration of the completion in seconds, WorkflowAI specific")
    feedback_token: str = Field(
        description="WorkflowAI Specific, a token to send feedback from client side without authentication",
    )

    @classmethod
    def from_domain(
        cls,
        run: AgentRun,
        output_mapper: Callable[[AgentOutput], str],
        deprecated_function: bool,
        feedback_generator: Callable[[str], str],
    ):
        msg = OpenAIProxyMessage.from_run(run, output_mapper, deprecated_function)
        if run.tool_call_requests:
            finish_reason = "function_call" if deprecated_function else "tool_calls"
        else:
            finish_reason = "stop"

        return cls(
            finish_reason=finish_reason,
            index=0,
            message=msg,
            duration_seconds=run.duration_seconds,
            feedback_token=feedback_generator(run.id),
            cost_usd=run.cost_usd,
        )


class OpenAIProxyChatCompletionResponse(BaseModel):
    id: str
    choices: list[OpenAIProxyChatCompletionChoice]
    created: int  # Unix timestamp
    model: str
    system_fingerprint: str | None = None
    object: Literal["chat.completion"] = "chat.completion"
    usage: OpenAIProxyCompletionUsage | None = None

    metadata: dict[str, Any] | None = Field(description="Metadata about the completion, WorkflowAI specific")

    @classmethod
    def from_domain(
        cls,
        run: AgentRun,
        output_mapper: Callable[[AgentOutput], str],
        model: str,
        deprecated_function: bool,
        # feedback_generator should take a run id and return a feedback token
        feedback_generator: Callable[[str], str],
    ):
        return cls(
            id=f"{run.task_id}/{run.id}",
            choices=[
                OpenAIProxyChatCompletionChoice.from_domain(
                    run,
                    output_mapper,
                    deprecated_function,
                    feedback_generator,
                ),
            ],
            created=int(run.created_at.timestamp()),
            model=model,
            usage=OpenAIProxyCompletionUsage.from_domain(run.llm_completions[-1]) if run.llm_completions else None,
            metadata=run.metadata,
        )

<<<<<<< HEAD
    @classmethod
    def serializer(
        cls,
        model: str,
        deprecated_function: bool,
        output_mapper: Callable[[Any], str],
        feedback_generator: Callable[[str], str],
    ):
        def _serializer(run: AgentRun):
            return cls.from_domain(run, output_mapper, model, deprecated_function, feedback_generator)

        return _serializer

=======
>>>>>>> 73153d17

class OpenAIProxyChatCompletionChunkDelta(BaseModel):
    content: str | None = None
    function_call: OpenAIProxyFunctionCall | None = None  # Deprecated
    tool_calls: list[OpenAIProxyToolCall] | None = None
    role: Literal["user", "assistant", "system", "tool"] | None = None

    @classmethod
    def from_domain(cls, output: RunOutput, deprecated_function: bool):
        if not output.delta and not output.tool_call_requests:
            return None
        return cls(
            content=output.delta,
            function_call=OpenAIProxyFunctionCall.from_domain(output.tool_call_requests[0])
            if deprecated_function and output.tool_call_requests
            else None,
            tool_calls=[OpenAIProxyToolCall.from_domain(t) for t in output.tool_call_requests]
            if output.tool_call_requests and not deprecated_function
            else None,
        )


class OpenAIProxyChatCompletionChunkChoice(BaseModel):
    delta: OpenAIProxyChatCompletionChunkDelta
    finish_reason: Literal["stop", "length", "tool_calls", "content_filter", "function_call"] | None = None
    index: int


class OpenAIProxyChatCompletionChunk(BaseModel):
    id: str
    choices: list[OpenAIProxyChatCompletionChunkChoice]
    created: int
    model: str
    system_fingerprint: str | None = None
    object: Literal["chat.completion.chunk"] = "chat.completion.chunk"
    usage: OpenAIProxyCompletionUsage | None = None

    # TODO:
    # cost_usd: float | None = Field(description="The cost of the completion in USD, WorkflowAI specific")
    # duration_seconds: float | None = Field(description="The duration of the completion in seconds, WorkflowAI specific")
    # metadata: dict[str, Any] | None = Field(description="Metadata about the completion, WorkflowAI specific")

    @classmethod
    def from_domain(cls, id: str, output: RunOutput, model: str, deprecated_function: bool):
        chunk_delta = OpenAIProxyChatCompletionChunkDelta.from_domain(output, deprecated_function)
        if not chunk_delta:
            return None
        return cls(
            id=id,
            created=int(time.time()),
            model=model,
            choices=[OpenAIProxyChatCompletionChunkChoice(delta=chunk_delta, finish_reason=None, index=0)],
        )

    @classmethod
    def stream_serializer(cls, agent_id: str, model: str, deprecated_function: bool):
        def _serializer(id: str, output: RunOutput):
            return cls.from_domain(f"{agent_id}/{id}", output, model=model, deprecated_function=deprecated_function)

        return _serializer

    @classmethod
    def serializer(cls, model: str, deprecated_function: bool, output_mapper: Callable[[AgentOutput], str]):
        # Builds the final chunk containing the usage
        def _serializer(run: AgentRun):
            # TODO: we should still return the usage when not from cache
            if not run.from_cache:
                return None

            # The delta contains the entirety of the output
            output = RunOutput.from_run(run, delta=output_mapper(run.task_output))
            chunk_delta = OpenAIProxyChatCompletionChunkDelta.from_domain(
                output,
                deprecated_function,
            )
            if not chunk_delta:
                _logger.warning("No delta found for run", extra={"run_id": run.id})
                return None

            return cls(
                id=f"{run.task_id}/{run.id}",
                created=int(time.time()),
                model=model,
                choices=[OpenAIProxyChatCompletionChunkChoice(delta=chunk_delta, finish_reason=None, index=0)],
            )

        return _serializer<|MERGE_RESOLUTION|>--- conflicted
+++ resolved
@@ -767,22 +767,6 @@
             metadata=run.metadata,
         )
 
-<<<<<<< HEAD
-    @classmethod
-    def serializer(
-        cls,
-        model: str,
-        deprecated_function: bool,
-        output_mapper: Callable[[Any], str],
-        feedback_generator: Callable[[str], str],
-    ):
-        def _serializer(run: AgentRun):
-            return cls.from_domain(run, output_mapper, model, deprecated_function, feedback_generator)
-
-        return _serializer
-
-=======
->>>>>>> 73153d17
 
 class OpenAIProxyChatCompletionChunkDelta(BaseModel):
     content: str | None = None
