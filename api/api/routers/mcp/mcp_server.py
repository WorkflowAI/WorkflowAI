--- conflicted
+++ resolved
@@ -8,11 +8,8 @@
 from api.dependencies.task_info import TaskTuple
 from api.routers.mcp._mcp_models import (
     AgentResponse,
-<<<<<<< HEAD
-=======
     AgentSortField,
     AIEngineerReponseWithUsefulLinks,
->>>>>>> 60a01598
     ConciseLatestModelResponse,
     ConciseModelResponse,
     LegacyMCPToolReturn,
