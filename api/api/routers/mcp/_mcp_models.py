import json
from datetime import datetime, time
from typing import Any, Generic, Literal, TypeAlias, TypeVar

from pydantic import BaseModel, Field

from api.schemas.user_identifier import UserIdentifier
from api.schemas.version_properties import ShortVersionProperties
from api.services.internal_tasks.ai_engineer_service import AIEngineerReponse
from api.services.models import ModelForTask
from core.domain.message import Message
from core.domain.models.model_data import FinalModelData
from core.domain.models.model_data_supports import ModelDataSupports
from core.domain.task_group import TaskGroup
from core.domain.task_group_properties import TaskGroupProperties
from core.domain.task_variant import SerializableTaskVariant
from core.domain.version_environment import VersionEnvironment
from core.domain.version_major import VersionDeploymentMetadata, VersionMajor
from core.utils.fields import datetime_zero
from core.utils.token_utils import tokens_from_string

# New sorting type aliases with two-field approach
AgentSortField: TypeAlias = Literal["last_active_at", "total_cost_usd", "run_count"]
ModelSortField: TypeAlias = Literal["release_date", "quality_index", "cost"]
SortOrder: TypeAlias = Literal["asc", "desc"]


class UsefulLinks(BaseModel):
    class Link(BaseModel):
        title: str
        url: str
        description: str

    description: str = "A collection of useful link that the user can access in the browser, those link are NOT directly accessible without being authenticated in the browser"
    useful_links: list[Link]


class ConciseLatestModelResponse(BaseModel):
    id: str
    currently_points_to: str


class ConciseModelResponse(BaseModel):
    id: str
    display_name: str
    supports: list[str]
    quality_index: int
    cost_per_input_token_usd: float
    cost_per_output_token_usd: float
    release_date: str

    @classmethod
    def from_model_data(cls, id: str, model: FinalModelData):
        SUPPORTS_WHITELIST = {
            "supports_input_image",
            "supports_input_pdf",
            "supports_input_audio",
            "supports_audio_only",
            "supports_tool_calling",
        }

        provider_data = model.providers[0][1]
        return cls(
            id=id,
            display_name=model.display_name,
            supports=[
                k.removeprefix("supports_")
                for k, v in model.model_dump().items()
                if v is True and k in SUPPORTS_WHITELIST
            ],
            quality_index=model.quality_index,
            cost_per_input_token_usd=provider_data.text_price.prompt_cost_per_token,
            cost_per_output_token_usd=provider_data.text_price.completion_cost_per_token,
            release_date=model.release_date.isoformat(),
        )

    @classmethod
    def from_model_for_task(cls, model: ModelForTask):
        return cls(
            id=model.id,
            display_name=model.name,
            supports=model.modes,
            quality_index=model.quality_index,
            cost_per_input_token_usd=model.price_per_input_token_usd,
            cost_per_output_token_usd=model.price_per_output_token_usd,
            release_date=model.release_date.isoformat(),
        )


class AgentResponse(BaseModel):
    agent_id: str
    is_public: bool

    class AgentSchema(BaseModel):
        agent_schema_id: int
        created_at: str | None = None
        input_json_schema: dict[str, Any] | None = None
        output_json_schema: dict[str, Any] | None = None
        is_hidden: bool | None = None
        last_active_at: str | None

    schemas: list[AgentSchema]

    run_count: int
    total_cost_usd: float


class AgentResponseList(BaseModel):
    agents: list[AgentResponse]


T = TypeVar("T", bound=BaseModel)
NullableT = TypeVar("NullableT", bound=BaseModel | None)
ItemT = TypeVar("ItemT", bound=BaseModel)


class PaginationInfo(BaseModel):
    """Pagination metadata for paginated responses"""

    has_next_page: bool = Field(description="Whether there is a next page")
    next_page: int | None = Field(default=None, description="The next page number")
    max_tokens_limit: int | None = Field(default=None, description="Maximum tokens limit used for pagination")



# TODO: delete this class when all tools are migrated to the new MCPToolReturn or PaginatedMCPToolReturn
class LegacyMCPToolReturn(BaseModel):
    success: bool
    messages: list[str] | None = None
    data: dict[str, Any] | None = None
    error: str | None = None


class MCPToolReturn(BaseModel, Generic[T]):
    """Generic standardized return format for MCP tools with typed data"""

    success: bool
    messages: list[str] | None = None
    data: T | None = None
    error: str | None = None


class AIEngineerReponseWithUsefulLinks(AIEngineerReponse):
    useful_links: UsefulLinks


class PaginatedMCPToolReturn(BaseModel, Generic[NullableT, ItemT]):
    """Generic standardized return format for MCP tools with typed data"""

    success: bool
    messages: list[str] | None = None
    data: NullableT | None = None
    items: list[ItemT] | None = None
    error: str | None = None

    pagination: PaginationInfo | None = Field(default=None, description="Pagination info when data is paginated")

    def paginate(  # noqa: C901
        self,
        max_tokens: int,
        page: int = 1,
    ) -> "PaginatedMCPToolReturn[NullableT, ItemT]":
        """
        Restricts the items size to the max tokens limit (consumed limit also takes into account the data, error & message + a buffer for the pagination info)

        Args:
            max_tokens: The maximum tokens allowed in the response
            page: The page number to return (1-based)

        Returns:
            A paginated response with the items restricted to the max tokens limit
        """
        if not self.items or max_tokens <= 0 or page < 1:
            return PaginatedMCPToolReturn[NullableT, ItemT](
                success=self.success,
                data=self.data,
                items=[],
                error=self.error,
                messages=self.messages,
                pagination=PaginationInfo(
                    has_next_page=False,
                    next_page=None,
                    max_tokens_limit=max_tokens,
                ),
            )

        # Calculate base response token count (without items)
        base_response = PaginatedMCPToolReturn[NullableT, ItemT](
            success=self.success,
            data=self.data,
            items=[],
            error=self.error,
            messages=self.messages,
            pagination=PaginationInfo(
                has_next_page=False,
                next_page=None,
                max_tokens_limit=max_tokens,
            ),
        )
        base_token_count = base_response.get_actual_token_count()

        # Reserve some buffer for pagination metadata variations
        buffer_tokens = 100
        available_tokens = max_tokens - base_token_count - buffer_tokens

        if available_tokens <= 0:
            return PaginatedMCPToolReturn[NullableT, ItemT](
                success=False,
                data=self.data,
                items=[],
                error=f"Base response exceeds token limit. Base tokens: {base_token_count}, max allowed: {max_tokens}",
                messages=self.messages,
                pagination=PaginationInfo(
                    has_next_page=False,
                    next_page=None,
                    max_tokens_limit=max_tokens,
                ),
            )

        # Calculate pages by iterating through items until we have the requested page
        current_page_num = 1
        current_page_items: list[ItemT] = []
        current_page_tokens: int = 0
        requested_page_items: list[ItemT] = []
        has_next_page = False

        for i, item in enumerate(self.items):
            # Calculate token count for this item
            item_json = json.dumps(item.model_dump(mode="json"), default=str)

            # using the GPT-4o tokenize as a reasonable estimation for the real token usage of the MCP client agent
            item_tokens: int = tokens_from_string(item_json, model="gpt-4o")

            # Check if single item exceeds available tokens
            if item_tokens > available_tokens:
                return PaginatedMCPToolReturn[NullableT, ItemT](
                    success=False,
                    data=self.data,
                    items=[],
                    error=f"Single item exceeds token limit. Item tokens: {item_tokens}, available: {available_tokens}",
                    messages=self.messages,
                    pagination=PaginationInfo(
                        has_next_page=False,
                        next_page=None,
                        max_tokens_limit=max_tokens,
                    ),
                )

            # Check if adding this item would exceed the page limit
            if current_page_tokens + item_tokens > available_tokens:
                # We've filled a page
                if current_page_num == page:
                    # This is the requested page, save it
                    requested_page_items = current_page_items
                    # Check if there's at least one more item for next page
                    has_next_page = True
                    break
                if current_page_num < page:
                    # Move to next page
                    current_page_num += 1
                    current_page_items = [item]
                    current_page_tokens = item_tokens
                else:
                    # We've passed the requested page
                    break
            else:
                # Add item to current page
                current_page_items.append(item)
                current_page_tokens += item_tokens

                # Check if this is the last item
                if i == len(self.items) - 1:
                    if current_page_num == page:
                        requested_page_items = current_page_items
                    elif current_page_num < page:
                        # Requested page doesn't exist
                        requested_page_items = []

        # If we haven't set requested_page_items yet and we're on the requested page
        if not requested_page_items and current_page_num == page and current_page_items:
            requested_page_items = current_page_items

        # Get items for requested page
        page_items = requested_page_items

        return PaginatedMCPToolReturn[NullableT, ItemT](
            success=self.success,
            data=self.data,
            items=page_items,
            error=self.error,
            messages=self.messages,
            pagination=PaginationInfo(
                has_next_page=has_next_page,
                next_page=page + 1 if has_next_page else None,
                max_tokens_limit=max_tokens,
            ),
        )

    def get_actual_token_count(self) -> int:
        """
        Calculate the actual token count of the current response.

        Args:
            model: Model name for token calculation

        Returns:
            Number of tokens in the serialized response
        """
        response_dict = self.model_dump(mode="json")
        response_json = json.dumps(response_dict, default=str)

        # using the GPT-4o tokenizer as a reasonable estimation for the real token usage of the MCP client agent
        return tokens_from_string(response_json, "gpt-4o")


class _VersionDeploymentMetadata(BaseModel):
    environment: VersionEnvironment
    deployed_at: datetime
    deployed_by: UserIdentifier | None

    @classmethod
    def from_domain(cls, deployment: VersionDeploymentMetadata):
        return cls(
            environment=deployment.environment,
            deployed_at=deployment.deployed_at,
            deployed_by=UserIdentifier.from_domain(deployment.deployed_by),
        )


class _MajorVersionProperties(BaseModel):
    temperature: float
    instructions: str | None
    messages: list[Message] | None
    task_variant_id: str | None

    @classmethod
    def from_domain(cls, properties: VersionMajor.Properties | TaskGroupProperties):
        return cls(
            temperature=properties.temperature or 0.0,
            instructions=properties.instructions,
            messages=properties.messages,
            task_variant_id=properties.task_variant_id,
        )


class _MinorVersion(BaseModel):
    minor: int
    id: str
    model: str

    deployments: list[_VersionDeploymentMetadata] | None

    cost_estimate_usd: float | None

    last_active_at: datetime | None

    is_favorite: bool | None

    favorited_by: UserIdentifier | None

    created_by: UserIdentifier | None

    notes: str | None

    run_count: int | None

    properties: ShortVersionProperties

    @classmethod
    def from_minor(cls, minor: VersionMajor.Minor):
        return cls(
            id=minor.id,
            minor=minor.minor,
            properties=ShortVersionProperties(
                model=minor.properties.model,
                provider=minor.properties.provider,
                temperature=minor.properties.temperature,
            ),
            model=minor.properties.model,
            deployments=[_VersionDeploymentMetadata.from_domain(d) for d in minor.deployments]
            if minor.deployments
            else None,
            cost_estimate_usd=minor.cost_estimate_usd,
            last_active_at=minor.last_active_at,
            is_favorite=minor.is_favorite,
            notes=minor.notes,
            run_count=minor.run_count,
            favorited_by=UserIdentifier.from_domain(minor.favorited_by),
            created_by=UserIdentifier.from_domain(minor.created_by),
        )

    @classmethod
    def from_version(
        cls,
        version: TaskGroup,
        deployments: list[VersionDeploymentMetadata] | None,
        cost_estimate_usd: float | None,
        variant: SerializableTaskVariant | None,
    ):
        return cls(
            id=version.id,
            minor=version.semver.minor if version.semver else 0,
            model=version.properties.model or "",
            deployments=[_VersionDeploymentMetadata.from_domain(d) for d in deployments] if deployments else None,
            cost_estimate_usd=cost_estimate_usd,
            last_active_at=version.last_active_at,
            is_favorite=version.is_favorite,
            notes=version.notes,
            run_count=version.run_count,
            favorited_by=UserIdentifier.from_domain(version.favorited_by),
            created_by=UserIdentifier.from_domain(version.created_by),
            properties=ShortVersionProperties(
                model=version.properties.model,
                provider=version.properties.provider,
                temperature=version.properties.temperature,
            ),
        )


# TODO: clarify what data is needed here
class MajorVersion(BaseModel):
    major: int
    schema_id: int

    minors: list[_MinorVersion]

    created_by: UserIdentifier | None

    created_at: datetime

    properties: _MajorVersionProperties

    @classmethod
    def from_major(cls, version: VersionMajor):
        return cls(
            major=version.major,
            schema_id=version.schema_id,
            created_by=UserIdentifier.from_domain(version.created_by),
            created_at=version.created_at,
            minors=[_MinorVersion.from_minor(m) for m in version.minors],
            properties=_MajorVersionProperties.from_domain(version.properties),
        )

    @classmethod
    def from_version(
        cls,
        version: TaskGroup,
        deployments: list[VersionDeploymentMetadata] | None,
        cost_estimate_usd: float | None,
        variant: SerializableTaskVariant | None,
    ):
        return cls(
            major=version.semver.major if version.semver else 0,
            schema_id=version.schema_id,
            created_by=UserIdentifier.from_domain(version.created_by),
            created_at=version.created_at or datetime_zero(),
            minors=[_MinorVersion.from_version(version, deployments, cost_estimate_usd, variant)],
            properties=_MajorVersionProperties.from_domain(version.properties),
        )


class StandardModelResponse(BaseModel):
    """A model response compatible with the OpenAI API"""

    object: Literal["list"] = "list"

    class ModelItem(BaseModel):
        id: str
        object: Literal["model"] = "model"
        created: int
        owned_by: str
        display_name: str
        icon_url: str
        supports: dict[str, Any]

        @classmethod
        def from_model_data(cls, id: str, model: FinalModelData):
            return cls(
                id=id,
                created=int(datetime.combine(model.release_date, time(0, 0)).timestamp()),
                owned_by=model.provider_name,
                display_name=model.display_name,
                icon_url=model.icon_url,
                supports={
                    k.removeprefix("supports_"): v
                    for k, v in model.model_dump(
                        mode="json",
                        include=set(ModelDataSupports.model_fields.keys()),
                    ).items()
                },
            )

    data: list[ModelItem]


<<<<<<< HEAD
class Error(BaseModel):
    code: str
    message: str
    details: dict[str, Any] | None  # not sure this is the correct format, but you get the idea


class AgentVersion(BaseModel):
    id: str
    temperature: float
    # ...


class Run(BaseModel):
    # none exhaustive list of fields, to get started.
    id: str
    conversation_id: str  # is there always a conversation_id?
    agent_id: str
    agent_schema_id: int
    agent_version: AgentVersion
    status: Literal[
        "success",
        "error",
        "pending",
        "running",
        "cancelled",
    ]  # not sure about the exact list of statuses, but you get the idea (we should use Pydantic every-where!)
    agent_input: dict[str, Any] | None
    # agent_output: dict[str, Any] (I don't think we should return a `agent_output`, the output is already part of the `llm_completions` field)
    duration_seconds: float
    cost_usd: float
    created_at: datetime
    metadata: dict[str, Any] | None  # very important
    llm_completions: (
        list[str] | None
    )  # probably not the right format, but you get the idea (should be a list of Pydantic models)
    response_format: (
        dict[str, Any] | None
    )  # needs to be included because the `response_format` is not part of the `llm_completions` field for models that support structured outputs natively
    error: Error | None
    temperature: float
    ## TODO: check parameters from /v1/chat/completions that needs to be included as well.
=======
class RunSearchResult(BaseModel):
    """Model for run search results"""

    id: str
    agent_id: str
    agent_schema_id: int
    agent_version_id: str
    status: str
    agent_input: str | None
    agent_output: str | None
    duration_seconds: float | None
    cost_usd: float | None
    created_at: str | None
    user_review: str | None
    ai_review: str | None
    error: dict[str, Any] | None
>>>>>>> d1eccd47
<|MERGE_RESOLUTION|>--- conflicted
+++ resolved
@@ -120,7 +120,6 @@
     has_next_page: bool = Field(description="Whether there is a next page")
     next_page: int | None = Field(default=None, description="The next page number")
     max_tokens_limit: int | None = Field(default=None, description="Maximum tokens limit used for pagination")
-
 
 
 # TODO: delete this class when all tools are migrated to the new MCPToolReturn or PaginatedMCPToolReturn
@@ -493,7 +492,6 @@
     data: list[ModelItem]
 
 
-<<<<<<< HEAD
 class Error(BaseModel):
     code: str
     message: str
@@ -535,7 +533,8 @@
     error: Error | None
     temperature: float
     ## TODO: check parameters from /v1/chat/completions that needs to be included as well.
-=======
+
+
 class RunSearchResult(BaseModel):
     """Model for run search results"""
 
@@ -551,5 +550,4 @@
     created_at: str | None
     user_review: str | None
     ai_review: str | None
-    error: dict[str, Any] | None
->>>>>>> d1eccd47
+    error: dict[str, Any] | None