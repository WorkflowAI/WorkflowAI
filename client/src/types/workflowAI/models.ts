import { JsonSchema } from '../json_schema';
import { ProxyMessage } from '.';

export type AIReviewer = {
  reviewer_type?: 'ai';
};

export type APIKeyResponse = {
  id: string;
  name: string;
  partial_key: string;
  created_at: string;
  last_used_at: string | null;
  created_by: core__domain__users__UserIdentifier;
};

export type APIKeyResponseCreated = {
  id: string;
  name: string;
  partial_key: string;
  created_at: string;
  last_used_at: string | null;
  created_by: core__domain__users__UserIdentifier;
  key: string;
};

export type APIToolCallRequest = {
  /**
   * The id of the tool use. The id should be used when returning the result.
   */
  id: string;
  /**
   * The name of the tool
   */
  name: string;
  /**
   * The input tool should be executed with
   */
  input: Record<string, unknown>;
};

export type AgentSchema = {
  /**
   * The name of the task in Title Case
   */
  task_name: string;
  /**
   * The JSON schema of the task input
   */
  input_json_schema?: Record<string, unknown> | null;
  /**
   * The JSON schema of the agent output
   */
  output_json_schema?: Record<string, unknown> | null;
};

export type AmazonBedrockConfig = {
  provider?: 'amazon_bedrock';
  aws_bedrock_access_key: string;
  aws_bedrock_secret_key: string;
  resource_id_x_model_map: Record<string, string>;
  available_model_x_region_map: Record<string, string>;
  default_region?: string;
};

export type AnnotateFeedbackRequest = {
  annotation: 'resolved' | 'incorrect' | 'correct';
  comment?: string | null;
};

export type AnthropicConfig = {
  provider?: 'anthropic';
  api_key: string;
  url?: string;
};

export type AudioContentDict = {
  type: 'audio_url';
  audio_url: AudioURLDict;
};

export type AudioURLDict = {
  url: string;
};

export type AutomaticPaymentRequest = {
  opt_in: boolean;
  threshold?: number | null;
  balance_to_maintain?: number | null;
};

export type AzureOpenAIConfig = {
  provider?: 'azure_openai';
  deployments: Record<string, Record<string, string | Array<string>>>;
  api_version?: string;
  default_region?: string;
};

export type BaseFeature = {
  /**
   * The name of the feature, displayed in the UI
   */
  name: string;
  /**
   * A description of the feature, displayed in the UI
   */
  description: string;
  /**
   * The specifications of the feature, used to generate the feature input and output schema, for internal use only, NOT displayed in the UI. To be provided for 'static' feature suggestions only, null otherwise
   */
  specifications: string | null;
};

export type Body_upload_file__tenant__upload__task_id__post = {
  file: Blob | File;
};

export type BuildAgentIteration = {
  user_message: string;
  assistant_answer: string;
  /**
   * The task schema of the task generated in this iteration
   */
  task_schema?: AgentSchema | null;
};

export type BuildAgentRequest = {
  /**
   * The previous iteration of the task building process, as returned by the API
   */
  previous_iterations?: Array<BuildAgentIteration> | null;
  user_message: string;
  /**
   * Whether to stream the task building process
   */
  stream?: boolean;
};

export type CacheUsage = 'auto' | 'always' | 'never' | 'when_available' | 'only';

export type ChatMessage = {
  /**
   * The role of the message sender
   */
  role: 'USER' | 'ASSISTANT';
  /**
   * The content of the message
   */
  content: string;
};

export type CheckInstructionsRequest = {
  instructions: string;
};

export type CheckInstructionsResponse = {
  is_template: boolean;
  is_valid: boolean;
  error?: api__routers__task_schemas_v1__CheckInstructionsResponse__Error | null;
};

export type CodeBlock = {
  imports: string;
  code: string;
};

export type CreateAPIKeyRequest = {
  name: string;
};

export type CreateAgentRequest = {
  /**
   * The agent id, must be unique per tenant and URL safe
   */
  id?: string;
  /**
   * The input schema for the agent
   */
  input_schema: Record<string, unknown>;
  /**
   * The output schema for the agent
   */
  output_schema: Record<string, unknown>;
  /**
   * The name of the agent, if not provided, a TitleCase version of the id is used
   */
  name?: string;
  /**
   * the chat messages that originated the creation of the task, if created from the chat UI
   */
  chat_messages?: Array<ChatMessage> | null;
  /**
   * By default, the schemas are sanitized to make sure that slight changes in schema do not result
   * in a new agent schema id being generated. The schema that we store is then a schema compatible with the
   * original one for validation purposes.
   * The sanitation includes:
   * - splatting $refs that are not specific to WorkflowAI
   * - replacing nullable optional fields with simply optional fields
   * - ordering the `required` field
   * - removing anyOf, oneOf and allOf when possible
   * - adding missing type keys
   *
   */
  sanitize_schemas?: boolean;
};

export type CreateAgentResponse = {
  /**
   * A human readable, url safe id for the agent
   */
  id: string;
  /**
   * A unique integer identifier for the agent
   */
  uid: number;
  /**
   * The name of the agent
   */
  name: string;
  /**
   * The id of the created schema
   */
  schema_id: number;
  /**
   * The id of the created variant
   */
  variant_id: string;
};

export type CreateFeedbackRequest = {
  /**
   * The feedback token, as returned in the run payload
   */
  feedback_token: string;
  outcome: 'positive' | 'negative';
  /**
   * An optional comment for the feedback
   */
  comment?: string | null;
  /**
   * An ID for the user that is posting the feedback. Only a single feedback per user (including anonymous) per feedback_token is allowed. Posting a new feedback will overwrite the existing one.
   */
  user_id?: string | null;
};

export type CreateFeedbackResponse = {
  id: string;
  outcome: 'positive' | 'negative';
  comment: string | null;
  user_id: string | null;
};

export type CreatePaymentIntentRequest = {
  amount: number;
};

export type CreateReviewRequest = {
  outcome: 'positive' | 'negative';
  comment?: string | null;
};

export type CreateTaskGroupRequest = {
  /**
   * The id of the group. If not provided a uuid will be generated.
   */
  id?: string | null;
  /**
   * The properties used for executing runs.
   */
  properties: TaskGroupProperties_Input;
  /**
   * A list of tags associated with the group. If not provided, tags are computed from the properties by creating strings from each key value pair <key>=<value>.
   */
  tags?: Array<string> | null;
  /**
   * Set to true to store the group as is, without any runner validation.
   * Note that it means that the group will not be usable as is by internal runners.
   */
  use_external_runner?: boolean;
};

export type CreateTaskRunRequest = {
  /**
   * the input of the task. Must match the input schema
   */
  task_input: Record<string, unknown>;
  /**
   * the output of the task. Must match the output schema
   */
  task_output: Record<string, unknown>;
  /**
   * A reference to the task group the task run belongs to. By default, we consider that the group is external
   */
  group: DeprecatedVersionReference;
  /**
   * The id to use for a task run. If not provided a uuid will be generated
   */
  id?: string | null;
  /**
   * the time the run was started.
   */
  start_time?: string | null;
  /**
   * the time the run ended.
   */
  end_time?: string | null;
  /**
   * A list of labels for the task run. Labels are indexed and searchable
   */
  labels?: Array<string> | null;
  /**
   * Additional metadata to store with the task run.
   */
  metadata?: Record<string, unknown> | null;
  /**
   * The raw completions used to generate the task output.
   */
  llm_completions?: Array<LLMCompletion> | null;
  /**
   * The cost of the task run in USD
   */
  cost_usd?: number | null;
};

export type CreateVersionRequest = {
  properties: TaskGroupProperties_Input;
  /**
   * Whether to save the version after creating it. If false, the version will not be returned in the list of versions until it is saved. If save is not provided, the version is automatically saved if it is the first version for the schema.
   */
  save?: boolean | null;
};

export type CreateVersionResponse = {
  id: string;
  /**
   * @deprecated
   */
  iteration: number;
  semver: unknown[] | null;
  properties: TaskGroupProperties_Output;
};

export type CustomToolCreationChatMessage = {
  /**
   * The role of the message sender
   */
  role?: 'USER' | 'ASSISTANT' | null;
  /**
   * The content of the message
   */
  content?: string | null;
  /**
   * The proposed tool to create
   */
  tool?: Tool | null;
};

export type CustomerCreatedResponse = {
  customer_id: string;
};

export type DeployVersionRequest = {
  environment: VersionEnvironment;
};

export type DeployVersionResponse = {
  task_schema_id: number;
  version_id: string;
  environment: VersionEnvironment;
  deployed_at: string;
};

export type DeployedVersionsResponse = {
  /**
   * The group id either client provided or generated, stable for given set of properties
   */
  id?: string;
  /**
   * The semantic version of the task group
   */
  semver?: MajorMinor | null;
  /**
   * The schema id of the task group, incremented for each new schema
   */
  schema_id?: number;
  /**
   * The iteration of the group, incremented for each new group
   */
  iteration?: number;
  /**
   * The number of runs in the group
   */
  run_count?: number;
  /**
   * The properties used for executing the run.
   */
  properties: TaskGroupProperties_Output;
  /**
   * A list of tags associated with the group. When empty, tags are computed from the properties.
   */
  tags: Array<string>;
  /**
   * A list of aliases to use in place of iteration or id. An alias can be used to uniquely identify a group for a given task.
   */
  aliases?: Array<string> | null;
  /**
   * Whether the group is external, i-e not creating by internal runners
   */
  is_external?: boolean | null;
  /**
   * Indicates if the task group is marked as favorite
   */
  is_favorite?: boolean | null;
  /**
   * Additional notes or comments about the task group
   */
  notes?: string | null;
  /**
   * A hash computed based on task group properties, used for similarity comparisons
   */
  similarity_hash?: string;
  benchmark_for_datasets?: Array<string> | null;
  /**
   * The user who favorited the task group
   */
  favorited_by?: core__domain__users__UserIdentifier | null;
  /**
   * The user who created the task group
   */
  created_by?: core__domain__users__UserIdentifier | null;
  /**
   * The user who deployed the task group
   */
  deployed_by?: core__domain__users__UserIdentifier | null;
  /**
   * The last time the task group was active
   */
  last_active_at?: string | null;
  /**
   * The time the task group was created
   */
  created_at?: string | null;
  recent_runs_count?: number;
  deployments?: Array<Deployment> | null;
};

export type Deployment = {
  environment: VersionEnvironment;
  deployed_at: string;
  deployed_by?: core__domain__users__UserIdentifier | null;
};

/**
 * Refer to an existing group or create a new one with the given properties.
 * Only one of id, iteration or properties must be provided
 */
export type DeprecatedVersionReference = {
  /**
   * The id of an existing group
   */
  id?: string | null;
  /**
   * An iteration for an existing group.
   */
  iteration?: number | null;
  /**
   * The properties to evaluate the task schema with. A group will be created if needed
   */
  properties?: TaskGroupProperties_Input | null;
  /**
   * An alias for the group
   */
  alias?: string | null;
  /**
   * Whether the group is external, i-e not created by internal runners
   */
  is_external?: boolean | null;
};

export type DocumentContentDict = {
  type: 'document_url';
  source: DocumentURLDict;
};

export type DocumentURLDict = {
  url: string;
};

export type EditSchemaToolCall = {
  tool_name?: string;
  status?: 'assistant_proposed' | 'user_ignored' | 'completed' | 'failed';
  /**
   * Whether the tool call should be automatically executed by on the frontend (true), or if the user should be prompted to run the tool call (false).
   */
  auto_run?: boolean | null;
  tool_call_id?: string;
  /**
   * The message to edit the agent schema with.
   */
  edition_request_message?: string | null;
};

export type FeaturePreviewRequest = {
  feature: BaseFeature;
  /**
   * To provide for company-specific feature suggestions, null otherwise
   */
  company_context: string | null;
};

export type FeatureSchemas = {
  input_schema?: Record<string, unknown> | null;
  output_schema?: Record<string, unknown> | null;
};

export type FeatureSectionPreview = {
  name: string;
  tags: Array<TagPreview>;
};

export type FeatureSectionResponse = {
  sections?: Array<FeatureSectionPreview> | null;
};

export type Feedback = {
  outcome: 'positive' | 'negative';
  annotation: 'resolved' | 'incorrect' | 'correct' | null;
};

export type FeedbackItem = {
  id: string;
  outcome: 'positive' | 'negative';
  user_id?: string | null;
  comment?: string | null;
  created_at: string;
  annotation: 'resolved' | 'incorrect' | 'correct' | null;
  run_id: string;
};

export type FewShotConfiguration = {
  /**
   * The number of few-shot examples to use for the task
   */
  count?: number | null;
  /**
   * The selection method to use for few-shot examples
   */
  selection?: 'latest' | 'manual' | string | null;
  /**
   * The few-shot examples used for the task. If provided, count and selection are ignored. If not provided, count and selection are used to select examples and the examples list will be set in the final group.
   */
  examples?: Array<FewShotExample> | null;
};

export type FewShotExample = {
  task_input: Record<string, unknown>;
  task_output: Record<string, unknown>;
};

export type FieldQuery = {
  field_name: string;
  operator: SearchOperator;
  values: Array<unknown>;
  type?: 'string' | 'number' | 'integer' | 'boolean' | 'object' | 'array' | 'null' | 'array_length' | 'date' | null;
};

export type File = {
  content_type?: string | null;
  base64_data: string;
};

export type FileInputRequest = {
  file_id: string;
  data: string;
  format: 'm4a' | 'mp3' | 'webm' | 'mp4' | 'mpga' | 'wav' | 'mpeg';
};

export type FullVersionProperties = {
  /**
   * The LLM model used for the run
   */
  model?: string | null;
  /**
   * The LLM provider used for the run
   */
  provider?: string | null;
  /**
   * The temperature for generation
   */
  temperature?: number | null;
  /**
   * The instructions passed to the runner in order to generate the prompt.
   */
  instructions?: string | null;
  /**
   * The maximum tokens to generate in the prompt
   */
  max_tokens?: number | null;
  /**
   * The name of the runner used
   */
  runner_name?: string | null;
  /**
   * The version of the runner used
   */
  runner_version?: string | null;
  /**
   * Few shot configuration
   */
  few_shot?: FewShotConfiguration | null;
  /**
   * The template name used for the task
   */
  template_name?: string | null;
  /**
   * Whether to use chain of thought prompting for the task
   */
  is_chain_of_thought_enabled?: boolean | null;
  enabled_tools?: Array<ToolKind | Tool_Output> | null;
  /**
   * Whether to use structured generation for the task
   */
  is_structured_generation_enabled?: boolean | null;
  has_templated_instructions?: boolean | null;
  /**
   * The name of the model
   */
  model_name?: string | null;
  /**
   * The icon of the model
   */
  model_icon?: string | null;
  [key: string]: unknown;
};

export type GenerateAgentInputToolCall = {
  tool_name?: string;
  status?: 'assistant_proposed' | 'user_ignored' | 'completed' | 'failed';
  /**
   * Whether the tool call should be automatically executed by on the frontend (true), or if the user should be prompted to run the tool call (false).
   */
  auto_run?: boolean | null;
  tool_call_id?: string;
  /**
   * The instructions on how to generate the agent input, this message will be passed to the input generation agent.
   */
  instructions?: string | null;
};

export type GenerateCodeBlockRequest = {
  group_iteration: number;
  group_environment: string;
  example_task_run_input: Record<string, unknown>;
  url?: string | null;
  secondary_input?: Record<string, unknown> | null;
  separate_run_and_stream?: boolean;
};

export type GenerateCodeBlockResponse = {
  sdk: Snippet;
  run: Snippet | RunSnippet;
};

export type GenerateInputRequest = {
  instructions?: string;
  /**
   * The base input to migrate to the new schema
   */
  base_input?: Record<string, unknown> | null;
  stream?: boolean;
};

export type GenerateTaskPreviewRequest = {
  /**
   * the chat messages that originated the creation of the task to generate a preview for
   */
  chat_messages: Array<ChatMessage>;
  /**
   * the input schema of the task to generate a preview for
   */
  task_input_schema: Record<string, unknown>;
  /**
   * the output schema of the task to generate a preview for
   */
  task_output_schema: Record<string, unknown>;
  /**
   * The current task preview (input, output) to reuse and update, if already existing
   */
  current_preview?: TaskPreview | null;
};

export type GetFeedbackResponse = {
  outcome: 'positive' | 'negative' | null;
};

export type GoogleGeminiAPIProviderConfig = {
  provider?: 'google_gemini';
  api_key: string;
  url: string;
  default_block_threshold?: 'BLOCK_LOW_AND_ABOVE' | 'BLOCK_MEDIUM_AND_ABOVE' | 'BLOCK_ONLY_HIGH' | 'BLOCK_NONE' | null;
};

export type GoogleProviderConfig = {
  provider?: 'google';
  vertex_project: string;
  vertex_credentials: string;
  vertex_location: Array<string>;
  default_block_threshold?: 'BLOCK_LOW_AND_ABOVE' | 'BLOCK_MEDIUM_AND_ABOVE' | 'BLOCK_ONLY_HIGH' | 'BLOCK_NONE' | null;
};

export type GroqConfig = {
  provider?: 'groq';
  api_key: string;
};

export type HTTPValidationError = {
  detail?: Array<ValidationError>;
};

export type ImageContentDict = {
  type: 'image_url';
  image_url: ImageURLDict;
};

export type ImageURLDict = {
  url: string;
};

export type ImportInputsRequest = {
  /**
   * The text to import as input
   */
  inputs_text?: string | null;
  /**
   * An optional file to import as input.
   */
  inputs_file?: File | null;
  stream?: boolean;
};

export type ImprovePromptToolCall = {
  tool_name?: string;
  status?: 'assistant_proposed' | 'user_ignored' | 'completed' | 'failed';
  /**
   * Whether the tool call should be automatically executed by on the frontend (true), or if the user should be prompted to run the tool call (false).
   */
  auto_run?: boolean | null;
  tool_call_id?: string;
  /**
   * The id of the run to improve
   */
  run_id?: string | null;
  /**
   * The feedback on the run (what is wrong with the output of the run, what is the expected output, etc.).
   */
  run_feedback_message: string;
};

export type ImproveVersionMessagesToolCall = {
  tool_name?: string;
  status?: 'assistant_proposed' | 'user_ignored' | 'completed' | 'failed';
  tool_call_id?: string;
  improvement_instructions: string;
  auto_run?: boolean | null;
};

export type ImproveVersionRequest = {
  run_id?: string | null;
  variant_id?: string | null;
  instructions?: string | null;
  /**
   * A comment on why the task run was not optimal
   */
  user_evaluation: string;
  stream?: boolean;
};

export type InputEvaluationData = {
  task_input_hash: string;
  task_input: Record<string, unknown>;
  correct_outputs: Array<Record<string, unknown>>;
  incorrect_outputs: Array<Record<string, unknown>>;
  evaluation_instructions: string;
};

export type InputEvaluationPatchRequest = {
  /**
   * The evaluation instructions to use for the input
   */
  update_input_evaluation_instructions?: string | null;
  /**
   * A correct output to use in evaluations. If the output already existed as an incorrect output, the matching incorrect output is removed. If the output already existed in the correct outputs, the output is ignored
   */
  add_correct_output?: Record<string, unknown> | null;
  /**
   * A correct output to remove from evaluations
   */
  remove_correct_output?: Record<string, unknown> | null;
  /**
   * An incorrect output to use in evaluations. If the output already existed as a correct output, the matching correct output is removed. If the output already existed in the incorrect outputs, the output is ignored
   */
  add_incorrect_output?: Record<string, unknown> | null;
  /**
   * An incorrect output to remove from evaluations
   */
  remove_incorrect_output?: Record<string, unknown> | null;
};

export type InternalReasoningStep = {
  /**
   * A brief title for this step (maximum a few words)
   */
  title?: string | null;
  /**
   * The explanation for this step of reasoning
   */
  explaination?: string | null;
  /**
   * The output or conclusion from this step
   */
  output?: string | null;
};

export type Item = {
  field_name: string;
  /**
   * The operators that can be used with the field
   */
  operators: Array<string>;
  /**
   * The suggestions for the field
   */
  suggestions?: Array<unknown> | null;
  /**
   * The type of the field
   */
  type: 'string' | 'number' | 'integer' | 'boolean' | 'object' | 'array' | 'null' | 'array_length' | 'date';
};

export type LLMCompletion = {
  duration_seconds?: number | null;
  messages: Array<Record<string, unknown>>;
  response?: string | null;
  tool_calls?: Array<ToolCallRequestWithID> | null;
  usage: LLMUsage;
  provider: Provider;
};

export type LLMCompletionTypedMessages = {
  messages: Array<StandardMessage>;
  response?: string | null;
  usage: LLMUsage;
  duration_seconds?: number | null;
};

export type LLMCompletionsResponse = {
  completions: Array<LLMCompletionTypedMessages>;
};

export type LLMUsage = {
  completion_token_count?: number | null;
  completion_cost_usd?: number | null;
  reasoning_token_count?: number | null;
  prompt_token_count?: number | null;
  /**
   * The part of the prompt_token_count that were cached from a previous request.
   */
  prompt_token_count_cached?: number | null;
  prompt_cost_usd?: number | null;
  prompt_audio_token_count?: number | null;
  prompt_audio_duration_seconds?: number | null;
  prompt_image_count?: number | null;
  model_context_window_size?: number | null;
};

export type ListModelsRequest = {
  /**
   * The instructions to use to build the models list, because instructions contains tools, and not all models support all tools.
   */
  instructions?: string | null;
  /**
   * Wether the agent is using tools. This flag is mainly fed by the SDK when external tools are used.
   */
  requires_tools?: boolean;
};

export type MajorMinor = unknown[];

export type MajorVersion = {
  major: number;
  schema_id: number;
  minors: Array<MinorVersion>;
  /**
   * The user who created the version
   */
  created_by?: api__schemas__user_identifier__UserIdentifier | null;
  created_at: string;
  properties: MajorVersionProperties;
  previous_version: PreviousVersion | null;
};

export type MajorVersionProperties = {
  temperature: number;
  instructions?: string;
  /**
   * The id of the full schema, including versions and examples
   */
  task_variant_id: string | null;
  messages?: ProxyMessage[] | undefined | null;

  top_p?: number | null;
  max_tokens?: number | null;
  is_structured_generation_enabled?: boolean | null;
  has_templated_instructions?: boolean | null;
  presence_penalty?: number | null;
  frequency_penalty?: number | null;
  tool_choice?: string | OpenAIProxyToolChoice | null;
};

export type MetaAgentChatMessage = {
  /**
   * The role of the message sender, 'USER' is the actual human user browsing the playground, 'PLAYGROUND' are automated messages sent by the playground to the agent, and 'ASSISTANT' being the assistant generated by the agent
   */
  role: 'USER' | 'PLAYGROUND' | 'ASSISTANT';
  /**
   * The content of the message
   */
  content: string;
  /**
   * The tool call to run in the frontend to help the user improve its agent instructions.
   */
  tool_call?:
    | ImprovePromptToolCall
    | ImproveVersionMessagesToolCall
    | EditSchemaToolCall
    | RunCurrentAgentOnModelsToolCall
    | GenerateAgentInputToolCall
    | null;

  feedback_token?: string | null;
};

export type MetaAgentChatRequest = {
  schema_id: number;
  /**
   * The state of the playground
   */
  playground_state: PlaygroundState;
  /**
   * The list of messages in the conversation, the last message being the most recent one
   */
  messages: Array<MetaAgentChatMessage>;
};

export type MinorVersion = {
  /**
   * The id of the full version
   */
  id: string;
  /**
   * @deprecated
   */
  iteration: number;
  model: Model | string;
  deployments: Array<VersionDeploymentMetadata> | null;
  cost_estimate_usd: number | null;
  /**
   * The last time the task version minor was active
   */
  last_active_at: string | null;
  is_favorite: boolean | null;
  favorited_by: api__schemas__user_identifier__UserIdentifier | null;
  created_by: api__schemas__user_identifier__UserIdentifier | null;
  notes: string | null;
  run_count: number | null;
  minor: number;
  properties: ShortVersionProperties;
};

export type MistralAIConfig = {
  provider?: 'mistral_ai';
  url?: string;
  api_key: string;
};

export type Model =
  | 'gpt-4o-latest'
  | 'gemini-2.0-flash-latest'
  | 'claude-3-5-sonnet-latest'
  | 'gemini-1.5-flash-latest'
  | 'gpt-4o-2024-11-20'
  | 'gpt-4o-2024-08-06'
  | 'gpt-4o-2024-05-13'
  | 'gpt-4o-mini-latest'
  | 'gpt-4o-mini-2024-07-18'
  | 'o3-mini-latest-high'
  | 'o3-mini-latest-medium'
  | 'o3-mini-latest-low'
  | 'o3-mini-2025-01-31-high'
  | 'o3-mini-2025-01-31-medium'
  | 'o3-mini-2025-01-31-low'
  | 'o1-2024-12-17-high'
  | 'o1-2024-12-17'
  | 'o1-2024-12-17-low'
  | 'o1-preview-2024-09-12'
  | 'o1-mini-latest'
  | 'o1-mini-2024-09-12'
  | 'gpt-4.5-preview-2025-02-27'
  | 'gpt-4o-audio-preview-2024-12-17'
  | 'gpt-4o-audio-preview-2024-10-01'
  | 'gpt-4-turbo-2024-04-09'
  | 'gpt-4-0125-preview'
  | 'gpt-4-1106-preview'
  | 'gpt-4-1106-vision-preview'
  | 'gpt-3.5-turbo-0125'
  | 'gpt-3.5-turbo-1106'
  | 'gemini-2.0-flash-001'
  | 'gemini-2.0-flash-lite-001'
  | 'gemini-2.0-flash-lite-preview-02-05'
  | 'gemini-2.0-pro-exp-02-05'
  | 'gemini-2.0-flash-exp'
  | 'gemini-2.0-flash-thinking-exp-1219'
  | 'gemini-2.0-flash-thinking-exp-01-21'
  | 'gemini-1.5-pro-latest'
  | 'gemini-1.5-pro-002'
  | 'gemini-1.5-pro-001'
  | 'gemini-1.5-pro-preview-0514'
  | 'gemini-1.5-pro-preview-0409'
  | 'gemini-1.5-flash-002'
  | 'gemini-1.5-flash-001'
  | 'gemini-1.5-flash-8b'
  | 'gemini-1.5-flash-preview-0514'
  | 'gemini-exp-1206'
  | 'gemini-exp-1121'
  | 'gemini-1.0-pro-002'
  | 'gemini-1.0-pro-001'
  | 'gemini-1.0-pro-vision-001'
  | 'claude-3-7-sonnet-latest'
  | 'claude-3-7-sonnet-20250219'
  | 'claude-3-5-sonnet-20241022'
  | 'claude-3-5-sonnet-20240620'
  | 'claude-3-5-haiku-latest'
  | 'claude-3-5-haiku-20241022'
  | 'claude-3-opus-20240229'
  | 'claude-3-sonnet-20240229'
  | 'claude-3-haiku-20240307'
  | 'llama-3.3-70b'
  | 'llama-3.2-90b'
  | 'llama-3.2-11b'
  | 'llama-3.2-11b-vision'
  | 'llama-3.2-3b'
  | 'llama-3.2-1b'
  | 'llama-3.2-90b-vision-preview'
  | 'llama-3.2-90b-text-preview'
  | 'llama-3.2-11b-text-preview'
  | 'llama-3.2-3b-preview'
  | 'llama-3.2-1b-preview'
  | 'llama-3.1-405b'
  | 'llama-3.1-70b'
  | 'llama-3.1-8b'
  | 'llama3-70b-8192'
  | 'llama3-8b-8192'
  | 'mixtral-8x7b-32768'
  | 'mistral-large-2-latest'
  | 'mistral-large-2-2407'
  | 'mistral-large-latest'
  | 'mistral-large-2411'
  | 'pixtral-large-latest'
  | 'pixtral-large-2411'
  | 'pixtral-12b-2409'
  | 'ministral-3b-2410'
  | 'ministral-8b-2410'
  | 'mistral-small-2409'
  | 'codestral-mamba-2407'
  | 'qwen-v3p2-32b-instruct'
  | 'deepseek-v3-2412'
  | 'deepseek-r1-2501';

export type ModelMetadata = {
  /**
   * The name of the provider for the model
   */
  provider_name: string;
  /**
   * The price per input token in USD
   */
  price_per_input_token_usd: number;
  /**
   * The price per output token in USD
   */
  price_per_output_token_usd: number;
  /**
   * The date the model was released
   */
  release_date: string;
  /**
   * The context window of the model in tokens
   */
  context_window_tokens: number;
  /**
   * The quality index of the model, from 0 to 100. None if not available. Source: artificialanalysis.ai
   */
  quality_index: number;
};

export type ModelResponse = {
  id: string;
  name: string;
  /**
   * The url of the icon to display for the model
   */
  icon_url: string;
  /**
   * The modes supported by the model
   */
  modes: Array<string>;
  /**
   * Why the model does not support the current schema. Only provided if the model is not supported by the current schema.
   */
  is_not_supported_reason: string | null;
  /**
   * The average cost per run in USD
   */
  average_cost_per_run_usd: number | null;
  /**
   * Whether the model is the latest in its family. In other wordsby default, only models with is_latest=True should be displayed.
   */
  is_latest: boolean;
  /**
   * The metadata of the model
   */
  metadata: ModelMetadata;
  /**
   * If true, the model will be used as default model.
   */
  is_default?: boolean;
  /**
   * The providers that support this model
   */
  providers: Array<Provider>;
};

export type OpenAIConfig = {
  provider?: 'openai';
  url?: string;
  api_key: string;
};

export type Page_DeployedVersionsResponse_ = {
  items: Array<DeployedVersionsResponse>;
  count?: number | null;
};

export type Page_FeedbackItem_ = {
  items: Array<FeedbackItem>;
  count?: number | null;
};

export type Page_InputEvaluationData_ = {
  items: Array<InputEvaluationData>;
  count?: number | null;
};

export type Page_MajorVersion_ = {
  items: Array<MajorVersion>;
  count?: number | null;
};

export type Page_ModelResponse_ = {
  items: Array<ModelResponse>;
  count?: number | null;
};

export type Page_Review_ = {
  items: Array<Review>;
  count?: number | null;
};

export type Page_RunItemV1_ = {
  items: Array<RunItemV1>;
  count?: number | null;
};

export type Page_SerializableTaskRun_ = {
  items: Array<Run>;
  count?: number | null;
};

export type Page_SerializableTask_ = {
  items: Array<SerializableTask>;
  count?: number | null;
};

export type Page_TaskGroupWithCost_ = {
  items: Array<TaskGroupWithCost>;
  count?: number | null;
};

export type Page_VersionsResponse_ = {
  items: Array<VersionsResponse>;
  count?: number | null;
};

export type PartialTaskVersion = {
  schema_id: number;
  variant_id: string;
  description?: string | null;
  input_schema_version: string;
  output_schema_version: string;
  created_at?: string;
  is_hidden?: boolean | null;
  last_active_at?: string | null;
};

export type PatchReviewBenchmarkRequest = {
  add_versions?: Array<number> | null;
  remove_versions?: Array<number> | null;
};

export type PaymentIntentCreatedResponse = {
  client_secret: string;
  payment_intent_id: string;
};

export type PaymentMethodIdResponse = {
  payment_method_id: string;
};

export type PaymentMethodRequest = {
  payment_method_id: string;
  payment_method_currency?: string;
};

export type PaymentMethodResponse = {
  payment_method_id: string;
  last4: string;
  brand: string;
  exp_month: number;
  exp_year: number;
};

export type PlaygroundState = {
  is_proxy: boolean;
  version_id: string | null | undefined;
  version_messages: ProxyMessage[] | null | undefined;
  /**
   * The input for the agent
   */
  agent_input?: Record<string, unknown> | null;
  /**
   * The instructions for the agent
   */
  agent_instructions?: string | null;
  /**
   * The temperature for the agent
   */
  agent_temperature?: number | null;
  /**
   * The models currently selected in the playground
   */
  selected_models: SelectedModels;
  /**
   * The ids of the runs currently displayed in the playground
   */
  agent_run_ids: Array<string>;
};

export type PreviousVersion = {
  major: number;
  changelog: Array<string>;
};

export type Provider =
  | 'fireworks'
  | 'amazon_bedrock'
  | 'openai'
  | 'azure_openai'
  | 'google'
  | 'anthropic'
  | 'groq'
  | 'mistral_ai'
  | 'google_gemini';

export type ProviderSettings = {
  id: string;
  created_at: string;
  provider: Provider;
};

export type ReasoningStep = {
  title: string | null;
  step: string | null;
};

export type RespondToReviewRequest = {
  comment: string;
};

export type Review = {
  id: string;
  created_at: string;
  created_by: UserReviewer | AIReviewer;
  outcome: 'positive' | 'negative' | 'unsure' | null;
  status: 'in_progress' | 'completed';
  /**
   * A comment left by the reviewer
   * @deprecated
   */
  comment?: string | null;
  summary?: string | null;
  positive_aspects?: Array<string> | null;
  negative_aspects?: Array<string> | null;
};

export type ReviewBenchmark = {
  results: Array<VersionResult>;
  /**
   * Whether a new AI reviewer is being built.When done building, some reviews that need to be recomputed
   */
  is_building_ai_reviewer?: boolean;
};

export type RunConfig = {
  /**
   * The column to run the agent on the agent will be run on all columns
   */
  run_on_column?: 'column_1' | 'column_2' | 'column_3' | null;
  /**
   * The model to run the agent on the agent will be run on all models
   */
  model?: string | null;
};

export type RunCurrentAgentOnModelsToolCall = {
  tool_name?: string;
  status?: 'assistant_proposed' | 'user_ignored' | 'completed' | 'failed';
  /**
   * Whether the tool call should be automatically executed by on the frontend (true), or if the user should be prompted to run the tool call (false).
   */
  auto_run?: boolean | null;
  tool_call_id?: string;
  /**
   * The list of configurations to run the current agent on.
   */
  run_configs?: Array<RunConfig> | null;
};

export type RunItemV1 = {
  /**
   * the id of the task run
   */
  id: string;
  /**
   * the id of the task
   */
  task_id: string;
  /**
   * The id of the task run's schema
   */
  task_schema_id: number;
  version: Version;
  status: 'success' | 'failure';
  duration_seconds: number | null;
  cost_usd: number | null;
  /**
   * The time the task run was created
   */
  created_at: string;
  user_review: 'positive' | 'negative' | null;
  ai_review: 'positive' | 'negative' | 'unsure' | 'in_progress' | null;
  feedback?: Array<Feedback> | null;
  /**
   * A signed token that can be used to post feedback from a client side application
   */
  feedback_token: string;
  /**
   * A preview of the input data
   */
  task_input_preview: string;
  /**
   * A preview of the output data
   */
  task_output_preview: string;
  error: api__routers__runs_v1__RunItemV1__Error | null;
};

export type RunReplyRequest = {
  /**
   * The version of the task to reply to. If not provided the latest version is used.
   */
  version?: number | VersionEnvironment | TaskGroupProperties_Input | string | MajorMinor | null;
  user_message?: string | null;
  tool_results?: Array<ToolCallResult> | null;
  metadata?: Record<string, unknown> | null;
  stream?: boolean;
};

export type RunRequest = {
  task_input: Record<string, unknown>;
  version: number | VersionEnvironment | TaskGroupProperties_Input | string | MajorMinor;
  /**
   * An optional id, must be a valid uuid7. If not provided a uuid7 will be generated
   */
  id?: string;
  stream?: boolean;
  use_cache?: CacheUsage;
  /**
   * Additional metadata to store with the task run.
   */
  metadata?: Record<string, unknown> | null;
  /**
   * A list of labels for the task run. Labels are indexed and searchable
   * @deprecated
   */
  labels?: Array<string> | null;
  /**
   * Fields marked as private will not be saved, none by default.
   */
  private_fields?: Array<'task_input' | string> | null;
};

export type RunSnippet = {
  language?: 'python';
  common: string;
  run: CodeBlock;
  stream: CodeBlock;
};

export type RunV1 = {
  /**
   * the id of the task run
   */
  id: string;
  /**
   * the id of the task
   */
  task_id: string;
  /**
   * The id of the task run's schema
   */
  task_schema_id: number;
  version: Version;
  status: 'success' | 'failure';
  duration_seconds: number | null;
  cost_usd: number | null;
  /**
   * The time the task run was created
   */
  created_at: string;
  user_review: 'positive' | 'negative' | null;
  ai_review: 'positive' | 'negative' | 'unsure' | 'in_progress' | null;
  feedback?: Array<Feedback> | null;
  /**
   * A signed token that can be used to post feedback from a client side application
   */
  feedback_token: string;
  task_input: TaskInputDict;
  task_output: TaskOutputDict;
  reasoning_steps: Array<ReasoningStep> | null;
  error: api__routers__runs_v1__RunV1__Error | null;
  /**
   * Tool calls that should be executed client side.
   */
  tool_call_requests: Array<APIToolCallRequest> | null;
<<<<<<< HEAD
  metadata: Record<string, unknown> | null;
=======
  metadata?: Record<string, unknown> | null;
>>>>>>> 1886d499
};

export type SearchFields = {
  /**
   * The fields that can be used in the search
   */
  fields: Array<Item>;
};

export type SearchOperator =
  | 'is'
  | 'is not'
  | 'is empty'
  | 'is not empty'
  | 'contains'
  | 'does not contain'
  | 'greater than'
  | 'greater than or equal to'
  | 'less than'
  | 'less than or equal to'
  | 'is between'
  | 'is not between'
  | 'is before'
  | 'is after';

export type SearchTaskRunsRequest = {
  /**
   * Optional list of field queries for searching task runs
   */
  field_queries?: Array<FieldQuery> | null;
  limit?: number;
  offset?: number;
};

export type SelectedModels = {
  /**
   * The id of the model selected in the first column of the playground, if empty, no model is selected in the first column
   */
  column_1: string | null;
  /**
   * The id of the model selected in the second column of the playground, if empty, no model is selected in the second column
   */
  column_2: string | null;
  /**
   * The id of the model selected in the third column of the playground, if empty, no model is selected in the third column
   */
  column_3: string | null;
};

export type SerializableTask = {
  id: string;
  name: string;
  description?: string | null;
  is_public?: boolean | null;
  tenant?: string;
  average_cost_usd?: number | null;
  run_count?: number | null;
  versions: Array<PartialTaskVersion>;
  uid: number;
};

export type SerializableTaskIO = {
  /**
   * the version of the schema definition. Titles and descriptions are ignored.
   */
  version: string;
  /**
   * A json schema
   */
  json_schema: Record<string, unknown>;
};

/**
 * A task run represents an instance of a task being executed
 */
export type Run = {
  /**
   * the id of the task run. If not provided a uuid will be generated
   */
  id: string;
  /**
   * the uid of the task
   */
  task_uid?: number;
  /**
   * the id of the associated task, read only
   */
  task_id: string;
  /**
   * the schema idx of the associated task, read only
   */
  task_schema_id: number;
  /**
   * a hash describing the input
   */
  task_input_hash: string;
  /**
   * A preview of the input data. This is used to display the input data in the UI.
   */
  task_input_preview?: string;
  /**
   * a hash describing the output
   */
  task_output_hash: string;
  /**
   * A preview of the output data. This is used to display the output data in the UI.
   */
  task_output_preview?: string;
  group: TaskGroup;
  status?: 'success' | 'failure';
  error?: core__domain__error_response__ErrorResponse__Error | null;
  duration_seconds?: number | null;
  cost_usd?: number | null;
  /**
   * The time the task run was created
   */
  created_at?: string;
  /**
   * The time the task run was last updated
   */
  updated_at?: string;
  /**
   * The id of the example that share the same input as the task run
   */
  example_id?: string | null;
  user_review?: 'positive' | 'negative' | null;
  ai_review?: 'in_progress' | 'positive' | 'negative' | 'unsure' | null;
  author_tenant?: string | null;
  author_uid?: number | null;
  eval_hash?: string;
  task_input: TaskInputDict;
  task_output: TaskOutputDict;
  start_time?: string | null;
  end_time?: string | null;
  /**
   * The corrections that were applied to the task output if used as a base for an evaluation
   */
  corrections?: Record<string, unknown> | null;
  /**
   * A set of labels that are attached to the task runs. They are indexed.
   */
  labels?: Array<string> | null;
  /**
   * A user set metadata key / value. Keys are not searchable.
   */
  metadata?: Record<string, unknown> | null;
  /**
   * A list of raw completions used to generate the task output
   */
  llm_completions?: Array<LLMCompletion> | null;
  /**
   * The id of the config that was used to run the task
   */
  from_cache?: boolean | null;
  private_fields?: Array<string> | null;
  /**
   * Whether the task run is triggered using sdk/api
   */
  is_active?: boolean | null;
  reasoning_steps?: Array<InternalReasoningStep> | null;
  /**
   * A list of tool calls used to generate the task output
   */
  tool_calls?: Array<ToolCall> | null;
  tool_call_requests?: Array<ToolCallRequestWithID> | null;
  version_changed?: boolean | null;
  is_external?: boolean | null;
};

export type ShortVersionProperties = {
  /**
   * The LLM model used for the run
   */
  model?: string | null;
  /**
   * The name of the model
   */
  model_name?: string | null;
  /**
   * The icon of the model
   */
  model_icon?: string | null;
  /**
   * The LLM provider used for the run
   */
  provider?: string | null;
  /**
   * The temperature for generation
   */
  temperature?: number | null;
};

export type Snippet = {
  language: 'python' | 'bash';
  code: string;
};

export type StandardMessage = {
  role: 'system' | 'user' | 'assistant' | null;
  content:
    | string
    | Array<
        | TextContentDict
        | ImageContentDict
        | AudioContentDict
        | DocumentContentDict
        | ToolCallRequestDict
        | ToolCallResultDict
      >;
};

export type TagPreview = {
  name: string;
  kind: 'static' | 'company_specific';
};

export type TaskEvaluationPatchRequest = {
  evaluation_instructions: string;
};

export type TaskEvaluationResponse = {
  /**
   * The task level instructions for the AI reviewer. The instructions are passed with every evaluation.
   */
  evaluation_instructions: string;
};

export type TaskGroup = {
  /**
   * The group id either client provided or generated, stable for given set of properties
   */
  id?: string;
  /**
   * The semantic version of the task group
   */
  semver?: MajorMinor | null;
  /**
   * The schema id of the task group, incremented for each new schema
   */
  schema_id?: number;
  /**
   * The iteration of the group, incremented for each new group
   */
  iteration?: number;
  /**
   * The number of runs in the group
   */
  run_count?: number;
  /**
   * The properties used for executing the run.
   */
  properties: TaskGroupProperties_Output;
  /**
   * A list of tags associated with the group. When empty, tags are computed from the properties.
   */
  tags: Array<string>;
  /**
   * A list of aliases to use in place of iteration or id. An alias can be used to uniquely identify a group for a given task.
   */
  aliases?: Array<string> | null;
  /**
   * Whether the group is external, i-e not creating by internal runners
   */
  is_external?: boolean | null;
  /**
   * Indicates if the task group is marked as favorite
   */
  is_favorite?: boolean | null;
  /**
   * Additional notes or comments about the task group
   */
  notes?: string | null;
  /**
   * A hash computed based on task group properties, used for similarity comparisons
   */
  similarity_hash?: string;
  benchmark_for_datasets?: Array<string> | null;
  /**
   * The user who favorited the task group
   */
  favorited_by?: core__domain__users__UserIdentifier | null;
  /**
   * The user who created the task group
   */
  created_by?: core__domain__users__UserIdentifier | null;
  /**
   * The user who deployed the task group
   */
  deployed_by?: core__domain__users__UserIdentifier | null;
  /**
   * The last time the task group was active
   */
  last_active_at?: string | null;
  /**
   * The time the task group was created
   */
  created_at?: string | null;
};

/**
 * Properties that described a way a task run was executed.
 * Although some keys are provided as an example, any key:value are accepted
 */
export type TaskGroupProperties_Input = {
  /**
   * The LLM model used for the run
   */
  model?: string | null;
  /**
   * The LLM provider used for the run
   */
  provider?: string | null;
  /**
   * The temperature for generation
   */
  temperature?: number | null;
  /**
   * The instructions passed to the runner in order to generate the prompt.
   */
  instructions?: string | null;
  /**
   * The maximum tokens to generate in the prompt
   */
  max_tokens?: number | null;
  /**
   * The name of the runner used
   */
  runner_name?: string | null;
  /**
   * The version of the runner used
   */
  runner_version?: string | null;
  /**
   * Few shot configuration
   */
  few_shot?: FewShotConfiguration | null;
  /**
   * The template name used for the task
   */
  template_name?: string | null;
  /**
   * Whether to use chain of thought prompting for the task
   */
  is_chain_of_thought_enabled?: boolean | null;
  enabled_tools?: Array<ToolKind | core__domain__tool__Tool> | null;
  /**
   * Whether to use structured generation for the task
   */
  is_structured_generation_enabled?: boolean | null;
  has_templated_instructions?: boolean | null;
  [key: string]: unknown;
};

/**
 * Properties that described a way a task run was executed.
 * Although some keys are provided as an example, any key:value are accepted
 */
export type TaskGroupProperties_Output = {
  /**
   * The LLM model used for the run
   */
  model?: string | null;
  /**
   * The icon of the model
   */
  model_icon?: string | null;
  /**
   * The LLM provider used for the run
   */
  model_name?: string | null;
  /**
   * The provider of the model
   */
  provider?: string | null;
  /**
   * The temperature for generation
   */
  temperature?: number | null;
  /**
   * The instructions passed to the runner in order to generate the prompt.
   */
  top_p?: number | null;
  /**
   * The top p for generation
   */
  instructions?: string | null;
  /**
   * The maximum tokens to generate in the prompt
   */
  max_tokens?: number | null;
  /**
   * The name of the runner used
   */
  runner_name?: string | null;
  /**
   * The version of the runner used
   */
  runner_version?: string | null;
  /**
   * Few shot configuration
   */
  few_shot?: FewShotConfiguration | null;
  /**
   * The template name used for the task
   */
  template_name?: string | null;
  /**
   * Whether to use chain of thought prompting for the task
   */
  is_chain_of_thought_enabled?: boolean | null;
  enabled_tools?: Array<ToolKind | Tool_Output> | null;
  /**
   * Whether to use structured generation for the task
   */
  is_structured_generation_enabled?: boolean | null;
  has_templated_instructions?: boolean | null;
  presence_penalty?: number | null;
  frequency_penalty?: number | null;
  tool_choice?: string | OpenAIProxyToolChoice | null;
  [key: string]: unknown;
};

/**
 * Model representing an update to a task group.
 */
export type TaskGroupUpdate = {
  /**
   * A new alias for the group. If the alias is already used in another group of the task schema, it will be removed from the other group.
   * @deprecated
   */
  add_alias?: string | null;
  /**
   * An alias to remove from the group. The request is a noop if the group does not have the alias.
   * @deprecated
   */
  remove_alias?: string | null;
  /**
   * Set to True to mark the group as a favorite, False to unmark it, or None to leave it unchanged.
   */
  is_favorite?: boolean | null;
  /**
   * Additional notes or comments about the task group. Set to None to leave unchanged.
   */
  notes?: string | null;
  /**
   * The last time the task group was active.
   */
  last_active_at?: string | null;
};

export type TaskGroupWithCost = {
  /**
   * The group id either client provided or generated, stable for given set of properties
   */
  id?: string;
  /**
   * The semantic version of the task group
   */
  semver?: MajorMinor | null;
  /**
   * The schema id of the task group, incremented for each new schema
   */
  schema_id?: number;
  /**
   * The iteration of the group, incremented for each new group
   */
  iteration?: number;
  /**
   * The number of runs in the group
   */
  run_count?: number;
  /**
   * The properties used for executing the run.
   */
  properties: TaskGroupProperties_Output;
  /**
   * A list of tags associated with the group. When empty, tags are computed from the properties.
   */
  tags: Array<string>;
  /**
   * A list of aliases to use in place of iteration or id. An alias can be used to uniquely identify a group for a given task.
   */
  aliases?: Array<string> | null;
  /**
   * Whether the group is external, i-e not creating by internal runners
   */
  is_external?: boolean | null;
  /**
   * Indicates if the task group is marked as favorite
   */
  is_favorite?: boolean | null;
  /**
   * Additional notes or comments about the task group
   */
  notes?: string | null;
  /**
   * A hash computed based on task group properties, used for similarity comparisons
   */
  similarity_hash?: string;
  benchmark_for_datasets?: Array<string> | null;
  /**
   * The user who favorited the task group
   */
  favorited_by?: core__domain__users__UserIdentifier | null;
  /**
   * The user who created the task group
   */
  created_by?: core__domain__users__UserIdentifier | null;
  /**
   * The user who deployed the task group
   */
  deployed_by?: core__domain__users__UserIdentifier | null;
  /**
   * The last time the task group was active
   */
  last_active_at?: string | null;
  /**
   * The time the task group was created
   */
  created_at?: string | null;
  cost_estimate_usd?: number | null;
};

export type TaskInputDict = Record<string, unknown>;

export type TaskOutputDict = Record<string, unknown>;

export type TaskPreview = {
  /**
   * The preview input for the task
   */
  input: Record<string, unknown>;
  /**
   * The preview output for the task
   */
  output: Record<string, unknown>;
};

export type TaskSchemaResponse = {
  name: string;
  task_id: string;
  schema_id: number;
  input_schema: SerializableTaskIO;
  output_schema: SerializableTaskIO;
  is_hidden?: boolean | null;
  last_active_at?: string | null;
  latest_variant_id?: string | null;
};

export type TaskSchemaUpdateRequest = {
  is_hidden?: boolean | null;
};

export type TaskStats = {
  total_count: number;
  total_cost_usd: number;
  date: string;
};

export type TaskStatsResponse = {
  data: Array<TaskStats>;
};

export type TenantData = {
  uid?: number;
  tenant?: string;
  slug?: string;
  name?: string | null;
  org_id?: string | null;
  owner_id?: string | null;
  anonymous_user_id?: string | null;
  anonymous?: boolean | null;
  stripe_customer_id?: string | null;
  providers?: Array<ProviderSettings>;
  added_credits_usd?: number;
  current_credits_usd?: number;
  locked_for_payment?: boolean | null;
  last_payment_failed_at?: string | null;
  automatic_payment_enabled?: boolean;
  automatic_payment_threshold?: number | null;
  automatic_payment_balance_to_maintain?: number | null;
  payment_failure?: {
    failure_date: string;
    failure_code: 'payment_failed' | 'internal';
    failure_reason: string;
  } | null;
};

export type TextContentDict = {
  type: 'text';
  text: string;
};

export type Tool_Output = {
  /**
   * The name of the tool
   */
  name: string;
  /**
   * The description of the tool
   */
  description?: string;
  /**
   * The input class of the tool
   */
  input_schema: Record<string, unknown>;
  /**
   * The output class of the tool
   */
  output_schema: Record<string, unknown>;
};

export type ToolCall = {
  id: string;
  /**
   * The name of the tool that was executed
   */
  name: string;
  /**
   * A preview of the input to the tool
   */
  input_preview: string;
  /**
   * A preview of the output of the tool
   */
  output_preview: string | null;
  /**
   * The error that occurred during the tool call if any
   */
  error: string | null;
};

export type ToolCallRequestDict = {
  type: 'tool_call_request';
  id: string | null;
  tool_name: string;
  tool_input_dict: Record<string, unknown> | null;
};

export type ToolCallRequestWithID = {
  /**
   * The name of the tool called
   */
  tool_name: string;
  /**
   * The input of the tool call
   */
  tool_input_dict: Record<string, unknown>;
  /**
   * The id of the tool call
   */
  id?: string;
};

export type ToolCallResult = {
  id: string;
  output?: unknown | null;
  error?: string | null;
};

export type ToolCallResultDict = {
  type: 'tool_call_result';
  id: string | null;
  tool_name: string | null;
  tool_input_dict: Record<string, unknown> | null;
  result: unknown | null;
  error: string | null;
};

export type ToolCreationRequest = {
  /**
   * The list of previous messages in the conversation, the last message is the most recent one
   */
  messages: Array<CustomToolCreationChatMessage>;
};

export type ToolInputExampleRequest = {
  /**
   * The tool to generate an example input for
   */
  tool: api__routers__agents__new_tool_agent__ToolInputExampleRequest__Tool;
};

export type ToolKind =
  | '@search-google'
  | '@perplexity-sonar'
  | '@perplexity-sonar-reasoning'
  | '@perplexity-sonar-pro'
  | '@browser-text';

export type ToolOutputExampleRequest = {
  /**
   * The tool to generate an example output for
   */
  tool: api__routers__agents__new_tool_agent__ToolOutputExampleRequest__Tool;
  /**
   * The input of the tool to generate an example output for, if any
   */
  tool_input?: Record<string, unknown> | null;
};

export type UpdateTaskInstructionsRequest = {
  instructions: string;
  /**
   * The tools to include in the instructions. Any tool not listed here will be removed from the instructions.
   * If 'selected_tools' is None, no tools will be added or removed from the instructions.
   */
  selected_tools?: Array<ToolKind> | null;
};

export type UpdateTaskRequest = {
  /**
   * whether the task is public
   */
  is_public?: boolean | null;
  /**
   * the task display name
   */
  name?: string | null;
  /**
   * the task description
   */
  description?: string | null;
};

export type UpdateVersionNotesRequest = {
  notes: string;
};

export type UploadFileResponse = {
  url: string;
};

export type UserReviewer = {
  user_id?: string | null;
  /**
   * The user email
   */
  user_email?: string | null;
  reviewer_type?: 'user';
};

export type ValidationError = {
  loc: Array<string | number>;
  msg: string;
  type: string;
};

export type Version = {
  id: string;
  properties: TaskGroupProperties;
};

export type VersionDeploymentMetadata = {
  environment: VersionEnvironment;
  deployed_at: string;
  deployed_by: api__schemas__user_identifier__UserIdentifier | null;
};

export type VersionEnvironment = 'dev' | 'staging' | 'production';

export type VersionResult = {
  iteration: number;
  properties: ShortVersionProperties;
  /**
   * The number of positive reviews for the version
   */
  positive_review_count: number;
  /**
   * The number of positive reviews that were left by users
   */
  positive_user_review_count: number;
  /**
   * The number of negative reviews for the version,including both runs that were rejected and runs that failed because the output was invalid
   */
  negative_review_count: number;
  /**
   * The number of negative reviews that were left by users
   */
  negative_user_review_count: number;
  /**
   * The number of unsure reviews for the version
   */
  unsure_review_count: number;
  /**
   * The number of reviews that are still in progress for the version, either becausethe run has not yet completed or because the review has not yet been computed
   */
  in_progress_review_count: number;
  average_cost_usd: number | null;
  average_duration_seconds: number | null;
};

export type VersionV1 = {
  /**
   * The id of the full version
   */
  id: string;
  /**
   * @deprecated
   */
  iteration: number;
  model: Model | string;
  deployments: Array<VersionDeploymentMetadata> | null;
  cost_estimate_usd: number | null;
  /**
   * The last time the task version minor was active
   */
  last_active_at: string | null;
  is_favorite: boolean | null;
  favorited_by: api__schemas__user_identifier__UserIdentifier | null;
  created_by: api__schemas__user_identifier__UserIdentifier | null;
  notes: string | null;
  run_count: number | null;
  schema_id: number;
  semver: unknown[] | null;
  created_at: string;
  properties: FullVersionProperties;
  /**
   * The full input schema used for this version. Includes descriptions and examples
   */
  input_schema: Record<string, unknown>;
  /**
   * The full output schema used for this version. Includes descriptions and examples
   */
  output_schema: Record<string, unknown>;
};

export type VersionsResponse = {
  /**
   * The group id either client provided or generated, stable for given set of properties
   */
  id?: string;
  /**
   * The semantic version of the task group
   */
  semver?: MajorMinor | null;
  /**
   * The schema id of the task group, incremented for each new schema
   */
  schema_id?: number;
  /**
   * The iteration of the group, incremented for each new group
   */
  iteration?: number;
  /**
   * The number of runs in the group
   */
  run_count?: number;
  /**
   * The properties used for executing the run.
   */
  properties: TaskGroupProperties_Output;
  /**
   * A list of tags associated with the group. When empty, tags are computed from the properties.
   */
  tags: Array<string>;
  /**
   * A list of aliases to use in place of iteration or id. An alias can be used to uniquely identify a group for a given task.
   */
  aliases?: Array<string> | null;
  /**
   * Whether the group is external, i-e not creating by internal runners
   */
  is_external?: boolean | null;
  /**
   * Indicates if the task group is marked as favorite
   */
  is_favorite?: boolean | null;
  /**
   * Additional notes or comments about the task group
   */
  notes?: string | null;
  /**
   * A hash computed based on task group properties, used for similarity comparisons
   */
  similarity_hash?: string;
  benchmark_for_datasets?: Array<string> | null;
  /**
   * The user who favorited the task group
   */
  favorited_by?: core__domain__users__UserIdentifier | null;
  /**
   * The user who created the task group
   */
  created_by?: core__domain__users__UserIdentifier | null;
  /**
   * The user who deployed the task group
   */
  deployed_by?: core__domain__users__UserIdentifier | null;
  /**
   * The last time the task group was active
   */
  last_active_at?: string | null;
  /**
   * The time the task group was created
   */
  created_at?: string | null;
  recent_runs_count?: number;
};

export type api__routers__agents__new_tool_agent__ToolInputExampleRequest__Tool = {
  /**
   * The name of the tool to generate an example input for
   */
  name: string;
  /**
   * The description of the tool to generate an example input for
   */
  description: string;
  /**
   * The parameters of the tool in JSON Schema format
   */
  parameters: Record<string, unknown>;
};

export type api__routers__agents__new_tool_agent__ToolOutputExampleRequest__Tool = {
  /**
   * The name of the tool to generate an example output for
   */
  name: string;
  /**
   * The description of the tool to generate an example output for
   */
  description: string;
};

export type api__routers__runs_by_id__TranscriptionResponse = {
  transcriptions_by_keypath: Record<string, string>;
};

export type api__routers__runs_v1__RunItemV1__Error = {
  code:
    | 'max_tokens_exceeded'
    | 'failed_generation'
    | 'invalid_generation'
    | 'unknown_provider_error'
    | 'rate_limit'
    | 'server_overloaded'
    | 'invalid_provider_config'
    | 'provider_internal_error'
    | 'provider_unavailable'
    | 'read_timeout'
    | 'model_does_not_support_mode'
    | 'invalid_file'
    | 'max_tool_call_iteration'
    | 'structured_generation_error'
    | 'content_moderation'
    | 'task_banned'
    | 'timeout'
    | 'agent_run_failed'
    | 'bad_request'
    | 'missing_model'
    | 'object_not_found'
    | 'version_not_found'
    | 'agent_not_found'
    | 'agent_input_not_found'
    | 'agent_run_not_found'
    | 'example_not_found'
    | 'schema_not_found'
    | 'score_not_found'
    | 'evaluator_not_found'
    | 'organization_not_found'
    | 'config_not_found'
    | 'no_provider_supporting_model'
    | 'provider_does_not_support_model'
    | 'invalid_run_properties'
    | 'internal_error'
    | 'bad_request'
    | 'invalid_file'
    | 'entity_too_large'
    | 'unsupported_json_schema'
    | 'card_validation_error'
    | string;
  message: string;
};

export type api__routers__runs_v1__RunV1__Error = {
  code:
    | 'max_tokens_exceeded'
    | 'failed_generation'
    | 'invalid_generation'
    | 'unknown_provider_error'
    | 'rate_limit'
    | 'server_overloaded'
    | 'invalid_provider_config'
    | 'provider_internal_error'
    | 'provider_unavailable'
    | 'read_timeout'
    | 'model_does_not_support_mode'
    | 'invalid_file'
    | 'max_tool_call_iteration'
    | 'structured_generation_error'
    | 'content_moderation'
    | 'task_banned'
    | 'timeout'
    | 'agent_run_failed'
    | 'bad_request'
    | 'missing_model'
    | 'object_not_found'
    | 'version_not_found'
    | 'agent_not_found'
    | 'agent_input_not_found'
    | 'agent_run_not_found'
    | 'example_not_found'
    | 'schema_not_found'
    | 'score_not_found'
    | 'evaluator_not_found'
    | 'organization_not_found'
    | 'config_not_found'
    | 'no_provider_supporting_model'
    | 'provider_does_not_support_model'
    | 'invalid_run_properties'
    | 'internal_error'
    | 'bad_request'
    | 'invalid_file'
    | 'entity_too_large'
    | 'unsupported_json_schema'
    | 'card_validation_error'
    | string;
  message: string;
  details: Record<string, unknown> | null;
};

export type api__routers__task_schemas_v1__CheckInstructionsResponse__Error = {
  message: string;
  line_number: number | null;
  missing_keys?: Array<string> | null;
};

export type api__routers__transcriptions__TranscriptionResponse = {
  transcription: string;
};

export type api__schemas__user_identifier__UserIdentifier = {
  user_id?: string | null;
  user_email?: string | null;
};

export type core__domain__error_response__ErrorResponse__Error = {
  title?: string | null;
  details?: Record<string, unknown> | null;
  message?: string;
  status_code?: number;
  code?:
    | 'max_tokens_exceeded'
    | 'failed_generation'
    | 'invalid_generation'
    | 'unknown_provider_error'
    | 'rate_limit'
    | 'server_overloaded'
    | 'invalid_provider_config'
    | 'provider_internal_error'
    | 'provider_unavailable'
    | 'read_timeout'
    | 'model_does_not_support_mode'
    | 'invalid_file'
    | 'max_tool_call_iteration'
    | 'structured_generation_error'
    | 'content_moderation'
    | 'task_banned'
    | 'timeout'
    | 'agent_run_failed'
    | 'bad_request'
    | 'missing_model'
    | 'object_not_found'
    | 'version_not_found'
    | 'agent_not_found'
    | 'agent_input_not_found'
    | 'agent_run_not_found'
    | 'example_not_found'
    | 'schema_not_found'
    | 'score_not_found'
    | 'evaluator_not_found'
    | 'organization_not_found'
    | 'config_not_found'
    | 'no_provider_supporting_model'
    | 'provider_does_not_support_model'
    | 'invalid_run_properties'
    | 'internal_error'
    | 'bad_request'
    | 'invalid_file'
    | 'entity_too_large'
    | 'unsupported_json_schema'
    | 'card_validation_error'
    | string;
};

export type core__domain__fields__custom_tool_creation_chat_message__CustomToolCreationChatMessage__Tool = {
  /**
   * The name of the tool
   */
  name?: string | null;
  /**
   * The description of the tool
   */
  description?: string | null;
  /**
   * The parameters of the tool in JSON Schema format
   */
  parameters?: Record<string, unknown> | null;
};

export type core__domain__tool__Tool = {
  /**
   * The name of the tool
   */
  name: string;
  /**
   * The description of the tool
   */
  description?: string;
  /**
   * The input class of the tool
   */
  input_schema: Record<string, unknown>;
  /**
   * The output class of the tool
   */
  output_schema: Record<string, unknown>;
};

export type core__domain__users__UserIdentifier = {
  user_id?: string | null;
  /**
   * The user email
   */
  user_email?: string | null;
};

/**
 * Properties that described a way a task run was executed.
 * Although some keys are provided as an example, any key:value are accepted
 */
export type TaskGroupProperties = {
  /**
   * The LLM model used for the run
   */
  model?: string | null;
  /**
   * The LLM provider used for the run
   */
  provider?: string | null;
  /**
   * The temperature for generation
   */
  temperature?: number | null;
  /**
   * The instructions passed to the runner in order to generate the prompt.
   */
  instructions?: string | null;
  /**
   * The maximum tokens to generate in the prompt
   */
  max_tokens?: number | null;
  /**
   * The name of the runner used
   */
  runner_name?: string | null;
  /**
   * The version of the runner used
   */
  runner_version?: string | null;
  /**
   * Few shot configuration
   */
  few_shot?: FewShotConfiguration | null;
  /**
   * The template name used for the task
   */
  template_name?: string | null;
  /**
   * Whether to use chain of thought prompting for the task
   */
  is_chain_of_thought_enabled?: boolean | null;
  enabled_tools?: Array<ToolKind | Tool> | null;
  /**
   * Whether to use structured generation for the task
   */
  is_structured_generation_enabled?: boolean | null;
  has_templated_instructions?: boolean | null;
  [key: string]: unknown;
};

export type Tool = {
  id?: string | null;
  /**
   * The name of the tool
   */
  name?: string | null;
  /**
   * The description of the tool
   */
  description?: string | null;
  /**
   * The parameters of the tool in JSON Schema format
   */
  parameters?: Record<string, unknown> | null;
};

export type RunResponse = {
  id: string;
  task_output: Record<string, unknown>;
  /**
   * Tool calls that should be executed client side.
   */
  tool_call_requests: Array<APIToolCallRequest> | null;
  /**
   * A list of reasoning steps that were taken during the run.Available for reasoning models or when the version used has chain of thoughts enabled
   */
  reasoning_steps: Array<ReasoningStep> | null;
  version: Version;
  duration_seconds: number | null;
  cost_usd: number | null;
  metadata: Record<string, unknown> | null;
  /**
   * A list of tools that were executed during the run.
   */
  tool_calls: Array<api__routers__run__RunResponse__ToolCall> | null;
  /**
   * A signed token that can be used to post feedback from a client side application
   */
  feedback_token: string;
};

/**
 * A streamed chunk for a run request. The final chunk will be a RunResponse object.
 */
export type RunResponseStreamChunk = {
  id: string;
  task_output: Record<string, unknown>;
  /**
   * Tool calls that should be executed client side.
   */
  tool_call_requests: Array<APIToolCallRequest> | null;
  /**
   * A list of reasoning steps that were taken during the run.Available for reasoning models or when the version used has chain of thoughts enabled
   */
  reasoning_steps: Array<ReasoningStep> | null;
  /**
   * A list of WorkflowAI tool calls that are executed during the run.The full object is sent whenever the tool calls status changes and all hosted tools are sent in the final payload.In most cases, a tool will then be sent when the execution starts with status 'in_progress'and the final result preview with status 'success' or 'failed'.
   */
  tool_calls: Array<api__routers__run__RunResponseStreamChunk__ToolCall> | null;
};

/**
 * A tool that was executed during the run
 */
export type api__routers__run__RunResponseStreamChunk__ToolCall = {
  id: string;
  /**
   * The name of the tool that was executed
   */
  name: string;
  /**
   * The status of the tool
   */
  status: 'in_progress' | 'success' | 'failed';
  /**
   * A preview of the input to the tool
   */
  input_preview: string;
  /**
   * A preview of the output of the tool, only available if the tool has successfully finished
   */
  output_preview: string | null;
};

export type api__routers__run__RunResponse__ToolCall = {
  id: string;
  /**
   * The name of the tool that was executed
   */
  name: string;
  /**
   * A preview of the input to the tool
   */
  input_preview: string;
  /**
   * A preview of the output of the tool
   */
  output_preview: string | null;
  /**
   * The error that occurred during the tool call if any
   */
  error: string | null;
};

export type AgentSuggestionChatMessage = {
  /**
   * The role of the message sender, either the user or the agent suggestion agent
   */
  role?: 'USER' | 'ASSISTANT' | null;
  /**
   * The content of the message
   */
  content_str?: string | null;
  /**
   * The list of suggested agents attached to the message
   */
  suggested_agents?: Array<SuggestedAgent> | null;
};

export type SuggestedAgent = {
  /**
   * The explanation of why the agent is useful for the company
   */
  explanation?: string | null;
  /**
   * The description of what the agent does
   */
  agent_description?: string | null;
  /**
   * The department the agent is for
   */
  department?: string | null;
  /**
   * A description of what the agent input is
   */
  input_specifications?: string | null;
  /**
   * A description of what the agent output is
   */
  output_specifications?: string | null;
};

export type DirectToAgentBuilderFeature = {
  /**
   * The name of the feature, displayed in the UI
   */
  name: string;
  /**
   * A description of the feature, displayed in the UI
   */
  description: string;
  /**
   * The specifications of the feature, used to generate the feature input and output schema, for internal use only, NOT displayed in the UI. To be provided for 'static' feature suggestions only, null otherwise
   */
  specifications: string | null;
  image_url: string;
  /**
   * The message to open the agent builder with, if the feature is selected
   */
  open_agent_builder_with_message?: string | null;
};

export type FeatureWithImage = {
  /**
   * The name of the feature, displayed in the UI
   */
  name: string;
  /**
   * A description of the feature, displayed in the UI
   */
  description: string;
  /**
   * The specifications of the feature, used to generate the feature input and output schema, for internal use only, NOT displayed in the UI. To be provided for 'static' feature suggestions only, null otherwise
   */
  specifications: string | null;
  image_url: string;
};

export type VersionStat = {
  version_id: string;
  run_count: number;
};

export type AgentStat = {
  agent_uid: number;
  run_count: number;
  total_cost_usd: number;
};

export type WeeklyRun = {
  start_of_week: string;
  run_count: number;
  overhead_ms: number;
};

export type Integration = {
  id: string;
  display_name: string;
  programming_language: string;
  logo_url: string;
  code_snippet: string;
  structured_output_snipped: string | null;
};

export type IntegrationChatMessage = {
  sent_at: string;
  role: 'USER' | 'ASSISTANT';
  content: string;
  message_kind: 'initial_code_snippet' | 'agent_name_definition_code_snippet' | 'non_specific';
};

export type OpenAIProxyToolChoiceFunction = {
  name: string;
};

export type OpenAIProxyFunctionDefinition = {
  description?: string | null;
  name: string;
  parameters: Record<string, unknown>;
  strict?: boolean | null;
  [key: string]: unknown;
};

export type OpenAIProxyPredicatedOutput = {
  content: string | Array<OpenAIProxyContent>;
  type: string;
};

export type OpenAIProxyImageURL = {
  url: string;
  detail?: 'low' | 'high' | 'auto' | null;
  [key: string]: unknown;
};

export type OpenAIAudioInput = {
  data: string;
  format: string;
};

export type OpenAIProxyContent = {
  type: string;
  text?: string | null;
  image_url?: OpenAIProxyImageURL | null;
  input_audio?: OpenAIAudioInput | null;
  [key: string]: unknown;
};

export type OpenAIProxyResponseFormat = {
  type: string;
  json_schema?: JsonSchema | null;
  [key: string]: unknown;
};

export type OpenAIProxyStreamOptions = {
  include_usage?: boolean | null;
  [key: string]: unknown;
};

export type OpenAIProxyToolChoice = {
  type: 'function';
  function: OpenAIProxyToolChoiceFunction;
};

export type OpenAIProxyWebSearchOptions = {
  search_context_size: string;
  user_location?: Record<string, unknown> | null;
};

export type OpenAIProxyToolFunction = {
  description?: string | null;
  name: string;
  parameters: Record<string, unknown>;
  strict?: boolean | null;
  [key: string]: unknown;
};

export type OpenAIProxyTool = {
  type: 'function';
  function: OpenAIProxyToolFunction;
  [key: string]: unknown;
};

export type OpenAIProxyFunctionCall = {
  name: string;
  arguments?: string | null;
  [key: string]: unknown;
};

export type OpenAIProxyToolCall = {
  id: string;
  type?: 'function';
  function: OpenAIProxyFunctionCall;
  [key: string]: unknown;
};

export type OpenAIProxyMessage = {
  content?: Array<OpenAIProxyContent> | string | null;
  name?: string | null;
  role: string;
  tool_calls?: Array<OpenAIProxyToolCall> | null;
  function_call?: OpenAIProxyFunctionCall | null;
  tool_call_id?: string | null;
  [key: string]: unknown;
};

export type OpenAIProxyChatCompletionRequest = {
  /**
   * An input to template the messages with.This field is not defined by the default OpenAI api.When provided, an input schema is generated and the messages are used as a template.
   */
  input?: Record<string, unknown> | null;
  /**
   * A specific provider to use for the request. When provided, multi provider fallback is disabled.The attribute is ignored if the provider is not supported.
   */
  provider?: string | null;
  /**
   * The id of the agent to use for the request. If not provided, the default agent is used.
   */
  agent_id?: string | null;
  /**
   * A reference to an environment where the agent is deployed. It can also be provided in the model with the format `agent_id/#schema_id/environment`
   */
  environment?: string | null;
  /**
   * The agent schema id. Required when using a deployment. It can also be provided in the model with the format `agent_id/#schema_id/environment`
   */
  schema_id?: number | null;
  use_cache?: 'auto' | 'always' | 'never' | null;
  /**
   * A list of WorkflowAI hosted tools. Possible values are `@search-google`, `@perplexity-sonar`, `@perplexity-sonar-reasoning`, `@perplexity-sonar-pro`, `@browser-text`.When not provided, we attempt to detect tools in the system message.
   */
  workflowai_tools?: Array<string> | null;
  /**
   * A way to configure the fallback behavior
   */
  use_fallback?: 'auto' | 'never' | Array<string> | null;
  /**
   * The conversation id to associate with the run. If not provided, WorkflowAI will attempt to match the message history to an existing conversation. If no conversation is found, a new conversation will be created.
   */
  conversation_id?: string | null;
  messages: Array<OpenAIProxyMessage>;
  model: string;
  frequency_penalty?: number | null;
  function_call?: string | OpenAIProxyToolChoiceFunction | null;
  functions?: Array<OpenAIProxyFunctionDefinition> | null;
  logit_bias?: Record<string, number> | null;
  logprobs?: boolean | null;
  max_completion_tokens?: number | null;
  max_tokens?: number | null;
  metadata?: Record<string, unknown> | null;
  modalities?: Array<'text' | 'audio'> | null;
  n?: number | null;
  parallel_tool_calls?: boolean | null;
  prediction?: OpenAIProxyPredicatedOutput | null;
  presence_penalty?: number | null;
  reasoning_effort?: string | null;
  response_format?: OpenAIProxyResponseFormat | null;
  seed?: number | null;
  service_tier?: string | null;
  stop?: string | Array<string> | null;
  store?: boolean | null;
  stream?: boolean | null;
  stream_options?: OpenAIProxyStreamOptions | null;
  temperature?: number | null;
  tool_choice?: string | OpenAIProxyToolChoice | null;
  tools?: Array<OpenAIProxyTool> | null;
  top_logprobs?: number | null;
  top_p?: number | null;
  user?: string | null;
  web_search_options?: OpenAIProxyWebSearchOptions | null;
  [key: string]: unknown;
};<|MERGE_RESOLUTION|>--- conflicted
+++ resolved
@@ -1462,11 +1462,7 @@
    * Tool calls that should be executed client side.
    */
   tool_call_requests: Array<APIToolCallRequest> | null;
-<<<<<<< HEAD
-  metadata: Record<string, unknown> | null;
-=======
   metadata?: Record<string, unknown> | null;
->>>>>>> 1886d499
 };
 
 export type SearchFields = {
