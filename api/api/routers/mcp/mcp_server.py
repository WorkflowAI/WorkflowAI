from typing import Annotated, Any, Literal

from fastmcp import FastMCP
from fastmcp.server.dependencies import get_http_request
from pydantic import Field
from starlette.exceptions import HTTPException

from api.dependencies.task_info import TaskTuple
from api.routers.mcp._mcp_models import (
    AgentResponse,
    AIEngineerReponseWithUsefulLinks,
    ConciseLatestModelResponse,
    ConciseModelResponse,
    LegacyMCPToolReturn,
    MajorVersion,
    MCPToolReturn,
    PaginatedMCPToolReturn,
    RunSearchResult,
)
from api.routers.mcp._mcp_service import MCPService
from api.services import file_storage, storage
from api.services.analytics import analytics_service
from api.services.event_handler import system_event_router, tenant_event_router
from api.services.feedback_svc import FeedbackService
from api.services.groups import GroupService
from api.services.internal_tasks.ai_engineer_service import AIEngineerService
from api.services.internal_tasks.internal_tasks_service import InternalTasksService
from api.services.models import ModelsService
from api.services.providers_service import shared_provider_factory
from api.services.reviews import ReviewsService
from api.services.run import RunService
from api.services.runs.runs_service import RunsService
from api.services.security_service import SecurityService
from api.services.task_deployments import TaskDeploymentsService
from api.services.versions import VersionsService
from core.domain.analytics_events.analytics_events import OrganizationProperties, UserProperties
from core.domain.users import UserIdentifier
from core.storage.backend_storage import BackendStorage

_mcp = FastMCP("WorkflowAI 🚀", stateless_http=True)  # pyright: ignore [reportUnknownVariableType]


# TODO: test auth
async def get_mcp_service() -> MCPService:
    request = get_http_request()

    _system_storage = storage.system_storage(storage.shared_encryption())
    auth_header = request.headers.get("Authorization")
    if not auth_header or not auth_header.startswith("Bearer "):
        raise HTTPException(status_code=401, detail="Missing bearer token")

    security_service = SecurityService(
        _system_storage.organizations,
        system_event_router(),
        analytics_service(user_properties=None, organization_properties=None, task_properties=None),
    )
    tenant = await security_service.tenant_from_credentials(auth_header.split(" ")[1])
    if not tenant:
        raise HTTPException(status_code=401, detail="Invalid bearer token")
    org_properties = OrganizationProperties.build(tenant)
    # TODO: user analytics
    user_properties: UserProperties | None = None
    event_router = tenant_event_router(tenant.tenant, tenant.uid, user_properties, org_properties, None)
    _storage = storage.storage_for_tenant(tenant.tenant, tenant.uid, event_router, storage.shared_encryption())
    analytics = analytics_service(
        user_properties=user_properties,
        organization_properties=org_properties,
        task_properties=None,
    )
    models_service = ModelsService(storage=_storage)
    runs_service = RunsService(
        storage=_storage,
        provider_factory=shared_provider_factory(),
        event_router=event_router,
        analytics_service=analytics,
        file_storage=file_storage.shared_file_storage,
    )
    feedback_service = FeedbackService(storage=_storage.feedback)
    versions_service = VersionsService(storage=_storage, event_router=event_router)
    internal_tasks = InternalTasksService(event_router=event_router, storage=_storage)
    reviews_service = ReviewsService(
        backend_storage=_storage,
        internal_tasks=internal_tasks,
        event_router=event_router,
    )

    # Create GroupService and RunService for TaskDeploymentsService
    user_identifier = UserIdentifier(user_id=None, user_email=None)  # System user for MCP operations
    group_service = GroupService(
        storage=_storage,
        event_router=event_router,
        analytics_service=analytics,
        user=user_identifier,
    )
    run_service = RunService(
        storage=_storage,
        event_router=event_router,
        analytics_service=analytics,
        group_service=group_service,
        user=user_identifier,
    )
    task_deployments_service = TaskDeploymentsService(
        storage=_storage,
        run_service=run_service,
        group_service=group_service,
        analytics_service=analytics,
    )

    ai_engineer_service = AIEngineerService(
        storage=_storage,
        event_router=event_router,
        runs_service=runs_service,
        models_service=models_service,
        feedback_service=feedback_service,
        versions_service=versions_service,
        reviews_service=reviews_service,
    )

    return MCPService(
        storage=_storage,
        ai_engineer_service=ai_engineer_service,
        runs_service=runs_service,
        versions_service=versions_service,
        models_service=models_service,
        task_deployments_service=task_deployments_service,
        user_email=user_identifier.user_email,
        tenant_slug=tenant.slug,
    )


async def get_task_tuple_from_task_id(storage: BackendStorage, agent_id: str) -> TaskTuple:
    """Helper function to create TaskTuple from task_id for MCP tools that need it"""
    task_info = await storage.tasks.get_task_info(agent_id)
    if not task_info:
        raise HTTPException(status_code=404, detail=f"Task {agent_id} not found")
    return task_info.id_tuple


@_mcp.tool()
async def list_available_models(
    agent_id: Annotated[
        str | None,
        Field(
            description="The id of the user's agent, MUST be passed when searching for models in the context of a specific agent. Example: 'agent_id': 'email-filtering-agent' in metadata, or 'email-filtering-agent' in 'model=email-filtering-agent/gpt-4o-latest'.",
        ),
    ] = None,
    agent_schema_id: Annotated[
        int | None,
        Field(
            description="The schema ID of the user's agent version, if known from model=<agent_id>/#<agent_schema_id>/<deployment_environment> or model=#<agent_schema_id>/<deployment_environment> when the workflowAI agent is already deployed, if not provided, all models are returned",
        ),
    ] = None,
    agent_requires_tools: Annotated[
        bool,
        Field(
            description="Whether the agent requires tools to be used, if not provided, the agent is assumed to not require tools",
        ),
    ] = False,
    page: Annotated[
        int,
        Field(description="The page number to return. Defaults to 1."),
    ] = 1,
) -> PaginatedMCPToolReturn[None, ConciseModelResponse | ConciseLatestModelResponse]:
    """<when_to_use>
    When you need to pick a model for the user's WorkflowAI agent, or any model-related goal.
    </when_to_use>
    <returns>
    Returns a list of all available AI models from WorkflowAI.
    </returns>"""
    service = await get_mcp_service()
    return await service.list_available_models(
        page=page,
        agent_id=agent_id,
        agent_schema_id=agent_schema_id,
        agent_requires_tools=agent_requires_tools,
    )


@_mcp.tool()
async def list_agents(
    agent_id: Annotated[
        str | None,
        Field(
            description="Filter on specific agent id. If omitted, all user's agents are returned. Example: 'agent_id': 'email-filtering-agent' in metadata, or 'email-filtering-agent' in 'model=email-filtering-agent/gpt-4o-latest'.",
        ),
    ] = None,
    with_schemas: Annotated[
        bool,
        Field(
            description="If true, the response will include the input and output schemas of the different schema ids of the agent. Useful to find on which schema id you are working on.",
        ),
    ] = False,
    stats_from_date: Annotated[
        str,
        Field(
            description="ISO date string to filter usage (runs and costs) stats from (e.g., '2024-01-01T00:00:00Z'). Defaults to 7 days ago if not provided.",
        ),
    ] = "",
    page: Annotated[
        int,
        Field(description="The page number to return. Defaults to 1."),
    ] = 1,
) -> PaginatedMCPToolReturn[None, AgentResponse]:
    """<when_to_use>
    When the user wants to see all agents they have created, along with their statistics (run counts and costs on the last 7 days).
    </when_to_use>
    <returns>
    Returns a list of all agents for the user along with their statistics (run counts and costs).
    </returns>"""
    service = await get_mcp_service()
    return await service.list_agents(
        agent_id=agent_id,
        stats_from_date=stats_from_date,
        with_schemas=with_schemas,
        page=page,
    )


@_mcp.tool()
async def fetch_run_details(
    agent_id: Annotated[
        str | None,
        Field(
            description="The id of the user's agent. Example: 'agent_id': 'email-filtering-agent' in metadata, or 'email-filtering-agent' in 'model=email-filtering-agent/gpt-4o-latest'.",
        ),
    ] = None,
    run_id: Annotated[
        str | None,
        Field(description="The id of the run to fetch details for"),
    ] = None,
    run_url: Annotated[
        str | None,
        Field(description="The url of the run to fetch details for"),
    ] = None,
) -> LegacyMCPToolReturn:
    """<when_to_use>
    When the user wants to investigate a specific run of a WorkflowAI agent, for debugging, improving the agent, fixing a problem on a specific use case, or any other reason. This is particularly useful for:
    - Debugging failed runs by examining error details and input/output data
    - Analyzing successful runs to understand agent behavior and performance
    - Reviewing cost and duration metrics for optimization
    - Examining user and AI reviews for quality assessment
    - Troubleshooting specific use cases by examining exact inputs and outputs

    You must either pass run_id + agent_id OR run_url. The run_url approach is convenient when you have a direct link to the run from the WorkflowAI dashboard.
    </when_to_use>
    <returns>
    Returns comprehensive details of a specific WorkflowAI agent run, including:

    **Core Run Information:**
    - id: Unique identifier for this specific run
    - agent_id: The ID of the agent that was executed
    - agent_schema_id: The schema/version ID of the agent used for this run
    - status: Current status of the run (e.g., "completed", "failed", "running")
    - conversation_id: Links this run to a broader conversation context if applicable

    **Input/Output Data:**
    - agent_input: Complete input data provided to the agent for this run
    - agent_output: Complete output/response generated by the agent

    **Performance Metrics:**
    - duration_seconds: Execution time in seconds
    - cost_usd: Cost of this run in USD (based on model usage, tokens, etc.)
    - created_at: ISO timestamp of when the run was created/started

    **Quality Assessment:**
    - user_review: Any review or feedback provided by the user for this run
    - ai_review: Automated review or assessment generated by the AI system

    **Error Information:**
    - error: If the run failed, contains error code, message, and detailed information for debugging

    This data structure provides everything needed for debugging, performance analysis, cost tracking, and understanding the complete execution context of your WorkflowAI agent.
    </returns>"""
    service = await get_mcp_service()
    return await service.fetch_run_details(agent_id, run_id, run_url)


@_mcp.tool()
async def get_agent_versions(
<<<<<<< HEAD
    agent_id: Annotated[
        str,
        Field(
            description="The id of the user's agent. Example: 'agent_id': 'email-filtering-agent' in metadata, or 'email-filtering-agent' in 'model=email-filtering-agent/gpt-4o-latest'.",
        ),
    ],
=======
    # why is this tool not using the agent_id?
    agent_id: Annotated[str, Field(description="The ID of the agent")],
>>>>>>> 961563b0
    version_id: Annotated[
        str | None,
        Field(description="An optional version id, e-g 1.1. If not provided all versions are returned"),
    ] = None,
    page: Annotated[
        int,
        Field(description="The page number to return. Defaults to 1."),
    ] = 1,
) -> PaginatedMCPToolReturn[None, MajorVersion]:
    """<when_to_use>
    When the user wants to retrieve details of versions of a WorkflowAI agent, or when they want to compare a specific version of an agent.

    Example:
    - when debugging a failed run, you can use this tool to get the parameters of the agent that was used.
    </when_to_use>
    <returns>
    Returns the details of one or more versions of a WorkflowAI agent.
    </returns>"""
    service = await get_mcp_service()
<<<<<<< HEAD
    task_tuple = await get_task_tuple_from_task_id(service.storage, agent_id)
=======
    task_tuple = await get_task_tuple_from_task_id(agent_id)
>>>>>>> 961563b0

    if version_id:
        return await service.get_agent_version(task_tuple, version_id)

    return await service.list_agent_versions(task_tuple, page=page)


<<<<<<< HEAD
@_mcp.tool()
async def search_runs(
=======

# @_mcp.tool() WIP
async def search_runs_by_metadata(
>>>>>>> 961563b0
    agent_id: Annotated[
        str,
        Field(
            description="The id of the user's agent. Example: 'agent_id': 'email-filtering-agent' in metadata, or 'email-filtering-agent' in 'model=email-filtering-agent/gpt-4o-latest'.",
        ),
    ],
    field_queries: Annotated[
        list[dict[str, Any]],
        Field(
            description="List of field queries to search runs. Each query should have: field_name (string), operator (string), values (list of values), and optionally type (string like 'string', 'number', 'date', etc.)",
        ),
    ],
    limit: Annotated[
        int,
        Field(description="Maximum number of results to return"),
    ] = 20,
    offset: Annotated[
        int,
        Field(description="Number of results to skip"),
    ] = 0,
    page: Annotated[
        int,
        Field(description="The page number to return. Defaults to 1."),
    ] = 1,
) -> PaginatedMCPToolReturn[None, RunSearchResult]:
    """<when_to_use>
    When the user wants to search agent runs based on various criteria including metadata values, run properties (status, time, cost, latency), model parameters, input/output content, and reviews.
    </when_to_use>

    <searchable_fields>
    You can search across multiple types of fields:

    **Run Properties:**
    - "status": Run status (operators: is, is not | values: "success", "failure")
    - "time": Run creation time (operators: is before, is after | date values)
    - "price": Run cost in USD (operators: is, is not, greater than, less than, etc. | numeric values)
    - "latency": Run duration (operators: is, is not, greater than, less than, etc. | numeric values)

    **Model & Version:**
    - "model": Model used (operators: is, is not, contains, does not contain | string values)
    - "schema": Schema ID (operators: is, is not | numeric values)
    - "version": Version ID (operators: is, is not | string values)
    - "temperature": Temperature setting (operators: is, is not, greater than, less than, etc. | numeric values)
    - "source": Source of the run (operators: is, is not | string values)

    **Reviews:**
    - "review": User review status (operators: is | values: "positive", "negative", "unsure", "any")

    **Content Fields (nested search):**
    - "input.{key_path}": Search within input data (e.g., "input.message", "input.user.name")
    - "output.{key_path}": Search within output data (e.g., "output.result", "output.items[0].status")
    - "metadata.{key_path}": Search within metadata (e.g., "metadata.user_id", "metadata.environment")

    For nested fields, use dot notation for objects and brackets for arrays (e.g., "items[0].name")
    </searchable_fields>

    <operators_by_type>
    Different field types support different operators:

    **String fields:**
    - "is" - exact match
    - "is not" - not equal to
    - "contains" - string contains
    - "does not contain" - string does not contain
    - "is empty" - field has no value
    - "is not empty" - field has a value

    **Number fields:**
    - "is" - exact match
    - "is not" - not equal to
    - "greater than" - value > X
    - "greater than or equal to" - value >= X
    - "less than" - value < X
    - "less than or equal to" - value <= X
    - "is empty" - field has no value
    - "is not empty" - field has a value

    **Date fields:**
    - "is before" - date < X
    - "is after" - date > X

    **Boolean fields:**
    - "is" - exact match (true/false)
    - "is not" - not equal to
    </operators_by_type>

    <field_query_structure>
    Each field query should have this structure:
    {
        "field_name": "field_name",  // Required: the field to search
        "operator": "operator",       // Required: the search operator
        "values": [value1, value2],   // Required: list of values (usually one)
        "type": "string"             // Optional: field type hint
    }
    </field_query_structure>

    <examples>
    Example 1 - Search for failed runs with high cost:
    {
        "agent_id": "email-classifier",
        "field_queries": [
            {
                "field_name": "status",
                "operator": "is",
                "values": ["failure"]
                "type": "string"
            },
            {
                "field_name": "price",
                "operator": "greater than",
                "values": [0.10],
                "type": "number"
            }
        ]
    }

    Example 2 - Search for runs with specific metadata and positive reviews:
    {
        "agent_id": "data-processor",
        "field_queries": [
            {
                "field_name": "metadata.environment",
                "operator": "is",
                "values": ["production"],
                "type": "string"
            },
            {
                "field_name": "review",
                "operator": "is",
                "values": ["positive"]
                "type": "string"
            }
        ]
    }

    Example 3 - Search for runs with specific input content and recent time:
    {
        "agent_id": "content-moderator",
        "field_queries": [
            {
                "field_name": "input.text",
                "operator": "contains",
                "values": ["urgent"],
                "type": "string"
            },
            {
                "field_name": "time",
                "operator": "is after",
                "values": ["2024-01-01T00:00:00Z"],
                "type": "date"
            }
        ]
    }

    Example 4 - Search for runs using specific models with low latency:
    {
        "agent_id": "task-analyzer",
        "field_queries": [
            {
                "field_name": "model",
                "operator": "contains",
                "values": ["gpt-4"]
                "type": "string"
            },
            {
                "field_name": "latency",
                "operator": "less than",
                "values": [5.0],
                "type": "number"
            }
        ]
    }

    Example 5 - Search within nested output structure:
    {
        "agent_id": "data-extractor",
        "field_queries": [
            {
                "field_name": "output.entities[0].type",
                "operator": "is",
                "values": ["person"],
                "type": "string"
            },
            {
                "field_name": "output.confidence",
                "operator": "greater than",
                "values": [0.95],
                "type": "number"
            }
        ]
    }
    </examples>

    <returns>
    Returns a paginated list of agent runs that match the search criteria, including run details.
    </returns>"""

    try:
        service = await get_mcp_service()

        task_tuple = await get_task_tuple_from_task_id(service.storage, agent_id)

        return await service.search_runs(
            task_tuple=task_tuple,
            field_queries=field_queries,
            limit=limit,
            offset=offset,
            page=page,
        )
    except Exception as e:
        return PaginatedMCPToolReturn(
            success=False,
            error=f"Failed to search runs: {e}",
        )


@_mcp.tool()
async def ask_ai_engineer(
    agent_id: Annotated[
        str,
        Field(
            description="The id of the user's agent, MUST be passed when the user is asking a question in the context of a specific agent. Example: 'agent_id': 'email-filtering-agent' in metadata, or 'email-filtering-agent' in 'model=email-filtering-agent/gpt-4o-latest'. Pass 'NEW_AGENT' when the user wants to create a new agent.",
        ),
    ],
    message: Annotated[
        str,
        Field(description="Your message to the AI engineer about what help you need"),
    ],
    user_programming_language: Annotated[
        str,
        Field(
            description="The programming language and integration (if known) used by the user, e.g, Typescript, Python with OpenAI SDK, etc.",
        ),
    ],
    user_code_extract: Annotated[
        str,
        Field(
            description="The code you are working on to improve the user's agent, if any. Please DO NOT include API keys or other sensitive information.",
        ),
    ],
    agent_schema_id: Annotated[
        int | None,
        Field(
            description="The schema ID of the user's agent version, if known from model=<agent_id>/#<agent_schema_id>/<deployment_environment> or model=#<agent_schema_id>/<deployment_environment> when the workflowAI agent is already deployed",
        ),
    ] = None,
) -> MCPToolReturn[AIEngineerReponseWithUsefulLinks] | LegacyMCPToolReturn:
    """
    <when_to_use>
    Most user request about WorkflowAI must be processed by starting a conversation with the AI engineer agent to get insight about the WorkflowAI platform and the user's agents.
    </when_to_use>

    <returns>
    Returns a response from WorkflowAI's AI engineer (meta agent) to help improve your agent.
    </returns>
    Get a response from WorkflowAI's AI engineer (meta agent) to help improve your agent.
    """
    service = await get_mcp_service()
    return await service.ask_ai_engineer(
        agent_schema_id=agent_schema_id,
        agent_id=agent_id,
        message=message,
        user_programming_language=user_programming_language,
        user_code_extract=user_code_extract,
    )


@_mcp.tool()
async def deploy_agent_version(
    agent_id: Annotated[
        str,
        Field(
            description="The id of the user's agent. Example: 'agent_id': 'email-filtering-agent' in metadata, or 'email-filtering-agent' in 'model=email-filtering-agent/gpt-4o-latest'.",
        ),
    ],
    version_id: Annotated[
        str,
        Field(
            description="The version ID to deploy (e.g., '1.0', '2.1', or a hash). This can be obtained from the agent versions list or from the version_id metadata in chat completion responses.",
        ),
    ],
    environment: Annotated[
        Literal["dev", "staging", "production"],
        Field(description="The deployment environment. Must be one of: 'dev', 'staging', or 'production'"),
    ],
) -> LegacyMCPToolReturn:
    """<when_to_use>
    When the user wants to deploy a specific version of their WorkflowAI agent to an environment (dev, staging, or production).

    The version ID can be obtained by:
    1. Asking the user which version they want to deploy
    2. Using the get_agent_versions tool to list available versions
    3. Checking the response payload from a chat completion endpoint which contains version_id metadata
    </when_to_use>

    <returns>
    Returns deployment confirmation with:
    - version_id: The deployed version ID
    - task_schema_id: The schema ID of the deployed version
    - environment: The deployment environment
    - deployed_at: The deployment timestamp
    - message: Success message
    - migration_guide: Detailed instructions on how to update your code to use the deployed version, including:
      - model_parameter: The exact model parameter to use in your code
      - migration_instructions: Step-by-step examples for both scenarios (with and without input variables)
      - important_notes: Key considerations for the migration
    </returns>"""
    service = await get_mcp_service()
    task_tuple = await get_task_tuple_from_task_id(service.storage, agent_id)

    # Get user identifier for deployment tracking
    # Since we already validated the token in get_mcp_service, we can create a basic user identifier
    user_identifier = UserIdentifier(user_id=None, user_email=None)  # System user for MCP deployments

    return await service.deploy_agent_version(
        task_tuple=task_tuple,
        version_id=version_id,
        environment=environment,
        deployed_by=user_identifier,
    )


def mcp_http_app():
    return _mcp.http_app(path="/")<|MERGE_RESOLUTION|>--- conflicted
+++ resolved
@@ -277,17 +277,12 @@
 
 @_mcp.tool()
 async def get_agent_versions(
-<<<<<<< HEAD
     agent_id: Annotated[
         str,
         Field(
             description="The id of the user's agent. Example: 'agent_id': 'email-filtering-agent' in metadata, or 'email-filtering-agent' in 'model=email-filtering-agent/gpt-4o-latest'.",
         ),
     ],
-=======
-    # why is this tool not using the agent_id?
-    agent_id: Annotated[str, Field(description="The ID of the agent")],
->>>>>>> 961563b0
     version_id: Annotated[
         str | None,
         Field(description="An optional version id, e-g 1.1. If not provided all versions are returned"),
@@ -307,11 +302,7 @@
     Returns the details of one or more versions of a WorkflowAI agent.
     </returns>"""
     service = await get_mcp_service()
-<<<<<<< HEAD
     task_tuple = await get_task_tuple_from_task_id(service.storage, agent_id)
-=======
-    task_tuple = await get_task_tuple_from_task_id(agent_id)
->>>>>>> 961563b0
 
     if version_id:
         return await service.get_agent_version(task_tuple, version_id)
@@ -319,14 +310,8 @@
     return await service.list_agent_versions(task_tuple, page=page)
 
 
-<<<<<<< HEAD
 @_mcp.tool()
 async def search_runs(
-=======
-
-# @_mcp.tool() WIP
-async def search_runs_by_metadata(
->>>>>>> 961563b0
     agent_id: Annotated[
         str,
         Field(
