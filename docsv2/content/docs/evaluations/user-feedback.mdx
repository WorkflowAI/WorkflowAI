--- conflicted
+++ resolved
@@ -176,17 +176,11 @@
   <Tab>
   ```python
   res = client.chat.completions.create(
-<<<<<<< HEAD
-      model="gpt-4o-mini",
-      messages=[...],
-      metadata={"agent_id": "my-agent-name"}
-=======
       model="...",
       messages=[...],
       metadata={
         "agent_id": "my-agent-name"
       }
->>>>>>> 6843f861
   )
 
   # The following will likely raise typing errors since
@@ -199,17 +193,9 @@
   <Tab>
   ```typescript
   const response = await openai.chat.completions.create({
-<<<<<<< HEAD
       model: "gpt-4o-mini",
       messages: ...,
       metadata: {"agent_id": "my-agent-name"}
-=======
-      model: "...",
-      messages: ...,
-      metadata: {
-        agent_id: "my-agent-name"
-      }
->>>>>>> 6843f861
   })
 
   // "@ts-expect-error - is needed here if using TypeScript since the OpenAI types
