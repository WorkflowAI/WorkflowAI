--- conflicted
+++ resolved
@@ -709,7 +709,6 @@
     ]
 
 
-<<<<<<< HEAD
 async def test_with_cache(test_client: IntegrationTestClient, openai_client: AsyncOpenAI):
     test_client.mock_openai_call(raw_content="Hello, world!")
 
@@ -763,7 +762,8 @@
     )
     assert res.choices[0].message.content is None
     assert res.choices[0].message.tool_calls is not None
-=======
+
+
 async def test_with_n_value_of_1(test_client: IntegrationTestClient, openai_client: AsyncOpenAI):
     test_client.mock_openai_call(raw_content="Hello, world!")
 
@@ -772,5 +772,4 @@
         messages=[{"role": "user", "content": "Hello, world!"}],
         n=1,
     )
-    assert res.choices[0].message.content == "Hello, world!"
->>>>>>> 6494fb7b
+    assert res.choices[0].message.content == "Hello, world!"