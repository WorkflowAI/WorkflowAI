--- conflicted
+++ resolved
@@ -23,11 +23,7 @@
 import { JsonSchema, TaskOutput, TaskRun, ToolCallPreview } from '@/types';
 import { TaskID, TaskSchemaID, TenantID } from '@/types/aliases';
 import { ModelResponse, ReasoningStep, VersionV1 } from '@/types/workflowAI';
-<<<<<<< HEAD
-=======
 import { TaskInputDict } from '@/types/workflowAI';
-import { ImprovePrompt } from './ImprovePrompt';
->>>>>>> 3798429c
 import { AIEvaluationReview } from './components/AIEvaluation/AIEvaluationReview';
 import { TaskRunOutputRows } from './components/TaskRunOutputRows/TaskRunOutputRows';
 import { ProxyReplyView } from './proxy/ProxyReplyView';
@@ -200,18 +196,12 @@
         />
         {!!taskId && !!taskRun && !hasInputChanged && !isProxy && (
           <div className='flex flex-col w-full overflow-hidden max-h-[400px]'>
-<<<<<<< HEAD
-            <AIEvaluationReview tenant={tenant} taskId={taskId} runId={taskRun.id} onImprovePrompt={onImprovePrompt} />
-=======
-            {!isProxy && <ImprovePrompt onImprovePrompt={onImprovePrompt} />}
-
             <AIEvaluationReview
               tenant={tenant}
               taskId={taskId}
               runId={taskRun.id}
               onImprovePrompt={isProxy ? undefined : onImprovePrompt}
             />
->>>>>>> 3798429c
           </div>
         )}
         <TaskRunOutputRows
