OPENAI_SDK_PYTHON_LANDING_PAGE_SNIPPET = """```python
import os
import openai

# Configure the OpenAI client to use the WorkflowAI endpoint and API key
openai.api_key = os.environ.get("WORKFLOWAI_API_KEY")  # Use your WorkflowAI API key
openai.api_base = "https://run.workflowai.com/v1"

response = openai.chat.completions.create(
    model="gpt-4o-2024-11-20",  # Or any model supported by your WorkflowAI setup
    messages=[
        {"role": "system", "content": "You are a helpful assistant."},
        {"role": "user", "content": "Hello!"},
    ],
)

print(response.choices[0].message.content)
```"""

# For integrations that showcase structured generation we reuse the landing page snippet
# In future this can be swapped for a dedicated structured output example using `.parse()`.
OPENAI_SDK_PYTHON_LANDING_PAGE_STRUCTURED_GENERATION_SNIPPET = """```python
import os
import openai
from pydantic import BaseModel


# Configure the OpenAI client to use the WorkflowAI endpoint and API key
client = openai.OpenAI(
    api_key=os.environ.get("WORKFLOWAI_API_KEY"),  # Use your WorkflowAI API key
    base_url="https://run.workflowai.com/v1",
)


class CountryInfo(BaseModel):
    country: str


def get_country(city: str) -> CountryInfo:
    # Return the country of a city, parsed as a Pydantic object.

    completion = client.beta.chat.completions.parse(
        # Always prefix the model with an agent name for clear organization in WorkflowAI
        model="country-extractor/gpt-4o-2024-11-20",
        messages=[
            {
                "role": "system",
                "content": "You are a helpful assistant that extracts geographical information.",
            },
            {"role": "user", "content": f"What is the country of {city}?"},
        ],
        # Pass the Pydantic class directly as the response format
        response_format=CountryInfo,
    )

    # Access the parsed Pydantic object directly
    return completion.choices[0].message.parsed
```"""

OPENAI_SDK_PYTHON_INTEGRATION_CHAT_INITIAL_SNIPPET = """```python
import openai

# After (WorkflowAI Proxy)
openai.api_key = <WORKFLOWAI_API_KEY_PLACEHOLDER>
openai.api_base = "https://run.workflowai.com/v1" # OpenAI SDK now uses WorkflowAI's chat completion API endpoint

# Everything else (model calls, parameters) stays the same
response = openai.chat.completions.create(
    ...,
)
```"""

OPENAI_SDK_PYTHON_INTEGRATION_CHAT_AGENT_NAMING_SNIPPET = """```python
response = openai.chat.completions.create(
    model="<PROPOSED_AGENT_NAME_PLACEHOLDER>",
<<<<<<< HEAD
    messages=[{"role": "user", "content": "Hello!"}]
)
```"""
=======
    ...,
)"""
>>>>>>> fb3f251e
<|MERGE_RESOLUTION|>--- conflicted
+++ resolved
@@ -73,11 +73,5 @@
 OPENAI_SDK_PYTHON_INTEGRATION_CHAT_AGENT_NAMING_SNIPPET = """```python
 response = openai.chat.completions.create(
     model="<PROPOSED_AGENT_NAME_PLACEHOLDER>",
-<<<<<<< HEAD
-    messages=[{"role": "user", "content": "Hello!"}]
-)
-```"""
-=======
-    ...,
-)"""
->>>>>>> fb3f251e
+    ...
+```"""