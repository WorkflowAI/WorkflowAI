import datetime
import logging
from enum import Enum
from typing import AsyncIterator, Literal, NamedTuple

import workflowai
from pydantic import BaseModel, Field

from api.services.api_keys import APIKeyService, find_api_key_in_text
from api.services.documentation_service import DocumentationService
from api.services.runs.runs_service import RunsService
from core.agents.agent_name_suggestion_agent import (
    AGENT_ID as AGENT_NAME_SUGGESTION_AGENT_ID,
)
from core.agents.agent_name_suggestion_agent import (
    AgentNameSuggestionAgentInput,
    agent_name_suggestion_agent,
)
from core.agents.integration_agent import (
    INTEGRATION_AGENT_INSTRUCTIONS,
    IntegrationAgentChatMessage,
    IntegrationAgentInput,
    integration_chat_agent,
)
from core.constants import DEFAULT_AGENT_ID
from core.domain.agent_run import AgentRun
from core.domain.errors import ObjectNotFoundError
from core.domain.events import EventRouter
from core.domain.fields.chat_message import ChatMessage
<<<<<<< HEAD
from core.domain.integration_domain.integration_domain import (
=======
from core.domain.integration.integration_domain import (
    Integration,
    IntegrationKind,
)
from core.domain.integration.integration_mapping import (
>>>>>>> d9f1504c
    OFFICIAL_INTEGRATIONS,
    PROPOSED_AGENT_NAME_AND_MODEL_PLACEHOLDER,
    WORKFLOWAI_API_KEY_PLACEHOLDER,
)
from core.domain.task_variant import SerializableTaskVariant
from core.domain.users import User
from core.storage.backend_storage import BackendStorage
from core.utils.redis_cache import redis_cached


class ApiKeyResult(NamedTuple):
    api_key: str
    was_existing: bool


class RelevantRunAndAgent(NamedTuple):
    run: AgentRun
    agent: SerializableTaskVariant


class MessageKind(Enum):
    api_key_code_snippet = "initial_code_snippet"  # The initial message that is sent to the user to show how to integrate WorkflowAI into their code
    agent_naming_code_snippet = "agent_name_definition_code_snippet"  # The message that is sent to the user to show how to define the agent name
    non_specific = "non_specific"  # Any other message that is not one of the above


class IntegrationChatMessage(BaseModel):
    sent_at: datetime.datetime

    role: Literal["USER", "ASSISTANT"] = Field(
        description="The role of the message sender, 'USER' is the actual human user, 'PLAYGROUND' are automated messages, and 'ASSISTANT' is the agent.",
    )
    content: str = Field(
        description="The content of the message",
    )

    message_kind: MessageKind = Field(
        description="The kind of message that is being sent to the user",
        default=MessageKind.non_specific,
    )


class PlaygroundRedirection(BaseModel):
    agent_id: str
    agent_schema_id: int


class IntegrationChatResponse(BaseModel):
    messages: list[IntegrationChatMessage]
    redirect_to_agent_playground: PlaygroundRedirection | None = None


class ObfuscatedString(BaseModel):
    original: str
    obfuscated: str

    def __hash__(self) -> int:
        return hash(self.original + self.obfuscated)


class IntegrationService:
    def __init__(
        self,
        storage: BackendStorage,
        event_router: EventRouter,
        runs_service: RunsService,
        api_keys_service: APIKeyService,
        user: User,
    ):
        self._logger = logging.getLogger(self.__class__.__name__)
        self.storage = storage
        self.event_router = event_router
        self.runs_service = runs_service
        self.api_keys_service = api_keys_service
        self.user = user
        self.obfuscated_strings: set[ObfuscatedString] = set()

    def _get_integration_for_slug(self, slug: IntegrationKind) -> Integration:
        integration = next(
            (integ for integ in OFFICIAL_INTEGRATIONS if integ.slug == slug),
            None,
        )
        if not integration:
            raise ObjectNotFoundError(f"Integration with slug '{slug}' not found in OFFICIAL_INTEGRATIONS.")

        return integration

    async def _build_integration_chat_agent_input(
        self,
        messages: list[IntegrationChatMessage],
        integration: Integration,
    ) -> IntegrationAgentInput:
        doc_service = DocumentationService()
        try:
            relevant_documentation_sections = await doc_service.get_relevant_doc_sections(
                chat_messages=[ChatMessage(role=message.role, content=message.content) for message in messages],
                agent_instructions=INTEGRATION_AGENT_INSTRUCTIONS,
            )
        except Exception as e:
            self._logger.exception("Error getting relevant documentation sections", exc_info=e)
            relevant_documentation_sections = []

        try:
            # Makes sure the integration documentation sections are always included
            integration_documentation_sections = doc_service.get_documentation_by_path(
                integration.documentation_filepaths,
            )
        except Exception as e:
            self._logger.exception("Error getting integration documentation sections", exc_info=e)
            integration_documentation_sections = []

        return IntegrationAgentInput(
            current_datetime=datetime.datetime.now(),
            integration=integration,
            messages=self._get_integration_agent_chat_messages(messages),
            documentation=list(
                set(relevant_documentation_sections + integration_documentation_sections),  # Deduplicate
            ),
        )

    @staticmethod
    def _get_initial_code_snippet_messages(
        now: datetime.datetime,
        integration: Integration,
        api_key_result: ApiKeyResult,
    ) -> IntegrationChatMessage:
        if api_key_result.was_existing:
            api_key_message = f'"{api_key_result.api_key}", # ← 1. Use your existing WorkflowAI key'
        else:
            api_key_message = f"{api_key_result.api_key}, # ← 1. Use your new WorkflowAI key"

        MESSAGE_CONTENT = f"""Great. To get started, there are two small code changes needed to use WorkflowAI with your AI agent. You will need to:
Replace your OPENAI_API_KEY with your WORKFLOWAI_API_KEY.
Set the api_base to your specific WorkflowAI API endpoint URL.

```
{
            integration.integration_chat_initial_snippet.replace(
                WORKFLOWAI_API_KEY_PLACEHOLDER,
                api_key_message,
            )
        }
```

As soon as your first run is received, we'll take you to the Playground so you can start comparing models!
If you have any questions, just let me know!
"""

        return IntegrationChatMessage(
            sent_at=now,
            role="ASSISTANT",
            content=MESSAGE_CONTENT,
            message_kind=MessageKind.api_key_code_snippet,
        )

    @staticmethod
    def _get_agent_naming_code_snippet_messages(
        now: datetime.datetime,
        proposed_agent_name: str,
        model: str,
        integration: Integration,
    ) -> IntegrationChatMessage:
        MESSAGE_CONTENT = f"""Congratulations on sending your first run!
Looks like you're building a `{
            proposed_agent_name
        }` agent, one more step is to update the model=[] in the code to get the agent prefix so that things are
well organized (by agent) on WorkflowAI (trust me, makes everything easier).

```
{
            integration.integration_chat_agent_naming_snippet.replace(
                PROPOSED_AGENT_NAME_AND_MODEL_PLACEHOLDER,
                f"{proposed_agent_name}/{model}",
            )
        }
```
"""
        return IntegrationChatMessage(
            sent_at=now,
            role="ASSISTANT",
            content=MESSAGE_CONTENT,
            message_kind=MessageKind.agent_naming_code_snippet,
        )

    def _obfuscate_api_keys(self, text: str) -> str:
        api_keys = find_api_key_in_text(text)
        for api_key in api_keys:
            self.obfuscated_strings.add(ObfuscatedString(original=api_key, obfuscated=api_key[:9] + "****"))
            text = text.replace(api_key, f"{api_key[:9]}****")
        return text

    def _deobfuscate_api_keys(self, text: str) -> str:
        for obfuscated_string in self.obfuscated_strings:
            text = text.replace(obfuscated_string.obfuscated, obfuscated_string.original)
        return text

    def _get_integration_agent_chat_messages(
        self,
        messages: list[IntegrationChatMessage],
    ) -> list[IntegrationAgentChatMessage]:
        return [
            IntegrationAgentChatMessage(
                role=message.role,
                # Make sure we don't send any API key to the agent.
                content=self._obfuscate_api_keys(message.content),
            )
            for message in messages
        ]

    async def has_sent_agent_naming_code_snippet(self, messages: list[IntegrationChatMessage]) -> bool:
        return any(message.message_kind == MessageKind.agent_naming_code_snippet for message in messages)

    @redis_cached(expiration_seconds=60 * 60)  # TTL=1 hour
    async def _get_agent_by_uid(self, uid: int) -> SerializableTaskVariant:
        # Since the frontend will poll to listen for incoming runs, we cache the agent fetching.
        return await self.storage.task_variants.get_task_variant_by_uid(uid)

    async def _find_relevant_run_and_agent(
        self,
        discussion_started_at: datetime.datetime,
    ) -> RelevantRunAndAgent | None:
        """
        The goals of this functions is to spot a run / agent that was (very likely) created by the user currently doing the onboarding flow.
        """

        async for run in self.storage.task_runs.list_latest_runs(
            since_date=discussion_started_at,
            is_active=True,  # TODO: filter on proxy runs
            limit=2,  # TODO: pick a better limit
        ):
            agent = await self._get_agent_by_uid(run.task_uid)

            # There is a change we are capturing a pre-existing, unnamed agent run here, but this is pretty rare, and low impact
            # Especially since the proposed agent name we'll compute will allow the user to understand where the captured run is coming
            # And this will hopefully convince them to name the pre-existing, unnamed agent.
            if agent.name == DEFAULT_AGENT_ID:
                return RelevantRunAndAgent(run=run, agent=agent)

            # If the agent is already named we just check that it was created after the discussion started
            if agent.created_at > discussion_started_at:
                return RelevantRunAndAgent(run=run, agent=agent)

        return None

    async def _get_api_key(self) -> ApiKeyResult:
        exisitng_api_key = await self.api_keys_service.get_keys()
        if exisitng_api_key:
            return ApiKeyResult(api_key=exisitng_api_key[0].partial_key, was_existing=True)

        _, api_key = await self.api_keys_service.create_key("workflowai-api-key", self.user.identifier(), 3)

        return ApiKeyResult(api_key=api_key, was_existing=False)

    async def stream_integration_chat_response(
        self,
        integration_slug: IntegrationKind,
        messages: list[IntegrationChatMessage],
    ) -> AsyncIterator[IntegrationChatResponse]:
        integration = self._get_integration_for_slug(integration_slug)
        now = datetime.datetime.now(tz=datetime.timezone.utc)

        if len(messages) == 0:
            # This is the beginning of the onboarding discussion, we'll send the initial code snippet
            yield IntegrationChatResponse(
                messages=[
                    self._get_initial_code_snippet_messages(
                        now,
                        integration,
                        await self._get_api_key(),
                    ),
                ],
            )
            return

        latest_message = messages[-1]

        if latest_message.role == "ASSISTANT":
            # That means the frontend is just polling and we need to check if we received runs

            relevant_run_and_agent = await self._find_relevant_run_and_agent(discussion_started_at=messages[0].sent_at)

            if relevant_run_and_agent is None:
                # No relevant run and agent found, we'll just wait for the next polling from the frontend or a new message from the user
                yield IntegrationChatResponse(
                    messages=[],
                )
                return

            if relevant_run_and_agent.agent.task_id not in [DEFAULT_AGENT_ID, AGENT_NAME_SUGGESTION_AGENT_ID]:
                # The relevant agent is already named, we can redirect to the playground
                # We filter out the agent name suggestion agent, this is mostly useful for debugging
                # Where the onboarded user is from workflowai.
                yield IntegrationChatResponse(
                    messages=[],
                    redirect_to_agent_playground=PlaygroundRedirection(
                        agent_id=relevant_run_and_agent.agent.task_id,
                        agent_schema_id=relevant_run_and_agent.agent.task_schema_id,
                    ),
                )
                return

            if not await self.has_sent_agent_naming_code_snippet(messages):
                # We need to propose and agent name for the relevant run
                proposed_agent_name_run = await agent_name_suggestion_agent.run(
                    AgentNameSuggestionAgentInput(
                        raw_llm_content=str(
                            relevant_run_and_agent.run.llm_completions,
                        ),  # Dump everything in the content
                    ),
                )
                # Send the agent naming suggestion code snippet
                yield IntegrationChatResponse(
                    messages=[
                        self._get_agent_naming_code_snippet_messages(
                            now,
                            proposed_agent_name_run.output.agent_name,
                            relevant_run_and_agent.run.group.properties.model or workflowai.Model.GPT_4O_LATEST,
                            integration,
                        ),
                    ],
                )
                return

            # This is the case where the fronted is polling after the agent naming suggestion has been sent, but the user hasn't run the named agent yet
            yield IntegrationChatResponse(
                messages=[],
            )
            return

        # After this point, we know the user triggered the action.
        integration_agent_input = await self._build_integration_chat_agent_input(
            messages,
            integration,
        )

        # Actually run the integration chat agent
        async for chunk in integration_chat_agent.stream(integration_agent_input, temperature=0.5):
            if chunk.output.content:
                yield IntegrationChatResponse(
                    messages=[
                        IntegrationChatMessage(
                            sent_at=now,
                            role="ASSISTANT",
                            content=self._deobfuscate_api_keys(chunk.output.content),
                            message_kind=MessageKind.non_specific,
                        ),
                    ],
                )<|MERGE_RESOLUTION|>--- conflicted
+++ resolved
@@ -27,15 +27,11 @@
 from core.domain.errors import ObjectNotFoundError
 from core.domain.events import EventRouter
 from core.domain.fields.chat_message import ChatMessage
-<<<<<<< HEAD
-from core.domain.integration_domain.integration_domain import (
-=======
 from core.domain.integration.integration_domain import (
     Integration,
     IntegrationKind,
 )
 from core.domain.integration.integration_mapping import (
->>>>>>> d9f1504c
     OFFICIAL_INTEGRATIONS,
     PROPOSED_AGENT_NAME_AND_MODEL_PLACEHOLDER,
     WORKFLOWAI_API_KEY_PLACEHOLDER,
