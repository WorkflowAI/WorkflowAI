--- conflicted
+++ resolved
@@ -40,41 +40,18 @@
 
   return (
     <div className='flex items-center'>
-<<<<<<< HEAD
-      <SimpleTooltip
-        content={
-          <ProxyVersionDetails
-            version={version}
-            handleUpdateNotes={handleUpdateNotes}
-            className='w-[430px]'
-            setVersionIdForCode={setVersionIdForCode}
-          />
-        }
-        tooltipClassName='p-0 rounded-[2px] border border-gray-200'
-        tooltipDelay={100}
-      >
-        <Button
-          variant='newDesign'
-          size='sm'
-          icon={<Save16Regular />}
-          onClick={onSave}
-          loading={isSaving}
-          disabled={isInDemoMode}
-          className='rounded-l-[2px] rounded-r-none shadow-none'
-=======
       {!isSaved && (
         <SimpleTooltip
           content={
             <ProxyVersionDetails
               version={version}
               handleUpdateNotes={handleUpdateNotes}
-              className='w-[360px]'
+              className='w-[430px]'
               setVersionIdForCode={setVersionIdForCode}
             />
           }
           tooltipClassName='p-0 rounded-[2px] border border-gray-200'
           tooltipDelay={100}
->>>>>>> 7035d4c5
         >
           <Button
             variant='newDesign'
