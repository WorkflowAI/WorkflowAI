--- conflicted
+++ resolved
@@ -38,20 +38,12 @@
     PlaygroundState as PlaygroundStateDomain,
 )
 from core.agents.meta_agent_proxy import (
-<<<<<<< HEAD
-    GENERIC_PROPOSED_INSTRUCTIONS_INSTRUCTIONS,
-=======
     GENERIC_INSTRUCTIONS,
->>>>>>> d9f1504c
     PROPOSE_INPUT_VARIABLES_INSTRUCTIONS,
     PROPOSE_NON_OPENAI_MODELS_INSTRUCTIONS,
     PROPOSE_STRUCTURED_OUTPUT_INSTRUCTIONS,
     ProxyMetaAgentInput,
-<<<<<<< HEAD
-    proxy_meta_agent_proxy,
-=======
     proxy_meta_agent,
->>>>>>> d9f1504c
 )
 from core.agents.meta_agent_proxy import PlaygroundState as ProxyPlaygroundStateDomain
 from core.agents.meta_agent_proxy import (
@@ -66,17 +58,10 @@
 from core.domain.events import EventRouter, MetaAgentChatMessagesSent
 from core.domain.fields.chat_message import ChatMessage
 from core.domain.fields.file import File
-<<<<<<< HEAD
-from core.domain.integration_domain.integration_domain import (
-    ProgrammingLanguage,
-    default_integration_for_language,
-)
-=======
 from core.domain.integration.integration_domain import (
     ProgrammingLanguage,
 )
 from core.domain.integration.integration_mapping import default_integration_for_language
->>>>>>> d9f1504c
 from core.domain.models.model_data import LatestModel
 from core.domain.models.model_datas_mapping import MODEL_DATAS
 from core.domain.models.model_provider_datas_mapping import AZURE_PROVIDER_DATA, OPENAI_PROVIDER_DATA
@@ -1116,11 +1101,7 @@
             ),
             workflowai_documentation_sections=await DocumentationService().get_relevant_doc_sections(
                 chat_messages=[message.to_chat_message() for message in messages],
-<<<<<<< HEAD
-                agent_instructions=GENERIC_PROPOSED_INSTRUCTIONS_INSTRUCTIONS or "",
-=======
                 agent_instructions=GENERIC_INSTRUCTIONS or "",
->>>>>>> d9f1504c
             ),
             integration_documentation=[],  # Will be filled in later
             available_tools_description=internal_tools_description(
@@ -1225,8 +1206,6 @@
 
         return True
 
-<<<<<<< HEAD
-=======
     def _is_message_kind_already_sent(
         self,
         messages: list[MetaAgentChatMessage],
@@ -1237,7 +1216,6 @@
                 return True
         return False
 
->>>>>>> d9f1504c
     async def stream_proxy_meta_agent_response(
         self,
         task_tuple: TaskTuple,
@@ -1245,14 +1223,9 @@
         user_email: str | None,
         messages: list[MetaAgentChatMessage],
     ) -> AsyncIterator[list[MetaAgentChatMessage]]:
-<<<<<<< HEAD
-        if len(messages) == 0:
-            yield [MetaAgentChatMessage(role="ASSISTANT", content=FIRST_MESSAGE_CONTENT)]
-=======
         now = datetime.datetime.now()
         if len(messages) == 0:
             yield [MetaAgentChatMessage(role="ASSISTANT", content=FIRST_MESSAGE_CONTENT, sent_at=now)]
->>>>>>> d9f1504c
             return
 
         current_agent = await self.storage.task_variant_latest_by_schema_id(task_tuple[0], agent_schema_id)
@@ -1285,82 +1258,6 @@
         is_user_triggered = self._is_user_triggered(messages) and messages[-1].content not in ["POLL", "poll"]
         is_using_instruction_variables = current_agent.input_schema.json_schema.get("properties", None) is not None
         is_using_structured_generation = not current_agent.output_schema.json_schema.get("format") == "message"
-<<<<<<< HEAD
-
-        if not is_user_triggered and agent_runs and self._is_only_using_openai_models(agent_runs):
-            # "Try non-OpenAI model" use case
-
-            instructions = PROPOSE_NON_OPENAI_MODELS_INSTRUCTIONS
-        elif not is_user_triggered and agent_runs and not is_using_instruction_variables:
-            # "Migrate to input variables" use case
-            input_variables_extractor_agent_run = await input_variables_extractor_agent(
-                InputVariablesExtractorInput(
-                    agent_inputs=[agent_run.task_input for agent_run in agent_runs],
-                ),
-            )
-            proxy_meta_agent_input.suggested_instructions_with_input_variables = (
-                input_variables_extractor_agent_run.instructions_with_input_variables
-            )
-            proxy_meta_agent_input.suggested_input_variables_example = (
-                input_variables_extractor_agent_run.input_variables_example
-            )
-            instructions = PROPOSE_INPUT_VARIABLES_INSTRUCTIONS
-        elif not is_user_triggered and agent_runs and not is_using_structured_generation:
-            # "Migrate to structured output" use case
-
-            output_schema_extractor_run = await output_schema_extractor_agent(
-                OutputSchemaExtractorInput(
-                    agent_runs=[
-                        OutputSchemaExtractorInput.AgentRun(
-                            raw_messages=[
-                                llm_completion.messages or [] for llm_completion in agent_run.llm_completions or []
-                            ],
-                            input=str(agent_run.task_input),
-                            output=str(agent_run.task_output),
-                        )
-                        for agent_run in agent_runs
-                    ],
-                    programming_language=integration.programming_language,
-                    structured_object_class=integration.output_class,
-                ),
-            )
-            proxy_meta_agent_input.suggested_output_class_code = (
-                output_schema_extractor_run.proposed_structured_object_class
-            )
-            proxy_meta_agent_input.suggested_instructions_parts_to_remove = (
-                output_schema_extractor_run.instructions_parts_to_remove
-            )
-            instructions = PROPOSE_STRUCTURED_OUTPUT_INSTRUCTIONS
-        # All other use cases
-        else:
-            instructions = GENERIC_PROPOSED_INSTRUCTIONS_INSTRUCTIONS
-
-        ret: list[MetaAgentChatMessage] = []
-
-        """
-        chunk: "workflowai.Run[ProxyMetaAgentOutput] | None" = None
-        async for chunk in proxy_meta_agent.stream(
-            proxy_meta_agent_input,
-            version=workflowai.VersionProperties(
-                model=model,
-                instructions=instructions,
-                temperature=0.5,
-            ),
-        ):
-            if chunk.output.assistant_answer:
-                ret = [
-                    MetaAgentChatMessage(
-                        role="ASSISTANT",
-                        content=chunk.output.assistant_answer.replace("REPLACE_INSTRUCTIONS", instructions_to_inject),
-                        feedback_token=chunk.feedback_token,
-                    ),
-                ]
-                yield ret
-        """
-
-        accumulator = ""
-        async for chunk in proxy_meta_agent_proxy(
-=======
         has_tried_other_models = not self._is_only_using_openai_models(agent_runs)
 
         message_kind = "non_specific"
@@ -1439,7 +1336,6 @@
 
         accumulator = ""
         async for chunk in proxy_meta_agent(
->>>>>>> d9f1504c
             proxy_meta_agent_input,
             instructions,
         ):
@@ -1449,11 +1345,8 @@
                     MetaAgentChatMessage(
                         role="ASSISTANT",
                         content=accumulator,
-<<<<<<< HEAD
-=======
                         sent_at=now,
                         kind=message_kind,
->>>>>>> d9f1504c
                     ),
                 ]
                 yield ret
