import Link from 'next/link';
import { useRouter } from 'next/navigation';
import { useCallback, useEffect, useMemo, useState } from 'react';
import { Dialog, DialogContent } from '@/components/ui/Dialog';
import { displayErrorToaster, displaySuccessToaster } from '@/components/ui/Sonner';
import { DEPLOY_ITERATION_MODAL_OPEN, useQueryParamModal } from '@/lib/globalModal';
import { useIsAllowed } from '@/lib/hooks/useIsAllowed';
import { useTaskSchemaParams } from '@/lib/hooks/useTaskParams';
import { useParsedSearchParams, useRedirectWithParams } from '@/lib/queryString';
import { taskApiRoute } from '@/lib/routeFormatter';
import { formatSemverVersion } from '@/lib/versionUtils';
import { useOrFetchVersions } from '@/store';
import { useReviewBenchmark } from '@/store/task_review_benchmark';
import { VersionsPerEnvironment, useVersions } from '@/store/versions';
import { TaskID, TaskSchemaID, TenantID } from '@/types/aliases';
import { VersionEnvironment } from '@/types/workflowAI';
import { DeployVersionConfirmModal } from './DeployVersionConfirmModal';
import { DeployVersionContent } from './DeployVersionContent';

export function useEnvDeploy(tenant: TenantID, taskId: TaskID, taskSchemaId: TaskSchemaID | undefined) {
  const deployVersion = useVersions((state) => state.deployVersion);
  const redirectWithParams = useRedirectWithParams();

  const deployGroupToEnv = useCallback(
<<<<<<< HEAD
    async (environment: VersionEnvironment, versionId: string | undefined, versionText: string | undefined) => {
      if (!taskSchemaId || !versionId) {
=======
    async (
      environment: VersionEnvironment,
      versionId: string,
      versionText: string | undefined,
      iteration: number | string | undefined | null,
      providerConfigID: string | undefined | null,
      redirectToCodeAfterDeploy?: boolean
    ) => {
      if (!taskSchemaId || !iteration) {
>>>>>>> aa938cc0
        return;
      }
      try {
        await deployVersion(tenant, taskId, versionId, {
          environment,
        });

        if (redirectToCodeAfterDeploy) {
          redirectWithParams({
            params: {
              selectedVersionId: versionId,
              selectedEnvironment: environment,
              deployIterationModalOpen: undefined,
              deployVersionId: undefined,
              deploySchemaId: undefined,
              redirectToCodeAfterDeploy: undefined,
            },
            path: taskApiRoute(tenant, taskId, taskSchemaId),
          });
        }

        displaySuccessToaster(
          <span>
            {`Version ${versionText} successfully deployed to ${environment}`}
            <br />
            <Link
              href={taskApiRoute(tenant, taskId, taskSchemaId, {
                selectedVersionId: versionId,
                selectedEnvironment: environment,
              })}
              className='underline cursor-pointer'
              onClick={(e) => e.stopPropagation()}
            >
              View Code
            </Link>
          </span>
        );
      } catch (e: unknown) {
        displayErrorToaster('Failed to deploy');
      }
    },
    [deployVersion, tenant, taskId, taskSchemaId, redirectWithParams]
  );

  return deployGroupToEnv;
}

type NewTaskModalQueryParams = {
  deployVersionId: string | undefined;
  deploySchemaId: TaskSchemaID | undefined;
  redirectToCodeAfterDeploy: 'true' | undefined;
};

const searchParams: (keyof NewTaskModalQueryParams)[] = [
  'deployVersionId',
  'deploySchemaId',
  'redirectToCodeAfterDeploy',
];

export function useDeployVersionModal() {
  const { open, openModal, closeModal } = useQueryParamModal<NewTaskModalQueryParams>(
    DEPLOY_ITERATION_MODAL_OPEN,
    searchParams
  );

  const onDeployToClick = useCallback(
    (versionId: string | undefined, schemaId?: TaskSchemaID, redirectToCodeAfterDeploy?: boolean) => {
      if (versionId === undefined) {
        return;
      }
      openModal({
        deployVersionId: versionId,
        deploySchemaId: schemaId,
        redirectToCodeAfterDeploy: !!redirectToCodeAfterDeploy ? 'true' : undefined,
      });
    },
    [openModal]
  );

  return { open, openModal, closeModal, onDeployToClick };
}

export function DeployVersionModal() {
  const { tenant, taskId, taskSchemaId: paramsTaskSchemaId } = useTaskSchemaParams();
  const { open, closeModal: onClose } = useDeployVersionModal();

  const {
    deployVersionId: currentVersionId,
    deploySchemaId,
    redirectToCodeAfterDeploy: redirectToCodeAfterDeployText,
  } = useParsedSearchParams('deployVersionId', 'deploySchemaId', 'redirectToCodeAfterDeploy');

  const redirectToCodeAfterDeploy = redirectToCodeAfterDeployText === 'true';

  const taskSchemaId = (deploySchemaId as TaskSchemaID) ?? paramsTaskSchemaId;

  const {
    versions,
    isInitialized,
    versionsPerEnvironment: originalVersionsPerEnvironment,
  } = useOrFetchVersions(tenant, taskId, taskSchemaId);

  const { checkIfAllowed } = useIsAllowed();

  useEffect(() => {
    if (open && !checkIfAllowed()) {
      onClose();
    }
  }, [open, checkIfAllowed, onClose]);

  const currentVersion = useMemo(
    () => versions.find((version) => version.id === currentVersionId),
    [versions, currentVersionId]
  );

  const currentIteration = currentVersion?.iteration;

  const [versionsPerEnvironment, setVersionsPerEnvironment] = useState<VersionsPerEnvironment>();

  useEffect(() => {
    setVersionsPerEnvironment(originalVersionsPerEnvironment);
  }, [originalVersionsPerEnvironment, open]);

  const updateBenchmark = useReviewBenchmark((state) => state.updateBenchmark);

  const [showConfirmModal, setShowConfirmModal] = useState(false);

  const onDeployToggle = useCallback(
    (environment: VersionEnvironment) => {
      const newVersionsPerEnvironment = {
        ...versionsPerEnvironment,
        [environment]:
          versionsPerEnvironment?.[environment]?.[0]?.id === currentVersion?.id ? undefined : [currentVersion],
      };
      setVersionsPerEnvironment(newVersionsPerEnvironment);
      setShowConfirmModal(true);
    },
    [versionsPerEnvironment, currentVersion]
  );

  const onCancel = useCallback(() => {
    setVersionsPerEnvironment(originalVersionsPerEnvironment);
    setShowConfirmModal(false);
  }, [originalVersionsPerEnvironment]);

  useEffect(() => {
    if (!open) {
      setShowConfirmModal(false);
    }
  }, [open]);

  const deployVersionToEnv = useEnvDeploy(tenant, taskId, taskSchemaId);

  const versionText = formatSemverVersion(currentVersion);

  const handleDeploy = useCallback(async () => {
    const promises: Promise<void>[] = [];

    const taskIterationsToAddToBenchmarks: Set<number> = new Set();
    const environmentValues: VersionEnvironment[] = ['dev', 'staging', 'production'];

    environmentValues.forEach((environment) => {
      const currentTaskIteration = versionsPerEnvironment?.[environment]?.[0]?.iteration;
      const originalTaskIteration = originalVersionsPerEnvironment?.[environment]?.[0]?.iteration;

      if (
        !!currentIteration &&
        !!currentVersionId &&
        !!currentTaskIteration &&
        currentTaskIteration !== originalTaskIteration
      ) {
<<<<<<< HEAD
        promises.push(deployVersionToEnv(environment, currentVersionId, versionText));
=======
        promises.push(
          deployVersionToEnv(
            environment,
            currentVersionId,
            versionText,
            currentIteration,
            providerConfigID,
            redirectToCodeAfterDeploy
          )
        );
>>>>>>> aa938cc0
        taskIterationsToAddToBenchmarks.add(currentIteration);
      }
    });

    await Promise.all(promises);

    if (taskIterationsToAddToBenchmarks.size > 0) {
      await updateBenchmark(tenant, taskId, taskSchemaId, Array.from(taskIterationsToAddToBenchmarks), []);
    }

    if (!redirectToCodeAfterDeploy) {
      onClose();
    }
  }, [
    deployVersionToEnv,
    versionsPerEnvironment,
    originalVersionsPerEnvironment,
    currentIteration,
    currentVersionId,
    onClose,
    updateBenchmark,
    tenant,
    taskId,
    taskSchemaId,
    versionText,
    redirectToCodeAfterDeploy,
  ]);

  return (
    <Dialog open={open} onOpenChange={onClose}>
      <DialogContent className='p-0 max-w-[800px] w-auto overflow-hidden bg-custom-gradient-1'>
        <DeployVersionContent
          version={currentVersion}
          onClose={onClose}
          isInitialized={isInitialized}
          versionsPerEnvironment={versionsPerEnvironment}
          originalVersionsPerEnvironment={originalVersionsPerEnvironment}
          onDeploy={onDeployToggle}
        />
        <DeployVersionConfirmModal
          showConfirmModal={showConfirmModal}
          versionBadgeText={formatSemverVersion(currentVersion)}
          closeModal={onCancel}
          onConfirm={handleDeploy}
        />
      </DialogContent>
    </Dialog>
  );
}<|MERGE_RESOLUTION|>--- conflicted
+++ resolved
@@ -1,5 +1,4 @@
 import Link from 'next/link';
-import { useRouter } from 'next/navigation';
 import { useCallback, useEffect, useMemo, useState } from 'react';
 import { Dialog, DialogContent } from '@/components/ui/Dialog';
 import { displayErrorToaster, displaySuccessToaster } from '@/components/ui/Sonner';
@@ -22,20 +21,13 @@
   const redirectWithParams = useRedirectWithParams();
 
   const deployGroupToEnv = useCallback(
-<<<<<<< HEAD
-    async (environment: VersionEnvironment, versionId: string | undefined, versionText: string | undefined) => {
-      if (!taskSchemaId || !versionId) {
-=======
     async (
       environment: VersionEnvironment,
-      versionId: string,
+      versionId: string | undefined,
       versionText: string | undefined,
-      iteration: number | string | undefined | null,
-      providerConfigID: string | undefined | null,
       redirectToCodeAfterDeploy?: boolean
     ) => {
-      if (!taskSchemaId || !iteration) {
->>>>>>> aa938cc0
+      if (!taskSchemaId || !versionId) {
         return;
       }
       try {
@@ -207,20 +199,7 @@
         !!currentTaskIteration &&
         currentTaskIteration !== originalTaskIteration
       ) {
-<<<<<<< HEAD
-        promises.push(deployVersionToEnv(environment, currentVersionId, versionText));
-=======
-        promises.push(
-          deployVersionToEnv(
-            environment,
-            currentVersionId,
-            versionText,
-            currentIteration,
-            providerConfigID,
-            redirectToCodeAfterDeploy
-          )
-        );
->>>>>>> aa938cc0
+        promises.push(deployVersionToEnv(environment, currentVersionId, versionText, redirectToCodeAfterDeploy));
         taskIterationsToAddToBenchmarks.add(currentIteration);
       }
     });
