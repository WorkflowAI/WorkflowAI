--- conflicted
+++ resolved
@@ -169,56 +169,7 @@
             />
           </>
         )}
-<<<<<<< HEAD
-        {isSidebarOpen && <SidebarBottomBar isLoggedOut={isLoggedOut} tenant={tenant} />}
-=======
-        {isLoggedOut ? (
-          <>
-            <div className='px-2.5 w-full'>
-              <Button
-                className='w-full mt-3'
-                variant='newDesignIndigo'
-                icon={<Plus className='h-4 w-4' strokeWidth={2} />}
-                onClick={onNewTask}
-              >
-                New
-              </Button>
-            </div>
-            <div className='pb-6 px-2.5'>
-              <Button className='w-full mt-3' variant='newDesignIndigo' toRoute={routeForSignUp}>
-                Create Account
-              </Button>
-            </div>
-          </>
-        ) : (
-          <>
-            <div className='pb-3 px-2.5'>
-              <Button
-                className='w-full mt-3'
-                variant='newDesignIndigo'
-                icon={<Plus className='h-4 w-4' strokeWidth={2} />}
-                onClick={onNewTask}
-              >
-                New
-              </Button>
-            </div>
-
-            <div className='px-2.5 pb-2.5'>
-              <div className='flex flex-col items-center w-full border rounded-[2px] border-gray-300 shadow-sm'>
-                <UserMenu
-                  user={user}
-                  orgState={orgState}
-                  openUserProfile={openUserProfile}
-                  openOrganizationProfile={openOrganizationProfile}
-                  signOut={signOut}
-                />
-                <CreditsSection isSignedIn={!!isSignedIn} />
-              </div>
-            </div>
-          </>
-        )}
-        <SidebarLinks />
->>>>>>> db6512fc
+        {isSidebarOpen && <SidebarBottomBar isLoggedOut={isLoggedOut} />}
       </ExtendedBordersContainer>
     </div>
   );
