from collections.abc import Iterator
from datetime import datetime, timedelta
from typing import Any
from venv import logger

from api.routers.mcp._mcp_models import (
    AgentResponse,
    AgentSortField,
    AIEngineerReponseWithUsefulLinks,
    ConciseLatestModelResponse,
    ConciseModelResponse,
    LegacyMCPToolReturn,
    MajorVersion,
    MCPToolReturn,
    ModelSortField,
    PaginatedMCPToolReturn,
<<<<<<< HEAD
    SortOrder,
=======
    RunSearchResult,
>>>>>>> 009b4b35
    UsefulLinks,
)
from api.routers.mcp._utils.agent_sorting import sort_agents
from api.routers.mcp._utils.model_sorting import sort_models
from api.services import tasks
from api.services.internal_tasks.ai_engineer_service import AIEngineerChatMessage, AIEngineerReponse, AIEngineerService
from api.services.models import ModelsService
from api.services.runs.runs_service import RunsService
from api.services.runs_search import RunsSearchService
from api.services.task_deployments import TaskDeploymentsService
from api.services.versions import VersionsService
from core.domain.agent_run import AgentRunBase
from core.domain.consts import WORKFLOWAI_APP_URL
from core.domain.models.model_data import FinalModelData, LatestModel
from core.domain.models.model_datas_mapping import MODEL_DATAS
from core.domain.models.models import Model
from core.domain.search_query import FieldQuery, SearchOperator
from core.domain.task_info import TaskInfo
from core.domain.users import UserIdentifier
from core.domain.version_environment import VersionEnvironment
from core.storage import ObjectNotFoundException
from core.storage.backend_storage import BackendStorage
from core.storage.task_run_storage import TaskRunStorage
from core.utils.schemas import FieldType

# Claude Code only support 25k tokens, for example.
# Overall it's a good practice to limit the tool return tokens to avoid overflowing the coding agents context.
MAX_TOOL_RETURN_TOKENS = 20000


class MCPService:
    def __init__(
        self,
        storage: BackendStorage,
        ai_engineer_service: AIEngineerService,
        runs_service: RunsService,
        versions_service: VersionsService,
        models_service: ModelsService,
        task_deployments_service: TaskDeploymentsService,
        user_email: str | None,
        tenant_slug: str | None,
    ):
        self.storage = storage
        self.ai_engineer_service = ai_engineer_service
        self.runs_service = runs_service
        self.versions_service = versions_service
        self.models_service = models_service
        self.task_deployments_service = task_deployments_service
        self.user_email = user_email
        self.tenant_slug = tenant_slug

    def _get_useful_links(self, agent_id: str | None, agent_schema_id: int | None) -> UsefulLinks:
        if agent_id is None:
            agent_id = "<example_agent_id>"

        tenant_slug = self.tenant_slug

        return UsefulLinks(
            useful_links=[
                UsefulLinks.Link(
                    title="Agents list",
                    url=f"{WORKFLOWAI_APP_URL}/{tenant_slug}/agents",
                    description="View all agents in the user's organization, also allow to see the count of runs and cost of the last 7 days",
                ),
                UsefulLinks.Link(
                    title="API Keys management model",
                    url=f"{WORKFLOWAI_APP_URL}/keys",
                    description="View and create API keys for the user's organization",
                ),
                UsefulLinks.Link(
                    title="WorkflowAI playground",
                    url=f"{WORKFLOWAI_APP_URL}/{tenant_slug}/agents/{agent_id}/{agent_schema_id or 1}",
                    description="Main page of the WorkflowAI web app, allow to run agents on different models, update version messages, and more",
                ),
                UsefulLinks.Link(
                    title="Agent runs",
                    url=f"{WORKFLOWAI_APP_URL}/{tenant_slug}/agents/{agent_id}/{agent_schema_id or 1}/runs",
                    description="View runs for a specific agent",
                ),
                UsefulLinks.Link(
                    title="Agent versions",
                    url=f"{WORKFLOWAI_APP_URL}/{tenant_slug}/agents/{agent_id}/{agent_schema_id or 1}/versions",
                    description="View versions for a specific agent",
                ),
                UsefulLinks.Link(
                    title="Deployments",
                    url=f"{WORKFLOWAI_APP_URL}/{tenant_slug}/agents/{agent_id}/{agent_schema_id or 1}/deployments",
                    description="View deployments (deployed versions) for a specific agent",
                ),
                UsefulLinks.Link(
                    title="Agent side-by-side",
                    url=f"{WORKFLOWAI_APP_URL}/{tenant_slug}/agents/{agent_id}/{agent_schema_id or 1}/side-by-side",
                    description="View side-by-side comparison of two versions of an agent",
                ),
                UsefulLinks.Link(
                    title="Agent reviews",
                    url=f"{WORKFLOWAI_APP_URL}/{tenant_slug}/agents/{agent_id}/{agent_schema_id or 1}/reviews",
                    description="View reviews for a specific agent created by staff members in the organization",
                ),
                UsefulLinks.Link(
                    title="Agent benchmarks",
                    url=f"{WORKFLOWAI_APP_URL}/{tenant_slug}/agents/{agent_id}/{agent_schema_id or 1}/benchmarks",
                    description="View benchmarks for a specific agent, allow to compare different versions / models of an agent and compare their correctness, latency, and price",
                ),
                UsefulLinks.Link(
                    title="Agent feedback",
                    url=f"{WORKFLOWAI_APP_URL}/{tenant_slug}/agents/{agent_id}/{agent_schema_id or 1}/feedback",
                    description="View feedback for a specific agent created by end users (customers)",
                ),
                UsefulLinks.Link(
                    title="Agent cost",
                    url=f"{WORKFLOWAI_APP_URL}/{tenant_slug}/agents/{agent_id}/{agent_schema_id or 1}/cost",
                    description="View cost for a specific agent on different time frames (yesterday, last week, last month, last year, all time)",
                ),
                UsefulLinks.Link(
                    title="WorkflowAI offical documentation",
                    url="https://docs.workflowai.com",
                    description="Official documentation for WorkflowAI, including guides, API references, and more",
                ),
            ],
        )

    async def list_available_models(
        self,
        page: int,
        sort_by: ModelSortField,
        order: SortOrder,
        agent_id: str | None,
        agent_schema_id: int | None,
        agent_requires_tools: bool = False,
    ) -> PaginatedMCPToolReturn[None, ConciseModelResponse | ConciseLatestModelResponse]:
        if agent_id:
            if agent_schema_id is not None:
                agent = await self.storage.task_variant_latest_by_schema_id(agent_id, agent_schema_id)
            else:
                agent = await self.storage.task_variants.get_latest_task_variant(agent_id)

            if agent:
                models = await self.models_service.models_for_task(
                    agent,
                    instructions=None,
                    requires_tools=agent_requires_tools,
                )
                model_responses: list[ConciseModelResponse | ConciseLatestModelResponse] = [
                    ConciseModelResponse.from_model_for_task(m) for m in models if m.is_not_supported_reason is None
                ]
                sort_models(model_responses, sort_by, order)
                return PaginatedMCPToolReturn[None, ConciseModelResponse | ConciseLatestModelResponse](
                    success=True,
                    items=model_responses,
                ).paginate(max_tokens=MAX_TOOL_RETURN_TOKENS, page=page)

        def _model_data_iterator() -> Iterator[ConciseLatestModelResponse | ConciseModelResponse]:
            for model in Model:
                data = MODEL_DATAS[model]
                if isinstance(data, LatestModel):
                    points_to_model = MODEL_DATAS[data.model]
                    if isinstance(points_to_model, FinalModelData):
                        yield ConciseLatestModelResponse(
                            id=model.value,
                            currently_points_to=points_to_model.model.value,
                        )
                    continue
                elif isinstance(data, FinalModelData):
                    yield ConciseModelResponse.from_model_data(model.value, data)
                else:
                    # Skipping deprecated models
                    continue

        model_responses = list(_model_data_iterator())
        sort_models(model_responses, sort_by, order)

        return PaginatedMCPToolReturn[None, ConciseModelResponse | ConciseLatestModelResponse](
            success=True,
            items=model_responses,
        ).paginate(max_tokens=MAX_TOOL_RETURN_TOKENS, page=page)

    def _extract_agent_id_and_run_id(self, run_url: str) -> tuple[str, str]:  # noqa: C901
        """Extract the agent ID and run ID from the run URL.

        Supports multiple URL formats:
        1. https://workflowai.com/workflowai/agents/classify-email-domain/runs/019763ae-ba9f-70a9-8d44-5a626c82e888
        2. http://localhost:3000/workflowai/agents/sentiment/2/runs?taskRunId=019763a5-12a7-73b7-9b0c-e6413d2da52f

        Args:
            run_url: The run URL to parse

        Returns:
            A tuple of (agent_id, run_id)

        Raises:
            ValueError: If the URL format is invalid or doesn't match the expected pattern
        """
        if not run_url:
            raise ValueError("run_url must be a non-empty string")

        # Parse query parameters first
        from urllib.parse import parse_qs, urlparse

        parsed_url = urlparse(run_url)
        query_params = parse_qs(parsed_url.query)

        # Remove trailing slash from path
        clean_path = parsed_url.path.rstrip("/")

        # Split by "/" and filter out empty parts
        parts = [part for part in clean_path.split("/") if part]

        # Find "agents" keyword and extract agent_id
        try:
            agents_index = None
            for i, part in enumerate(parts):
                if part == "agents":
                    agents_index = i
                    break

            if agents_index is None or agents_index + 1 >= len(parts):
                raise ValueError(f"Could not find 'agents/{{agent_id}}' pattern in URL: {run_url}")

            agent_id = parts[agents_index + 1]
            if not agent_id:
                raise ValueError(f"Agent ID is empty in URL: {run_url}")

            # Look for run ID in different places
            run_id = None

            # Method 1: Check for taskRunId in query parameters
            if "taskRunId" in query_params and query_params["taskRunId"]:
                run_id = query_params["taskRunId"][0]

            # Method 2: Check for standard pattern agents/agent_id/runs/run_id
            if not run_id:
                # Look for "runs" after agent_id (may have schema_id in between)
                runs_index = None
                for i in range(agents_index + 2, len(parts)):
                    if parts[i] == "runs" and i + 1 < len(parts):
                        runs_index = i
                        break

                if runs_index is not None:
                    run_id = parts[runs_index + 1]

            # Method 3: Check for pattern agents/agent_id/schema_id/runs (runs list page with taskRunId param)
            if not run_id:
                # Look for pattern where "runs" comes after agent_id (with optional schema_id)
                for i in range(agents_index + 2, len(parts)):
                    if parts[i] == "runs":
                        # This is probably a runs list page, check query params again
                        if "taskRunId" in query_params and query_params["taskRunId"]:
                            run_id = query_params["taskRunId"][0]
                        break

            if not run_id:
                raise ValueError(f"Could not find run ID in URL: {run_url}")

            return agent_id, run_id

        except (IndexError, ValueError) as e:
            raise ValueError(f"Invalid run URL format: {run_url}") from e

    async def fetch_run_details(
        self,
        agent_id: str | None,
        run_id: str | None,
        run_url: str | None,
    ) -> LegacyMCPToolReturn:
        """Fetch details of a specific agent run."""

        if run_url:
            try:
                agent_id, run_id = self._extract_agent_id_and_run_id(run_url)
                # find the task tuple from the agent id
            except ValueError:
                return LegacyMCPToolReturn(
                    success=False,
                    error="Invalid run URL, must be in the format 'https://workflowai.com/workflowai/agents/agent-id/runs/run-id', or you must pass 'agent_id' and 'run_id'",
                )

        if not agent_id:
            return LegacyMCPToolReturn(
                success=False,
                error="Agent ID is required",
            )

        if not run_id:
            return LegacyMCPToolReturn(
                success=False,
                error="Run ID is required",
            )

        task_info = await self.storage.tasks.get_task_info(agent_id)
        task_tuple = task_info.id_tuple
        if not task_tuple:
            return LegacyMCPToolReturn(
                success=False,
                error=f"Agent {agent_id} not found",
            )

        try:
            run = await self.runs_service.run_by_id(task_tuple, run_id)

            # Convert the run to a serializable format
            run_data = {
                "id": run.id,
                "agent_id": run.task_id,
                "agent_schema_id": run.task_schema_id,
                "status": run.status,
                "agent_input": run.task_input,
                "agent_output": run.task_output,
                "duration_seconds": run.duration_seconds,
                "cost_usd": run.cost_usd,
                "created_at": run.created_at.isoformat() if run.created_at else None,
                "user_review": run.user_review,
                "ai_review": run.ai_review,
                "error": {
                    "code": run.error.code,
                    "message": run.error.message,
                    "details": run.error.details,
                }
                if run.error
                else None,
                "conversation_id": run.conversation_id,
            }

            return LegacyMCPToolReturn(
                success=True,
                data=run_data,
            )

        except ObjectNotFoundException:
            return LegacyMCPToolReturn(
                success=False,
                error=f"Run {run_id} not found",
            )
        except Exception as e:
            return LegacyMCPToolReturn(
                success=False,
                error=f"Failed to fetch run details: {str(e)}",
            )

    async def list_agents(
        self,
        page: int,
        sort_by: AgentSortField,
        order: SortOrder,
        agent_id: str | None = None,
        stats_from_date: str = "",
        with_schemas: bool = False,
    ) -> PaginatedMCPToolReturn[None, AgentResponse]:
        """List all agents with their statistics."""
        try:
            # Parse from_date or use default
            parsed_from_date = None
            if stats_from_date:
                try:
                    parsed_from_date = datetime.fromisoformat(stats_from_date.replace("Z", "+00:00"))
                except ValueError:
                    pass

            if not parsed_from_date:
                parsed_from_date = datetime.now() - timedelta(days=7)

            # Get agent stats
            stats_by_uid: dict[int, TaskRunStorage.AgentRunCount] = {}
            async for stat in self.storage.task_runs.run_count_by_agent_uid(parsed_from_date):
                stats_by_uid[stat.agent_uid] = stat

            if agent_id:
                agents = [await tasks.get_task_by_id(self.storage, agent_id, with_schemas=with_schemas)]
            else:
                agents = await tasks.list_tasks(self.storage, with_schemas=with_schemas)

            # Enrich agents with stats
            agent_responses: list[AgentResponse] = []
            for agent in agents:
                # Get stats for this agent
                if agent.uid and agent.uid in stats_by_uid:
                    agent_stats: TaskRunStorage.AgentRunCount = stats_by_uid[agent.uid]
                    run_count: int = agent_stats.run_count
                    total_cost_usd: float = agent_stats.total_cost_usd
                else:
                    run_count: int = 0
                    total_cost_usd: float = 0.0

                # Build schemas from versions
                schemas = [
                    AgentResponse.AgentSchema(
                        agent_schema_id=v.schema_id,
                        created_at=v.created_at.isoformat() if v.created_at else None,
                        input_json_schema=v.input_schema,
                        output_json_schema=v.output_schema,
                        is_hidden=v.is_hidden or False,
                        last_active_at=v.last_active_at.isoformat() if v.last_active_at else None,
                    )
                    for v in agent.versions
                ]

                agent_response = AgentResponse(
                    agent_id=agent.id,
                    is_public=agent.is_public or False,
                    schemas=schemas,
                    run_count=run_count,
                    total_cost_usd=total_cost_usd,
                )

                agent_responses.append(agent_response)

            sort_agents(agent_responses, sort_by, order)

            return PaginatedMCPToolReturn[None, AgentResponse](
                success=True,
                items=agent_responses,
            ).paginate(max_tokens=MAX_TOOL_RETURN_TOKENS, page=page)

        except Exception as e:
            return PaginatedMCPToolReturn(
                success=False,
                error=f"Failed to list agents with stats: {str(e)}",
                data=None,
            )

    async def get_agent_version(
        self,
        task_tuple: tuple[str, int],
        version_id: str,
    ) -> PaginatedMCPToolReturn[
        None,
        MajorVersion,
    ]:  # We return a paginated response for typing simplicity to align with list_agent_versions
        try:
            version_data = await self.versions_service.get_version(task_tuple, version_id, self.models_service)

            # Convert to the same format as the existing endpoint
            major_version = MajorVersion.from_version(*version_data)

            return PaginatedMCPToolReturn[None, MajorVersion](
                success=True,
                items=[major_version],
            ).paginate(max_tokens=MAX_TOOL_RETURN_TOKENS, page=1)

        except ObjectNotFoundException:
            return PaginatedMCPToolReturn[None, MajorVersion](
                success=False,
                error=f"Version {version_id} not found for agent {task_tuple[0]}",
            )
        except Exception as e:
            return PaginatedMCPToolReturn[None, MajorVersion](
                success=False,
                error=f"Failed to get agent version: {str(e)}",
            )

    async def list_agent_versions(
        self,
        task_tuple: tuple[str, int],
        page: int,
        schema_id: int | None = None,
    ) -> PaginatedMCPToolReturn[None, MajorVersion]:
        """List all versions of a specific agent."""
        try:
            versions = await self.versions_service.list_version_majors(task_tuple, schema_id, self.models_service)
            major_versions = [MajorVersion.from_major(v) for v in versions]

            return PaginatedMCPToolReturn[None, MajorVersion](
                success=True,
                items=major_versions,
            ).paginate(max_tokens=MAX_TOOL_RETURN_TOKENS, page=page)

        except Exception as e:
            return PaginatedMCPToolReturn[None, MajorVersion](
                success=False,
                error=f"Failed to list agent versions: {str(e)}",
            )

    async def _get_agent_or_failed_tool_result(
        self,
        agent_id: str,
    ) -> tuple[TaskInfo | None, LegacyMCPToolReturn | None]:
        try:
            agent_info = await self.storage.tasks.get_task_info(agent_id)
        except ObjectNotFoundException:
            list_agent_tool_answer = await self.list_agents(page=1, sort_by="last_active_at", order="desc")

            return None, LegacyMCPToolReturn(
                success=False,
                error=f"Agent {agent_id} not found, please provide a valid agent id. Agent id can be found in either the model=... paramater (usually composed of '<agent_name>/<model_name>' or '<agent_name>/<agent_schema_id>/<deployment_environment>') or in the metadata of the agent run request. See 'data' for a list of existing agents for the user.",
                data={"user_agents": list_agent_tool_answer.items},
            )

        return agent_info, None

    async def ask_ai_engineer(
        self,
        agent_schema_id: int | None,
        agent_id: str | None,
        message: str,
        user_programming_language: str,
        user_code_extract: str,
    ) -> MCPToolReturn[AIEngineerReponseWithUsefulLinks] | LegacyMCPToolReturn:
        """Ask the AI Engineer a question (legacy endpoint)."""

        user_message = message

        agent_info: TaskInfo | None = None
        if agent_id:
            agent_info, error_tool_result = await self._get_agent_or_failed_tool_result(agent_id)
            if error_tool_result:
                return error_tool_result
            if agent_info:
                agent_schema_id = agent_schema_id or agent_info.latest_schema_id or 1

        # TODO: switch to a streamable MCP tool
        last_chunk: AIEngineerReponse | None = None
        async for chunk in self.ai_engineer_service.stream_ai_engineer_agent_response(
            task_tuple=agent_info.id_tuple if agent_info else None,
            agent_schema_id=agent_schema_id,
            user_email=self.user_email,
            messages=[AIEngineerChatMessage(role="USER", content=user_message)],
            user_programming_language=user_programming_language,
            user_code_extract=user_code_extract,
        ):
            last_chunk = chunk

        if last_chunk is None:
            return MCPToolReturn(
                success=False,
                error="No response from AI Engineer",
            )

        useful_links = self._get_useful_links(agent_id, agent_schema_id)
        return_value = AIEngineerReponseWithUsefulLinks.model_validate(
            {
                **last_chunk.model_dump(exclude_none=True),
                "useful_links": useful_links,
            },
        )

        return MCPToolReturn(
            success=True,
            data=return_value,
        )

    async def deploy_agent_version(
        self,
        task_tuple: tuple[str, int],
        version_id: str,
        environment: str,
        deployed_by: UserIdentifier,
    ) -> LegacyMCPToolReturn:
        """Deploy a specific version of an agent to an environment."""
        try:
            try:
                env = VersionEnvironment(environment.lower())
            except ValueError:
                return LegacyMCPToolReturn(
                    success=False,
                    error=f"Invalid environment '{environment}'. Must be one of: dev, staging, production",
                )

            deployment = await self.task_deployments_service.deploy_version(
                task_id=task_tuple,
                task_schema_id=None,
                version_id=version_id,
                environment=env,
                deployed_by=deployed_by,
            )

            # Build the model parameter for the migration guide
            model_param = f"{task_tuple[0]}/#{deployment.schema_id}/{environment}"

            # Create migration guide based on deployment documentation
            migration_guide: dict[str, Any] = {
                "model_parameter": model_param,
                "migration_instructions": {
                    "overview": "Update your code to point to the deployed version instead of hardcoded prompts",
                    "with_input_variables": {
                        "description": "If your prompt uses input variables (double curly braces)",
                        "before": {
                            "model": f"{task_tuple[0]}/your-model-name",
                            "messages": [{"role": "user", "content": "Your prompt with..."}],
                            "extra_body": {"input": {"variable": "value"}},
                        },
                        "after": {
                            "model": model_param,
                            "messages": [],  # Empty because prompt is stored in WorkflowAI
                            "extra_body": {"input": {"variable": "value"}},
                        },
                    },
                    "without_input_variables": {
                        "description": "If your prompt doesn't use input variables (e.g., chatbots with system messages)",
                        "before": {
                            "model": f"{task_tuple[0]}/your-model-name",
                            "messages": [
                                {"role": "system", "content": "Your system instructions"},
                                {"role": "user", "content": "user_message"},
                            ],
                        },
                        "after": {
                            "model": model_param,
                            "messages": [
                                {"role": "user", "content": "user_message"},
                            ],  # System message now comes from the deployment
                        },
                    },
                    "important_notes": [
                        "The messages parameter is always required, even if empty",
                        "Schema number defines the input/output contract",
                        f"This deployment uses schema #{deployment.schema_id}",
                        "Test thoroughly before deploying to production",
                    ],
                },
            }

            return LegacyMCPToolReturn(
                success=True,
                messages=[
                    f"Successfully deployed version {version_id} to {environment} environment",
                ],
                data={
                    "version_id": deployment.version_id,
                    "agent_schema_id": deployment.schema_id,
                    "environment": str(deployment.environment.value),
                    "deployed_at": deployment.deployed_at.isoformat() if deployment.deployed_at else "",
                    "migration_guide": migration_guide,
                },
            )

        except Exception as e:
            return LegacyMCPToolReturn(
                success=False,
                error=f"Failed to deploy version: {str(e)}",
            )

    async def search_runs(  # noqa: C901
        self,
        task_tuple: tuple[str, int],
        field_queries: list[dict[str, Any]],
        limit: int,
        offset: int,
        page: int,
        include_full_data: bool = True,
    ) -> PaginatedMCPToolReturn[None, RunSearchResult]:
        """Search agent runs by metadata fields."""
        try:
            # Convert the field queries to the proper format
            parsed_field_queries: list[FieldQuery] = []
            for query_dict in field_queries:
                try:
                    # Validate required fields
                    if "field_name" not in query_dict:
                        return PaginatedMCPToolReturn[None, RunSearchResult](
                            success=False,
                            error="Missing required field 'field_name' in field query",
                        )

                    if "operator" not in query_dict:
                        return PaginatedMCPToolReturn[None, RunSearchResult](
                            success=False,
                            error="Missing required field 'operator' in field query",
                        )

                    if "values" not in query_dict:
                        query_dict["values"] = []

                    # Parse the operator
                    try:
                        operator = SearchOperator(query_dict["operator"])
                    except ValueError:
                        return PaginatedMCPToolReturn[None, RunSearchResult](
                            success=False,
                            error=f"Invalid operator: {query_dict['operator']}. Valid operators are: {', '.join([op.value for op in SearchOperator])}",
                        )

                    # Parse the field type if provided
                    field_type: FieldType | None = None
                    if "type" in query_dict and query_dict["type"]:
                        field_type = query_dict["type"]

                    field_query = FieldQuery(
                        field_name=query_dict["field_name"],
                        operator=operator,
                        values=query_dict["values"],  # type: ignore
                        type=field_type,
                    )
                    parsed_field_queries.append(field_query)
                except Exception as e:
                    return PaginatedMCPToolReturn[None, RunSearchResult](
                        success=False,
                        error=f"Error parsing field query: {str(e)}",
                    )
            # Use the runs search service to perform the search
            search_service = RunsSearchService(self.storage)

            # Search for runs using the parsed field queries
            def run_mapper(run: AgentRunBase) -> RunSearchResult:
                return RunSearchResult(
                    id=run.id,
                    agent_id=run.task_id,
                    agent_schema_id=run.task_schema_id,
                    status=run.status,
                    agent_input=None,
                    agent_output=None,
                    duration_seconds=run.duration_seconds,
                    cost_usd=run.cost_usd,
                    created_at=run.created_at.isoformat() if run.created_at else None,
                    user_review=run.user_review,
                    ai_review=run.ai_review,
                    error={
                        "code": getattr(run.error, "code", ""),
                        "message": getattr(run.error, "message", ""),
                        "details": getattr(run.error, "details", None),
                    }
                    if run.error
                    else None,
                )

            try:
                page_result = await search_service.search_task_runs(
                    task_uid=task_tuple,
                    field_queries=parsed_field_queries,
                    limit=limit,
                    offset=offset,
                    map=run_mapper,
                )
            except Exception as e:
                return PaginatedMCPToolReturn[None, RunSearchResult](
                    success=False,
                    error=f"Failed to search runs: {str(e)}",
                )

            # If requested, fetch full run details for each result
            # TODO: not optimal, we should fetch the full runs in the search service
            items = page_result.items
            if include_full_data:
                for run in items:
                    try:
                        # Fetch the full AgentRun with task_input and task_output
                        full_run = await self.runs_service.run_by_id(task_tuple, run.id)
                        run.agent_input = str(full_run.task_input)  # TODO: better handle types
                        run.agent_output = str(full_run.task_output)
                    except Exception as e:
                        logger.error(
                            "Failed to fetch full run",
                            extra={"run_id": run.id, "error": str(e)},
                        )
                        continue

            return PaginatedMCPToolReturn[None, RunSearchResult](
                success=True,
                items=items,
            ).paginate(max_tokens=MAX_TOOL_RETURN_TOKENS, page=page)

        except Exception as e:
            return PaginatedMCPToolReturn[None, RunSearchResult](
                success=False,
                error=f"Failed to search runs by metadata: {str(e)}",
            )<|MERGE_RESOLUTION|>--- conflicted
+++ resolved
@@ -14,11 +14,8 @@
     MCPToolReturn,
     ModelSortField,
     PaginatedMCPToolReturn,
-<<<<<<< HEAD
     SortOrder,
-=======
     RunSearchResult,
->>>>>>> 009b4b35
     UsefulLinks,
 )
 from api.routers.mcp._utils.agent_sorting import sort_agents
