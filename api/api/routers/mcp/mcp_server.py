--- conflicted
+++ resolved
@@ -493,7 +493,6 @@
 
 
 @_mcp.tool()
-<<<<<<< HEAD
 async def send_feedback(
     feedback: str = Field(description="Feedback about the MCP client's experience using the MCP server"),
     context: str | None = Field(
@@ -514,7 +513,9 @@
     </returns>"""
     service = await get_mcp_service()
     return await service.send_feedback(feedback, context)
-=======
+  
+  
+@_mcp.tool()
 async def create_api_key() -> MCPToolReturn:
     """<when_to_use>
     When the user wants to get their API key for WorkflowAI. This is a temporary tool that returns the API key that was used to authenticate the current request.
@@ -539,7 +540,7 @@
         data={"api_key": api_key},
         messages=["API key retrieved successfully"],
     )
->>>>>>> 06433c66
+
 
 
 def mcp_http_app():
