--- conflicted
+++ resolved
@@ -34,8 +34,7 @@
 #### Hotfix process
 
 A hotfix allows fixing bugs in production without having to push changes to the development environment first.
-<<<<<<< HEAD
-A hotfix branch should be created from the latest tag and a PR targeting main should be created. The flow is then the
+A hotfix branch should be created from the latest tag and a PR targeting `main` should be created. The flow is then the
 same as the release process.
 
 ### Adding new models
@@ -98,9 +97,7 @@
 
 ```bash
 pytest api/core/domain/models
-=======
-A hotfix branch should be created from the latest tag and a PR targeting `main` should be created. The flow is then the
-same as the release process.
+```
 
 ### Documentation
 
@@ -154,5 +151,4 @@
     A route that will not be displayed in the production documentation.
     """
     ...
->>>>>>> 43f20262
 ```