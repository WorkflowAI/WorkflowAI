--- conflicted
+++ resolved
@@ -14,11 +14,7 @@
 } from '@/components/ui/Command';
 import { Popover, PopoverContent, PopoverTrigger } from '@/components/ui/Popover';
 import { ScrollArea } from '@/components/ui/ScrollArea';
-<<<<<<< HEAD
-import { embedReasoningInModelID } from '@/lib/modelUtils';
 import { flexibleStringMatch } from '@/lib/searchUtils';
-=======
->>>>>>> e75793f8
 import { Model, TaskID } from '@/types/aliases';
 import { ModelResponse } from '@/types/workflowAI';
 import { MysteryModelIcon } from '../icons/models/mysteryModelIcon';
