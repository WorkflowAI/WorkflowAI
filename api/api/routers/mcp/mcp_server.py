from typing import Annotated, Any, Literal

from fastmcp import FastMCP
from fastmcp.server.dependencies import get_http_request
from pydantic import Field
from starlette.exceptions import HTTPException

from api.dependencies.task_info import TaskTuple
from api.routers.mcp._mcp_models import (
    AgentResponse,
    AgentSortField,
    AIEngineerReponseWithUsefulLinks,
    ConciseLatestModelResponse,
    ConciseModelResponse,
    LegacyMCPToolReturn,
    MajorVersion,
    MCPToolReturn,
    ModelSortField,
    PaginatedMCPToolReturn,
    RunSearchResult,
    SortOrder,
)
from api.routers.mcp._mcp_service import MCPService
from api.services import file_storage, storage
from api.services.analytics import analytics_service
from api.services.event_handler import system_event_router, tenant_event_router
from api.services.feedback_svc import FeedbackService
from api.services.groups import GroupService
from api.services.internal_tasks.ai_engineer_service import AIEngineerService
from api.services.internal_tasks.internal_tasks_service import InternalTasksService
from api.services.models import ModelsService
from api.services.providers_service import shared_provider_factory
from api.services.reviews import ReviewsService
from api.services.run import RunService
from api.services.runs.runs_service import RunsService
from api.services.security_service import SecurityService
from api.services.task_deployments import TaskDeploymentsService
from api.services.versions import VersionsService
from core.domain.analytics_events.analytics_events import OrganizationProperties, UserProperties
from core.domain.users import UserIdentifier
from core.storage.backend_storage import BackendStorage

_mcp = FastMCP("WorkflowAI 🚀", stateless_http=True)  # pyright: ignore [reportUnknownVariableType]


# TODO: test auth
async def get_mcp_service() -> MCPService:
    request = get_http_request()

    _system_storage = storage.system_storage(storage.shared_encryption())
    auth_header = request.headers.get("Authorization")
    if not auth_header or not auth_header.startswith("Bearer "):
        raise HTTPException(status_code=401, detail="Missing bearer token")

    security_service = SecurityService(
        _system_storage.organizations,
        system_event_router(),
        analytics_service(user_properties=None, organization_properties=None, task_properties=None),
    )
    tenant = await security_service.tenant_from_credentials(auth_header.split(" ")[1])
    if not tenant:
        raise HTTPException(status_code=401, detail="Invalid bearer token")
    org_properties = OrganizationProperties.build(tenant)
    # TODO: user analytics
    user_properties: UserProperties | None = None
    event_router = tenant_event_router(tenant.tenant, tenant.uid, user_properties, org_properties, None)
    _storage = storage.storage_for_tenant(tenant.tenant, tenant.uid, event_router, storage.shared_encryption())
    analytics = analytics_service(
        user_properties=user_properties,
        organization_properties=org_properties,
        task_properties=None,
    )
    models_service = ModelsService(storage=_storage)
    runs_service = RunsService(
        storage=_storage,
        provider_factory=shared_provider_factory(),
        event_router=event_router,
        analytics_service=analytics,
        file_storage=file_storage.shared_file_storage,
    )
    feedback_service = FeedbackService(storage=_storage.feedback)
    versions_service = VersionsService(storage=_storage, event_router=event_router)
    internal_tasks = InternalTasksService(event_router=event_router, storage=_storage)
    reviews_service = ReviewsService(
        backend_storage=_storage,
        internal_tasks=internal_tasks,
        event_router=event_router,
    )

    # Create GroupService and RunService for TaskDeploymentsService
    user_identifier = UserIdentifier(user_id=None, user_email=None)  # System user for MCP operations
    group_service = GroupService(
        storage=_storage,
        event_router=event_router,
        analytics_service=analytics,
        user=user_identifier,
    )
    run_service = RunService(
        storage=_storage,
        event_router=event_router,
        analytics_service=analytics,
        group_service=group_service,
        user=user_identifier,
    )
    task_deployments_service = TaskDeploymentsService(
        storage=_storage,
        run_service=run_service,
        group_service=group_service,
        analytics_service=analytics,
    )

    ai_engineer_service = AIEngineerService(
        storage=_storage,
        event_router=event_router,
        runs_service=runs_service,
        models_service=models_service,
        feedback_service=feedback_service,
        versions_service=versions_service,
        reviews_service=reviews_service,
    )

    return MCPService(
        storage=_storage,
        ai_engineer_service=ai_engineer_service,
        runs_service=runs_service,
        versions_service=versions_service,
        models_service=models_service,
        task_deployments_service=task_deployments_service,
        user_email=user_identifier.user_email,
        tenant_slug=tenant.slug,
    )


async def get_task_tuple_from_task_id(storage: BackendStorage, agent_id: str) -> TaskTuple:
    """Helper function to create TaskTuple from task_id for MCP tools that need it"""
    task_info = await storage.tasks.get_task_info(agent_id)
    if not task_info:
        raise HTTPException(status_code=404, detail=f"Task {agent_id} not found")
    return task_info.id_tuple


@_mcp.tool()
async def list_available_models(
    agent_id: Annotated[
        str | None,
        Field(
            description="The id of the user's agent, MUST be passed when searching for models in the context of a specific agent. Example: 'agent_id': 'email-filtering-agent' in metadata, or 'email-filtering-agent' in 'model=email-filtering-agent/gpt-4o-latest'.",
        ),
    ] = None,
    agent_schema_id: Annotated[
        int | None,
        Field(
            description="The schema ID of the user's agent version, if known from model=<agent_id>/#<agent_schema_id>/<deployment_environment> or model=#<agent_schema_id>/<deployment_environment> when the workflowAI agent is already deployed, if not provided, all models are returned",
        ),
    ] = None,
    agent_requires_tools: Annotated[
        bool,
        Field(
            description="Whether the agent requires tools to be used, if not provided, the agent is assumed to not require tools",
        ),
    ] = False,
    sort_by: Annotated[
        ModelSortField,
        Field(
            description="The field name to sort by, e.g., 'release_date', 'quality_index' (default), 'cost'",
        ),
    ] = "quality_index",
    order: Annotated[
        SortOrder,
        Field(
            description="The direction to sort: 'asc' for ascending, 'desc' for descending (default)",
        ),
    ] = "desc",
    page: Annotated[
        int,
        Field(description="The page number to return. Defaults to 1."),
    ] = 1,
) -> PaginatedMCPToolReturn[None, ConciseModelResponse | ConciseLatestModelResponse]:
    """<when_to_use>
    When you need to pick a model for the user's WorkflowAI agent, or any model-related goal.
    </when_to_use>
    <returns>
    Returns a list of all available AI models from WorkflowAI.
    </returns>"""
    service = await get_mcp_service()
    return await service.list_available_models(
        page=page,
        agent_id=agent_id,
        agent_schema_id=agent_schema_id,
        agent_requires_tools=agent_requires_tools,
        sort_by=sort_by,
        order=order,
    )


@_mcp.tool()
async def list_agents(
    agent_id: Annotated[
        str | None,
        Field(
            description="Filter on specific agent id. If omitted, all user's agents are returned. Example: 'agent_id': 'email-filtering-agent' in metadata, or 'email-filtering-agent' in 'model=email-filtering-agent/gpt-4o-latest'.",
        ),
    ] = None,
    with_schemas: Annotated[
        bool,
        Field(
            description="If true, the response will include the input and output schemas of the different schema ids of the agent. Useful to find on which schema id you are working on.",
        ),
    ] = False,
    stats_from_date: Annotated[
        str,
        Field(
            description="ISO date string to filter usage (runs and costs) stats from (e.g., '2024-01-01T00:00:00Z'). Defaults to 7 days ago if not provided.",
        ),
    ] = "",
    sort_by: Annotated[
        AgentSortField,
        Field(
            description="The field name to sort by, e.g., 'last_active_at' (default), 'total_cost_usd', 'run_count'",
        ),
    ] = "last_active_at",
    order: Annotated[
        SortOrder,
        Field(
            description="The direction to sort: 'asc' for ascending, 'desc' for descending (default)",
        ),
    ] = "desc",
    page: Annotated[
        int,
        Field(description="The page number to return. Defaults to 1."),
    ] = 1,
) -> PaginatedMCPToolReturn[None, AgentResponse]:
    """<when_to_use>
    When the user wants to see all agents they have created, along with their statistics (run counts and costs on the last 7 days).
    </when_to_use>
    <returns>
    Returns a list of all agents for the user along with their statistics (run counts and costs).
    </returns>"""
    service = await get_mcp_service()
    return await service.list_agents(
        agent_id=agent_id,
        stats_from_date=stats_from_date,
        with_schemas=with_schemas,
        page=page,
        sort_by=sort_by,
        order=order,
    )


@_mcp.tool()
async def fetch_run_details(
    agent_id: Annotated[
        str | None,
        Field(
            description="The id of the user's agent. Example: 'agent_id': 'email-filtering-agent' in metadata, or 'email-filtering-agent' in 'model=email-filtering-agent/gpt-4o-latest'.",
        ),
    ] = None,
    run_id: Annotated[
        str | None,
        Field(description="The id of the run to fetch details for"),
    ] = None,
    run_url: Annotated[
        str | None,
        Field(description="The url of the run to fetch details for"),
    ] = None,
) -> LegacyMCPToolReturn:
    """<when_to_use>
    When the user wants to investigate a specific run of a WorkflowAI agent, for debugging, improving the agent, fixing a problem on a specific use case, or any other reason. This is particularly useful for:
    - Debugging failed runs by examining error details and input/output data
    - Analyzing successful runs to understand agent behavior and performance
    - Reviewing cost and duration metrics for optimization
    - Examining user and AI reviews for quality assessment
    - Troubleshooting specific use cases by examining exact inputs and outputs

    You must either pass run_id + agent_id OR run_url. The run_url approach is convenient when you have a direct link to the run from the WorkflowAI dashboard.
    </when_to_use>
    <returns>
    Returns comprehensive details of a specific WorkflowAI agent run, including:

    **Core Run Information:**
    - id: Unique identifier for this specific run
    - agent_id: The ID of the agent that was executed
    - agent_schema_id: The schema/version ID of the agent used for this run
    - status: Current status of the run (e.g., "completed", "failed", "running")
    - conversation_id: Links this run to a broader conversation context if applicable

    **Input/Output Data:**
    - agent_input: Complete input data provided to the agent for this run
    - agent_output: Complete output/response generated by the agent

    **Performance Metrics:**
    - duration_seconds: Execution time in seconds
    - cost_usd: Cost of this run in USD (based on model usage, tokens, etc.)
    - created_at: ISO timestamp of when the run was created/started

    **Quality Assessment:**
    - user_review: Any review or feedback provided by the user for this run
    - ai_review: Automated review or assessment generated by the AI system

    **Error Information:**
    - error: If the run failed, contains error code, message, and detailed information for debugging

    This data structure provides everything needed for debugging, performance analysis, cost tracking, and understanding the complete execution context of your WorkflowAI agent.
    </returns>"""
    service = await get_mcp_service()
    return await service.fetch_run_details(agent_id, run_id, run_url)


@_mcp.tool()
async def get_agent_versions(
<<<<<<< HEAD
    # why is this tool not using the agent_id?
    agent_id: Annotated[str, Field(description="The ID of the agent")],
=======
    agent_id: Annotated[
        str,
        Field(
            description="The id of the user's agent. Example: 'agent_id': 'email-filtering-agent' in metadata, or 'email-filtering-agent' in 'model=email-filtering-agent/gpt-4o-latest'.",
        ),
    ],
>>>>>>> d1eccd47
    version_id: Annotated[
        str | None,
        Field(description="An optional version id, e-g 1.1. If not provided all versions are returned"),
    ] = None,
    page: Annotated[
        int,
        Field(description="The page number to return. Defaults to 1."),
    ] = 1,
) -> PaginatedMCPToolReturn[None, MajorVersion]:
    """<when_to_use>
    When the user wants to retrieve details of versions of a WorkflowAI agent, or when they want to compare a specific version of an agent.

    Example:
    - when debugging a failed run, you can use this tool to get the parameters of the agent that was used.
    </when_to_use>
    <returns>
    Returns the details of one or more versions of a WorkflowAI agent.
    </returns>"""
    service = await get_mcp_service()
<<<<<<< HEAD
    task_tuple = await get_task_tuple_from_task_id(agent_id)
=======
    task_tuple = await get_task_tuple_from_task_id(service.storage, agent_id)
>>>>>>> d1eccd47

    if version_id:
        return await service.get_agent_version(task_tuple, version_id)

    return await service.list_agent_versions(task_tuple, page=page)


<<<<<<< HEAD
# @_mcp.tool() WIP
async def search_runs_by_metadata(
=======
@_mcp.tool()
async def search_runs(
>>>>>>> d1eccd47
    agent_id: Annotated[
        str,
        Field(
            description="The id of the user's agent. Example: 'agent_id': 'email-filtering-agent' in metadata, or 'email-filtering-agent' in 'model=email-filtering-agent/gpt-4o-latest'.",
        ),
    ],
    field_queries: Annotated[
        list[dict[str, Any]],
        Field(
            description="List of field queries to search runs. Each query should have: field_name (string), operator (string), values (list of values), and optionally type (string like 'string', 'number', 'date', etc.)",
        ),
    ],
    limit: Annotated[
        int,
        Field(description="Maximum number of results to return"),
    ] = 20,
    offset: Annotated[
        int,
        Field(description="Number of results to skip"),
    ] = 0,
    page: Annotated[
        int,
        Field(description="The page number to return. Defaults to 1."),
    ] = 1,
) -> PaginatedMCPToolReturn[None, RunSearchResult]:
    """<when_to_use>
    When the user wants to search agent runs based on various criteria including metadata values, run properties (status, time, cost, latency), model parameters, input/output content, and reviews.
    </when_to_use>

    <searchable_fields>
    You can search across multiple types of fields:

    **Run Properties:**
    - "status": Run status (operators: is, is not | values: "success", "failure")
    - "time": Run creation time (operators: is before, is after | date values)
    - "price": Run cost in USD (operators: is, is not, greater than, less than, etc. | numeric values)
    - "latency": Run duration (operators: is, is not, greater than, less than, etc. | numeric values)

    **Model & Version:**
    - "model": Model used (operators: is, is not, contains, does not contain | string values)
    - "schema": Schema ID (operators: is, is not | numeric values)
    - "version": Version ID (operators: is, is not | string values)
    - "temperature": Temperature setting (operators: is, is not, greater than, less than, etc. | numeric values)
    - "source": Source of the run (operators: is, is not | string values)

    **Reviews:**
    - "review": User review status (operators: is | values: "positive", "negative", "unsure", "any")

    **Content Fields (nested search):**
    - "input.{key_path}": Search within input data (e.g., "input.message", "input.user.name")
    - "output.{key_path}": Search within output data (e.g., "output.result", "output.items[0].status")
    - "metadata.{key_path}": Search within metadata (e.g., "metadata.user_id", "metadata.environment")

    For nested fields, use dot notation for objects and brackets for arrays (e.g., "items[0].name")
    </searchable_fields>

    <operators_by_type>
    Different field types support different operators:

    **String fields:**
    - "is" - exact match
    - "is not" - not equal to
    - "contains" - string contains
    - "does not contain" - string does not contain
    - "is empty" - field has no value
    - "is not empty" - field has a value

    **Number fields:**
    - "is" - exact match
    - "is not" - not equal to
    - "greater than" - value > X
    - "greater than or equal to" - value >= X
    - "less than" - value < X
    - "less than or equal to" - value <= X
    - "is empty" - field has no value
    - "is not empty" - field has a value

    **Date fields:**
    - "is before" - date < X
    - "is after" - date > X

    **Boolean fields:**
    - "is" - exact match (true/false)
    - "is not" - not equal to
    </operators_by_type>

    <field_query_structure>
    Each field query should have this structure:
    {
        "field_name": "field_name",  // Required: the field to search
        "operator": "operator",       // Required: the search operator
        "values": [value1, value2],   // Required: list of values (usually one)
        "type": "string"             // Optional: field type hint
    }
    </field_query_structure>

    <examples>
    Example 1 - Search for failed runs with high cost:
    {
        "agent_id": "email-classifier",
        "field_queries": [
            {
                "field_name": "status",
                "operator": "is",
                "values": ["failure"]
                "type": "string"
            },
            {
                "field_name": "price",
                "operator": "greater than",
                "values": [0.10],
                "type": "number"
            }
        ]
    }

    Example 2 - Search for runs with specific metadata and positive reviews:
    {
        "agent_id": "data-processor",
        "field_queries": [
            {
                "field_name": "metadata.environment",
                "operator": "is",
                "values": ["production"],
                "type": "string"
            },
            {
                "field_name": "review",
                "operator": "is",
                "values": ["positive"]
                "type": "string"
            }
        ]
    }

    Example 3 - Search for runs with specific input content and recent time:
    {
        "agent_id": "content-moderator",
        "field_queries": [
            {
                "field_name": "input.text",
                "operator": "contains",
                "values": ["urgent"],
                "type": "string"
            },
            {
                "field_name": "time",
                "operator": "is after",
                "values": ["2024-01-01T00:00:00Z"],
                "type": "date"
            }
        ]
    }

    Example 4 - Search for runs using specific models with low latency:
    {
        "agent_id": "task-analyzer",
        "field_queries": [
            {
                "field_name": "model",
                "operator": "contains",
                "values": ["gpt-4"]
                "type": "string"
            },
            {
                "field_name": "latency",
                "operator": "less than",
                "values": [5.0],
                "type": "number"
            }
        ]
    }

    Example 5 - Search within nested output structure:
    {
        "agent_id": "data-extractor",
        "field_queries": [
            {
                "field_name": "output.entities[0].type",
                "operator": "is",
                "values": ["person"],
                "type": "string"
            },
            {
                "field_name": "output.confidence",
                "operator": "greater than",
                "values": [0.95],
                "type": "number"
            }
        ]
    }
    </examples>

    <returns>
    Returns a paginated list of agent runs that match the search criteria, including run details.
    </returns>"""

    try:
        service = await get_mcp_service()

        task_tuple = await get_task_tuple_from_task_id(service.storage, agent_id)

        return await service.search_runs(
            task_tuple=task_tuple,
            field_queries=field_queries,
            limit=limit,
            offset=offset,
            page=page,
        )
    except Exception as e:
        return PaginatedMCPToolReturn(
            success=False,
            error=f"Failed to search runs: {e}",
        )


@_mcp.tool()
async def ask_ai_engineer(
    agent_id: Annotated[
        str,
        Field(
            description="The id of the user's agent, MUST be passed when the user is asking a question in the context of a specific agent. Example: 'agent_id': 'email-filtering-agent' in metadata, or 'email-filtering-agent' in 'model=email-filtering-agent/gpt-4o-latest'. Pass 'NEW_AGENT' when the user wants to create a new agent.",
        ),
    ],
    message: Annotated[
        str,
        Field(description="Your message to the AI engineer about what help you need"),
    ],
    user_programming_language: Annotated[
        str,
        Field(
            description="The programming language and integration (if known) used by the user, e.g, Typescript, Python with OpenAI SDK, etc.",
        ),
    ],
    user_code_extract: Annotated[
        str,
        Field(
            description="The code you are working on to improve the user's agent, if any. Please DO NOT include API keys or other sensitive information.",
        ),
    ],
    agent_schema_id: Annotated[
        int | None,
        Field(
            description="The schema ID of the user's agent version, if known from model=<agent_id>/#<agent_schema_id>/<deployment_environment> or model=#<agent_schema_id>/<deployment_environment> when the workflowAI agent is already deployed",
        ),
    ] = None,
) -> MCPToolReturn[AIEngineerReponseWithUsefulLinks] | LegacyMCPToolReturn:
    """
    <when_to_use>
    Most user request about WorkflowAI must be processed by starting a conversation with the AI engineer agent to get insight about the WorkflowAI platform and the user's agents.
    </when_to_use>

    <returns>
    Returns a response from WorkflowAI's AI engineer (meta agent) to help improve your agent.
    </returns>
    Get a response from WorkflowAI's AI engineer (meta agent) to help improve your agent.
    """
    service = await get_mcp_service()
    return await service.ask_ai_engineer(
        agent_schema_id=agent_schema_id,
        agent_id=agent_id,
        message=message,
        user_programming_language=user_programming_language,
        user_code_extract=user_code_extract,
    )


@_mcp.tool()
async def deploy_agent_version(
    agent_id: Annotated[
        str,
        Field(
            description="The id of the user's agent. Example: 'agent_id': 'email-filtering-agent' in metadata, or 'email-filtering-agent' in 'model=email-filtering-agent/gpt-4o-latest'.",
        ),
    ],
    version_id: Annotated[
        str,
        Field(
            description="The version ID to deploy (e.g., '1.0', '2.1', or a hash). This can be obtained from the agent versions list or from the version_id metadata in chat completion responses.",
        ),
    ],
    environment: Annotated[
        Literal["dev", "staging", "production"],
        Field(description="The deployment environment. Must be one of: 'dev', 'staging', or 'production'"),
    ],
) -> LegacyMCPToolReturn:
    """<when_to_use>
    When the user wants to deploy a specific version of their WorkflowAI agent to an environment (dev, staging, or production).

    The version ID can be obtained by:
    1. Asking the user which version they want to deploy
    2. Using the get_agent_versions tool to list available versions
    3. Checking the response payload from a chat completion endpoint which contains version_id metadata
    </when_to_use>

    <returns>
    Returns deployment confirmation with:
    - version_id: The deployed version ID
    - task_schema_id: The schema ID of the deployed version
    - environment: The deployment environment
    - deployed_at: The deployment timestamp
    - message: Success message
    - migration_guide: Detailed instructions on how to update your code to use the deployed version, including:
      - model_parameter: The exact model parameter to use in your code
      - migration_instructions: Step-by-step examples for both scenarios (with and without input variables)
      - important_notes: Key considerations for the migration
    </returns>"""
    service = await get_mcp_service()
    task_tuple = await get_task_tuple_from_task_id(service.storage, agent_id)

    # Get user identifier for deployment tracking
    # Since we already validated the token in get_mcp_service, we can create a basic user identifier
    user_identifier = UserIdentifier(user_id=None, user_email=None)  # System user for MCP deployments

    return await service.deploy_agent_version(
        task_tuple=task_tuple,
        version_id=version_id,
        environment=environment,
        deployed_by=user_identifier,
    )


@_mcp.tool()
async def create_api_key() -> LegacyMCPToolReturn:
    """<when_to_use>
    When the user wants to get their API key for WorkflowAI. This is a temporary tool that returns the API key that was used to authenticate the current request.
    </when_to_use>
    <returns>
    Returns the API key that was used to authenticate the current MCP request.
    </returns>"""
    request = get_http_request()

    auth_header = request.headers.get("Authorization")
    if not auth_header or not auth_header.startswith("Bearer "):
        return LegacyMCPToolReturn(
            success=False,
            error="No Authorization header found or invalid format",
        )

    # Extract the API key from "Bearer <key>"
    api_key = auth_header.split(" ")[1]

    return LegacyMCPToolReturn(
        success=True,
        data={"api_key": api_key},
        messages=["API key retrieved successfully"],
    )


def mcp_http_app():
    return _mcp.http_app(path="/")<|MERGE_RESOLUTION|>--- conflicted
+++ resolved
@@ -308,17 +308,12 @@
 
 @_mcp.tool()
 async def get_agent_versions(
-<<<<<<< HEAD
-    # why is this tool not using the agent_id?
-    agent_id: Annotated[str, Field(description="The ID of the agent")],
-=======
     agent_id: Annotated[
         str,
         Field(
             description="The id of the user's agent. Example: 'agent_id': 'email-filtering-agent' in metadata, or 'email-filtering-agent' in 'model=email-filtering-agent/gpt-4o-latest'.",
         ),
     ],
->>>>>>> d1eccd47
     version_id: Annotated[
         str | None,
         Field(description="An optional version id, e-g 1.1. If not provided all versions are returned"),
@@ -338,11 +333,7 @@
     Returns the details of one or more versions of a WorkflowAI agent.
     </returns>"""
     service = await get_mcp_service()
-<<<<<<< HEAD
-    task_tuple = await get_task_tuple_from_task_id(agent_id)
-=======
     task_tuple = await get_task_tuple_from_task_id(service.storage, agent_id)
->>>>>>> d1eccd47
 
     if version_id:
         return await service.get_agent_version(task_tuple, version_id)
@@ -350,13 +341,8 @@
     return await service.list_agent_versions(task_tuple, page=page)
 
 
-<<<<<<< HEAD
-# @_mcp.tool() WIP
-async def search_runs_by_metadata(
-=======
 @_mcp.tool()
 async def search_runs(
->>>>>>> d1eccd47
     agent_id: Annotated[
         str,
         Field(
