--- conflicted
+++ resolved
@@ -720,7 +720,6 @@
     )
 
 
-<<<<<<< HEAD
 class HostedToolItem(BaseModel):
     """A tool hosted by WorkflowAI.
     To use a WorkflowAI hosted tool:
@@ -754,7 +753,8 @@
         success=True,
         items=[HostedToolItem.from_tool(tool) for tool in ToolsService.hosted_tools()],
     )
-=======
+
+
 @_mcp.tool()
 async def search_documentation(
     query: str | None = Field(
@@ -879,7 +879,6 @@
 
     service = await get_mcp_service()
     return await service.search_documentation(query=query, page=page)
->>>>>>> e9445ac4
 
 
 def mcp_http_app():
