# Removed the test for the private function _extract_doc_title as it's no longer used.
# pyright: reportPrivateUsage=false
# pyright: reportMissingTypeStubs=false
import logging
import os
import tempfile
from typing import NamedTuple
from unittest.mock import AsyncMock, MagicMock, patch

import httpx
import pytest

from api.services.documentation_service import WORKFLOWAI_DOCS_URL, DocumentationService
from core.domain.documentation_section import DocumentationSection

API_DOCS_DIR = "api/docsv2"
EXPECTED_FILE_COUNT = 48


@patch("api.services.documentation_service.DocumentationService._LOCAL_DOCS_DIR", API_DOCS_DIR)
async def test_get_all_doc_sections_uses_real_files() -> None:
    """
    Tests that get_all_doc_sections correctly counts files in the actual api/docs directory.
    """
    # Arrange
    # Ensure the directory exists before running the test fully
    # Note: This assumes the test environment has access to the api/docs directory
    if not os.path.isdir(API_DOCS_DIR):
        pytest.skip(f"Real documentation directory not found at {API_DOCS_DIR}")

    service = DocumentationService()

    # Act
    doc_sections: list[DocumentationSection] = await service.get_all_doc_sections(mode="local")

    # Assert
    # Check that the correct number of sections were created based on the actual file count
    assert len(doc_sections) == EXPECTED_FILE_COUNT
    # Optionally, add basic checks like ensuring titles are non-empty strings
    for section in doc_sections:
        assert isinstance(section.title, str)
        assert len(section.title) > 0
        assert isinstance(section.content, str)
        # We don't check content length as some files might be empty


@pytest.fixture
def documentation_service() -> DocumentationService:
    """Fixture to provide a DocumentationService instance."""
    return DocumentationService()


@patch("api.services.documentation_service.pick_relevant_documentation_sections", new_callable=AsyncMock)
@patch.object(DocumentationService, "get_all_doc_sections")
async def test_get_relevant_doc_sections_success(
    mock_get_all_sections: MagicMock,
    mock_pick_relevant: AsyncMock,
    documentation_service: DocumentationService,
):
    """Tests get_relevant_doc_sections successfully filters sections."""
    all_sections = [
        DocumentationSection(title="section1.md", content="Content 1"),
        DocumentationSection(title="section2.md", content="Content 2"),
        DocumentationSection(title="security.md", content="Security Content"),
    ]
    mock_get_all_sections.return_value = all_sections

    # Mock the return value of pick_relevant_documentation_sections
    class MockPickOutput(NamedTuple):
        relevant_doc_sections: list[str]

    mock_pick_relevant.return_value = MockPickOutput(relevant_doc_sections=["security.md", "section1.md"])

    agent_instructions = "Focus on security."
    relevant_sections = await documentation_service.get_relevant_doc_sections([], agent_instructions)

    # Expected sections: Defaults + the ones identified as relevant
    expected_sections = [
        DocumentationSection(title="section1.md", content="Content 1"),
        DocumentationSection(title="security.md", content="Security Content"),
    ]

    # Convert to sets of tuples for order-independent comparison
    actual_section_tuples = {(s.title, s.content) for s in relevant_sections}
    expected_section_tuples = {(s.title, s.content) for s in expected_sections}

    assert actual_section_tuples == expected_section_tuples
    mock_get_all_sections.assert_called_once()
    mock_pick_relevant.assert_called_once()
    # You could add more specific assertions on the input to mock_pick_relevant if needed


@patch("api.services.documentation_service.pick_relevant_documentation_sections", new_callable=AsyncMock)
@patch.object(DocumentationService, "get_all_doc_sections")
async def test_get_relevant_doc_sections_pick_error(
    mock_get_all_sections: MagicMock,
    mock_pick_relevant: AsyncMock,
    documentation_service: DocumentationService,
):
    """Tests get_relevant_doc_sections falls back to all sections when pick_relevant_documentation_sections fails."""
    all_sections = [
        DocumentationSection(title="section1.md", content="Content 1"),
        DocumentationSection(title="section2.md", content="Content 2"),
        DocumentationSection(title="security.md", content="Security Content"),
    ]
    mock_get_all_sections.return_value = all_sections

    # Simulate an error during the picking process
    mock_pick_relevant.side_effect = Exception("LLM call failed")

    agent_instructions = "Focus on security."
    relevant_sections = await documentation_service.get_relevant_doc_sections([], agent_instructions)

    # Convert to sets of tuples for order-independent comparison
    actual_section_tuples = {(s.title, s.content) for s in relevant_sections}
    expected_section_tuples = {(s.title, s.content) for s in all_sections}

    assert actual_section_tuples == expected_section_tuples
    mock_get_all_sections.assert_called_once()
    mock_pick_relevant.assert_called_once()


async def test_get_documentation_by_path_with_existing_paths(documentation_service: DocumentationService):
    """Tests that get_documentation_by_path returns sections matching the provided paths."""
    sections = [
        DocumentationSection(title="a.md", content="A content"),
        DocumentationSection(title="b.md", content="B content"),
    ]
    # Patch get_all_doc_sections to return our dummy sections
    with patch.object(DocumentationService, "_get_all_doc_sections_local", return_value=sections):
        result = await documentation_service.get_documentation_by_path(["b.md", "a.md"], mode="local")
        # Order follows the order in all_doc_sections
        expected_titles = ["a.md", "b.md"]
        assert [s.title for s in result] == expected_titles
        assert [s.content for s in result] == ["A content", "B content"]


async def test_get_documentation_by_path_with_missing_paths_logs_error(
    documentation_service: DocumentationService,
    caplog: pytest.LogCaptureFixture,
):
    """Tests that get_documentation_by_path logs an error for missing paths and returns only found sections."""
    sections = [
        DocumentationSection(title="a.md", content="A content"),
    ]
    # Patch get_all_doc_sections to return our dummy sections
    with patch.object(DocumentationService, "_get_all_doc_sections_local", return_value=sections):
        caplog.set_level(logging.ERROR, logger="api.services.documentation_service")
        result = await documentation_service.get_documentation_by_path(["a.md", "c.md"], mode="local")
        # Only the existing section should be returned
        assert [s.title for s in result] == ["a.md"]
        # The missing path should trigger an error log
        assert "Documentation not found for paths: c.md" in caplog.text


@pytest.mark.asyncio
async def test_get_all_doc_sections_local_excludes_private_files(documentation_service: DocumentationService):
    """Tests that _get_all_doc_sections_local excludes files with .private in their name."""
    # Create a temporary directory structure for testing
    import os

    with tempfile.TemporaryDirectory() as temp_dir:
        # Create test files
        public_file = os.path.join(temp_dir, "public.mdx")
        private_file = os.path.join(temp_dir, "page.private.mdx")
        hidden_file = os.path.join(temp_dir, ".hidden.mdx")

        # Write content to files
        with open(public_file, "w") as f:  # noqa: ASYNC230
            f.write("# Public content")
        with open(private_file, "w") as f:  # noqa: ASYNC230
            f.write("# Private content")
        with open(hidden_file, "w") as f:  # noqa: ASYNC230
            f.write("# Hidden content")

        # Patch the LOCAL_DOCS_DIR to use our temp directory
        with patch.object(DocumentationService, "_LOCAL_DOCS_DIR", temp_dir):
            result = await documentation_service._get_all_doc_sections_local()

            # Should only include the public file
            assert len(result) == 1
            assert result[0].title == "public"
            assert result[0].content == "# Public content"

            # Private and hidden files should be excluded
            titles = [section.title for section in result]
            assert "page.private" not in titles
            assert ".hidden" not in titles


# Remote functionality tests


async def test_get_all_doc_sections_remote_success(documentation_service: DocumentationService):
    """Tests successful fetching of all documentation sections from remote."""
    # Mock API response
    mock_pages_response = {
        "pages": [
            {"url": "/getting-started/index", "title": "Getting Started"},
            {"url": "/reference/api", "title": "API Reference"},
        ],
    }

    mock_page_contents = [
        "# Getting Started\nThis is the getting started content.",
        "# API Reference\nThis is the API reference content.",
    ]

    with patch("httpx.AsyncClient") as mock_client:
        mock_response = MagicMock()
        mock_response.json.return_value = mock_pages_response
        mock_response.raise_for_status.return_value = None

        mock_client.return_value.__aenter__.return_value.get.return_value = mock_response

        # Mock the _fetch_page_content method to return our mock contents
        with patch.object(documentation_service, "_fetch_page_content", side_effect=mock_page_contents):
            result = await documentation_service._get_all_doc_sections_remote()

            assert len(result) == 2
            assert result[0].title == "getting-started/index"
            assert result[0].content == "# Getting Started\nThis is the getting started content."
            assert result[1].title == "reference/api"
            assert result[1].content == "# API Reference\nThis is the API reference content."


async def test_get_all_doc_sections_remote_api_error(
    documentation_service: DocumentationService,
    caplog: pytest.LogCaptureFixture,
):
    """Tests handling of API errors when fetching all documentation sections from remote."""
    with patch("httpx.AsyncClient") as mock_client:
        mock_client.return_value.__aenter__.return_value.get.side_effect = httpx.HTTPStatusError(
            "Server error",
            request=MagicMock(),
            response=MagicMock(),
        )

        caplog.set_level(logging.ERROR, logger="api.services.documentation_service")
        result = await documentation_service._get_all_doc_sections_remote()

        assert result == []
        assert "Failed to fetch documentation page list" in caplog.text


async def test_fetch_page_content_success(documentation_service: DocumentationService):
    """Tests successful fetching of page content."""
    page_path = "getting-started/index"
    expected_content = "# Getting Started\nThis is the content."

    with patch("httpx.AsyncClient") as mock_client:
        mock_response = MagicMock()
        mock_response.text = expected_content
        mock_response.raise_for_status.return_value = None
        mock_client.return_value.__aenter__.return_value.get.return_value = mock_response

        result = await documentation_service._fetch_page_content(page_path)

        assert result == expected_content
        mock_client.return_value.__aenter__.return_value.get.assert_called_once_with(
            f"{WORKFLOWAI_DOCS_URL}/{page_path}?reader=ai",
        )


async def test_fetch_page_content_404_error(
    documentation_service: DocumentationService,
    caplog: pytest.LogCaptureFixture,
):
    """Tests handling of 404 errors when fetching page content."""
    page_path = "non-existent-page"

    with patch("httpx.AsyncClient") as mock_client:
        mock_response = MagicMock()
        mock_response.status_code = 404
        mock_error = httpx.HTTPStatusError("Not found", request=MagicMock(), response=mock_response)
        mock_client.return_value.__aenter__.return_value.get.side_effect = mock_error

        caplog.set_level(logging.ERROR, logger="api.services.documentation_service")
        result = await documentation_service._fetch_page_content(page_path)

        assert result == "Page not found"
        assert "Documentation page not found" in caplog.text


async def test_fetch_page_content_server_error(
    documentation_service: DocumentationService,
    caplog: pytest.LogCaptureFixture,
):
    """Tests handling of server errors when fetching page content."""
    page_path = "getting-started/index"

    with patch("httpx.AsyncClient") as mock_client:
        mock_response = MagicMock()
        mock_response.status_code = 500
        mock_error = httpx.HTTPStatusError("Server error", request=MagicMock(), response=mock_response)
        mock_client.return_value.__aenter__.return_value.get.side_effect = mock_error

        caplog.set_level(logging.ERROR, logger="api.services.documentation_service")

        with pytest.raises(httpx.HTTPStatusError):
            await documentation_service._fetch_page_content(page_path)


async def test_fetch_page_content_general_error(
    documentation_service: DocumentationService,
    caplog: pytest.LogCaptureFixture,
):
    """Tests handling of general errors when fetching page content."""
    page_path = "getting-started/index"

    with patch("httpx.AsyncClient") as mock_client:
        mock_client.return_value.__aenter__.return_value.get.side_effect = Exception("Network error")

        caplog.set_level(logging.ERROR, logger="api.services.documentation_service")
        result = await documentation_service._fetch_page_content(page_path)

        assert result == "Error fetching page content"
        assert "Error fetching page content" in caplog.text


async def test_get_documentation_by_path_remote_success(documentation_service: DocumentationService):
    """Tests successful fetching of documentation by path from remote."""
    paths = ["getting-started/index", "reference/api"]
    expected_contents = [
        "# Getting Started\nThis is the getting started content.",
        "# API Reference\nThis is the API reference content.",
    ]

    with patch.object(documentation_service, "_fetch_page_content", side_effect=expected_contents):
        result = await documentation_service.get_documentation_by_path_remote(paths)

        assert len(result) == 2
        assert result[0].title == "getting-started/index"
        assert result[0].content == expected_contents[0]
        assert result[1].title == "reference/api"
        assert result[1].content == expected_contents[1]


async def test_get_documentation_by_path_remote_with_errors(
    documentation_service: DocumentationService,
    caplog: pytest.LogCaptureFixture,
):
    """Tests handling of errors when fetching documentation by path from remote."""
    paths = ["valid-path", "invalid-path"]

    async def mock_fetch_page_content(path: str) -> str:
        if path == "valid-path":
            return "Valid content"
        raise Exception("Page not found")

    with patch.object(documentation_service, "_fetch_page_content", side_effect=mock_fetch_page_content):
        caplog.set_level(logging.WARNING, logger="api.services.documentation_service")
        result = await documentation_service.get_documentation_by_path_remote(paths)

        # Only the valid path should be returned
        assert len(result) == 1
        assert result[0].title == "valid-path"
        assert result[0].content == "Valid content"

        # Error should be logged
        assert "Failed to fetch documentation by path" in caplog.text


async def test_get_all_doc_sections_mode_selection(documentation_service: DocumentationService):
    """Tests that get_all_doc_sections correctly selects local vs remote mode."""
    mock_local_sections = [DocumentationSection(title="local.md", content="Local content")]
    mock_remote_sections = [DocumentationSection(title="Remote Page", content="Remote content")]

    with patch.object(documentation_service, "_get_all_doc_sections_local", return_value=mock_local_sections):
        with patch.object(documentation_service, "_get_all_doc_sections_remote", return_value=mock_remote_sections):
            # Test local mode
            result_local = await documentation_service.get_all_doc_sections(mode="local")
            assert result_local == mock_local_sections


async def test_get_documentation_by_path_mode_selection(documentation_service: DocumentationService):
    """Tests that get_documentation_by_path correctly selects local vs remote mode."""
    paths = ["test-path"]
    mock_local_sections = [DocumentationSection(title="test-path", content="Local content")]
    mock_remote_sections = [DocumentationSection(title="test-path", content="Remote content")]

    with patch.object(documentation_service, "_get_documentation_by_path_local", return_value=mock_local_sections):
        with patch.object(documentation_service, "get_documentation_by_path_remote", return_value=mock_remote_sections):
            # Test local mode
            result_local = await documentation_service.get_documentation_by_path(paths, mode="local")
            assert result_local == mock_local_sections


<<<<<<< HEAD
# Tests for new dynamic page description functionality


def test_extract_summary_from_content_with_frontmatter(documentation_service: DocumentationService):
    """Test extracting summary from markdown frontmatter summary field."""
    content = """---
title: Getting Started
summary: Learn how to get started with WorkflowAI platform
---

# Getting Started

Some content here."""

    result = documentation_service._extract_summary_from_content(content)
    assert result == "Learn how to get started with WorkflowAI platform"


def test_extract_summary_from_content_no_frontmatter(documentation_service: DocumentationService):
    """Test that function returns empty string when no frontmatter summary is found."""
    content = """# Authentication Guide

This guide covers API authentication using bearer tokens and best practices for security.

More detailed content follows..."""

    result = documentation_service._extract_summary_from_content(content)
    assert result == ""


@pytest.mark.asyncio
async def test_get_available_pages_descriptions_success(documentation_service: DocumentationService):
    """Test successful generation of available pages descriptions."""
    # NOTE: DocumentationSection.title is misleadingly named - it's actually the page path/identifier,
    # not the human-readable title. The human-readable title is in the frontmatter "title:" field.
    mock_sections = [
        DocumentationSection(
            title="index",  # This is the page path, not the display title
            content="---\nsummary: Getting started guide\n---\n\n# Welcome",
        ),
        DocumentationSection(
            title="reference/auth",
            content="---\nsummary: API authentication docs\n---\n\n# Auth",
        ),
        DocumentationSection(
            title="use-cases/chatbot",
            content="---\nsummary: Chatbot building guide\n---\n\n# Chatbot",
        ),
    ]

    with patch.object(documentation_service, "get_all_doc_sections", return_value=mock_sections):
        result = await documentation_service.get_available_pages_descriptions()

        expected = """     - 'index' - Getting started guide
     - 'reference/auth' - API authentication docs
     - 'use-cases/chatbot' - Chatbot building guide"""

        assert result == expected
=======
class TestGetAllSectionsLocal:
    async def test_not_empty(self, documentation_service: DocumentationService):
        sections = await documentation_service._get_all_doc_sections_local()
        assert len(sections) > 0
>>>>>>> 4dbb4e5a
<|MERGE_RESOLUTION|>--- conflicted
+++ resolved
@@ -175,7 +175,7 @@
 
         # Patch the LOCAL_DOCS_DIR to use our temp directory
         with patch.object(DocumentationService, "_LOCAL_DOCS_DIR", temp_dir):
-            result = await documentation_service._get_all_doc_sections_local()
+            result = documentation_service._get_all_doc_sections_local()
 
             # Should only include the public file
             assert len(result) == 1
@@ -386,7 +386,6 @@
             assert result_local == mock_local_sections
 
 
-<<<<<<< HEAD
 # Tests for new dynamic page description functionality
 
 
@@ -417,8 +416,7 @@
     assert result == ""
 
 
-@pytest.mark.asyncio
-async def test_get_available_pages_descriptions_success(documentation_service: DocumentationService):
+def test_get_available_pages_descriptions_success(documentation_service: DocumentationService):
     """Test successful generation of available pages descriptions."""
     # NOTE: DocumentationSection.title is misleadingly named - it's actually the page path/identifier,
     # not the human-readable title. The human-readable title is in the frontmatter "title:" field.
@@ -437,17 +435,17 @@
         ),
     ]
 
-    with patch.object(documentation_service, "get_all_doc_sections", return_value=mock_sections):
-        result = await documentation_service.get_available_pages_descriptions()
+    with patch.object(documentation_service, "_get_all_doc_sections_local", return_value=mock_sections):
+        result = documentation_service.get_available_pages_descriptions()
 
         expected = """     - 'index' - Getting started guide
      - 'reference/auth' - API authentication docs
      - 'use-cases/chatbot' - Chatbot building guide"""
 
         assert result == expected
-=======
+
+
 class TestGetAllSectionsLocal:
     async def test_not_empty(self, documentation_service: DocumentationService):
-        sections = await documentation_service._get_all_doc_sections_local()
-        assert len(sections) > 0
->>>>>>> 4dbb4e5a
+        sections = documentation_service._get_all_doc_sections_local()
+        assert len(sections) > 0