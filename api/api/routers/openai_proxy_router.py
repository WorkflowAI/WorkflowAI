import json
import logging
from typing import Any

from fastapi import APIRouter, Request, Response

from api.dependencies.event_router import EventRouterDep
from api.dependencies.services import GroupServiceDep, RunServiceDep
from api.dependencies.storage import StorageDep
from api.routers.openai_proxy_models import (
    EnvironmentRef,
    OpenAIProxyChatCompletionChunk,
    OpenAIProxyChatCompletionRequest,
    OpenAIProxyChatCompletionResponse,
    OpenAIProxyResponseFormat,
)
from api.utils import get_start_time
from core.domain.errors import BadRequestError
from core.domain.events import ProxyAgentCreatedEvent
from core.domain.message import Messages
from core.domain.task_group_properties import TaskGroupProperties
from core.domain.task_io import RawJSONMessageSchema, RawMessagesSchema, RawStringMessageSchema, SerializableTaskIO
from core.domain.task_variant import SerializableTaskVariant
from core.domain.types import AgentOutput
from core.domain.version_reference import VersionReference
from core.utils.schemas import schema_from_data
from core.utils.strings import to_pascal_case
from core.utils.templates import extract_variable_schema

_logger = logging.getLogger(__name__)

router = APIRouter(prefix="", tags=["openai"])


def _raw_string_mapper(output: Any) -> str:
    return output


def _output_json_mapper(output: AgentOutput) -> str:
    return json.dumps(output)


def _json_schema_from_input(messages: Messages, input: dict[str, Any] | None) -> SerializableTaskIO:
    templatable = " ".join(messages.content_iterator())
    schema_from_input: dict[str, Any] | None = schema_from_data(input) if input else None
    schema_from_template = extract_variable_schema(templatable, existing_schema=schema_from_input)
    if not schema_from_template:
        if schema_from_input:
            raise BadRequestError("Input variables are provided but the messages do not contain a valid template")
        return RawMessagesSchema
    if not schema_from_input:
        raise BadRequestError("Messages are templated but no input variables are provided")
    return SerializableTaskIO.from_json_schema(schema_from_template, streamline=True)


def _build_variant(
    messages: Messages,
    agent_slug: str | None,
    input: dict[str, Any] | None,
    response_format: OpenAIProxyResponseFormat | None,
):
    input_schema = _json_schema_from_input(messages, input)

    if response_format:
        match response_format.type:
            case "text":
                output_schema = RawStringMessageSchema
            case "json_object":
                output_schema = RawJSONMessageSchema
            case "json_schema":
                if not response_format.json_schema:
                    raise BadRequestError("JSON schema is required for json_schema response format")
                output_schema = SerializableTaskIO.from_json_schema(response_format.json_schema.schema_)
            case _:
                raise BadRequestError(f"Invalid response format: {response_format.type}")
    else:
        output_schema = RawStringMessageSchema

    if not agent_slug:
        agent_slug = "default"

    return SerializableTaskVariant(
        id="",
        task_schema_id=0,
        task_id=agent_slug,
        input_schema=input_schema,
        output_schema=output_schema,
        name=to_pascal_case(agent_slug),
    )


@router.post(
    "/v1/chat/completions",
    responses={
        200: {
            "content": {
                "text/event-stream": {
                    "schema": OpenAIProxyChatCompletionChunk.model_json_schema(),
                },
                "application/json": {
                    "schema": OpenAIProxyChatCompletionResponse.model_json_schema(),
                },
            },
        },
    },
)
async def chat_completions(
    body: OpenAIProxyChatCompletionRequest,
    group_service: GroupServiceDep,
    storage: StorageDep,
    run_service: RunServiceDep,
    event_router: EventRouterDep,
    request: Request,
) -> Response:
    # TODO: content of this function should be split into smaller functions and migrated to a service
    messages = Messages(messages=[m.to_domain() for m in body.messages])
    request_start_time = get_start_time(request)
    # First we need to locate the agent
<<<<<<< HEAD
    agent_ref = body.extract_references()
    if isinstance(agent_ref, EnvironmentRef):
        if body.input is None:
            raise BadRequestError("Input is required when using a deployment")

        deployment = await storage.task_deployments.get_task_deployment(
            agent_ref.agent_id,
            agent_ref.schema_id,
            agent_ref.environment,
        )
        properties = deployment.properties
        if variant_id := deployment.properties.task_variant_id:
            variant = await storage.task_version_resource_by_id(
                agent_ref.agent_id,
                variant_id,
            )
        else:
            _logger.warning(
                "No variant id found for deployment, building a new variant",
                extra={"agent_ref": agent_ref},
            )
            variant = _build_variant(messages, agent_ref.agent_id, body.input, body.response_format)

        final_input = body.input
        # TODO: we should pass the messages as well here to append if needed
    else:
        raw_variant = _build_variant(messages, agent_ref.agent_id, body.input, body.response_format)
        variant, _ = await storage.store_task_resource(raw_variant)

        properties = TaskGroupProperties(
            model=agent_ref.model,
            max_tokens=body.max_completion_tokens or body.max_tokens,
            temperature=body.temperature,
            provider=body.workflowai_provider,
            tool_choice=body.worflowai_tool_choice,
        )
        properties.task_variant_id = variant.id

        if body.input:
            # If we have an input, the input schema in the variant must not be the RawMessagesSchema
            # otherwise _build_variant would have raised an error
            # So we can check that the input schema matches and then template the messages as needed
            # We don't remove any extras from the input, we just validate it
            raw_variant.input_schema.enforce(body.input)
            properties.messages = messages.messages
            final_input: dict[str, Any] | Messages = body.input
        else:
            final_input = messages

    if tools := body.domain_tools():
        properties.enabled_tools = tools
=======
    agent_slug, model = _agent_and_model(body.model)
    if not agent_slug:
        agent_slug = body.agent_id or "default"

    raw_variant, output_mapper = _build_variant(agent_slug, body.response_format)
    variant, new_variant_created = await storage.store_task_resource(raw_variant)

    if new_variant_created:
        event_router(
            ProxyAgentCreatedEvent(
                agent_slug=agent_slug,
                task_id=variant.task_id,
                task_schema_id=variant.task_schema_id,
            ),
        )

    tool_calls, deprecated_function = body.domain_tools()
    properties = TaskGroupProperties(
        model=model,
        enabled_tools=tool_calls,
        max_tokens=body.max_completion_tokens or body.max_tokens,
        temperature=body.temperature,
        provider=body.workflowai_provider,
        tool_choice=body.worflowai_tool_choice,
    )
    properties.task_variant_id = variant.id
>>>>>>> 6d7c81cc

    runner, _ = await group_service.sanitize_groups_for_internal_runner(
        task_id=variant.task_id,
        task_schema_id=variant.task_schema_id,
        reference=VersionReference(properties=properties),
        provider_settings=None,
        variant=variant,
        stream_deltas=body.stream is True,
    )

    output_mapper = (
        _raw_string_mapper if variant.output_schema.version == RawStringMessageSchema.version else _output_json_mapper
    )

    return await run_service.run(
        runner=runner,
        task_input=final_input,
        task_run_id=None,
        cache="auto",
        metadata=body.full_metadata(request.headers),
        trigger="user",
        serializer=OpenAIProxyChatCompletionResponse.serializer(
            model=body.model,
            deprecated_function=body.uses_deprecated_functions,
            output_mapper=output_mapper,
        ),
        start_time=request_start_time,
        stream_serializer=OpenAIProxyChatCompletionChunk.stream_serializer(
            model=body.model,
            deprecated_function=body.uses_deprecated_functions,
        )
        if body.stream is True
        else None,
    )<|MERGE_RESOLUTION|>--- conflicted
+++ resolved
@@ -116,7 +116,6 @@
     messages = Messages(messages=[m.to_domain() for m in body.messages])
     request_start_time = get_start_time(request)
     # First we need to locate the agent
-<<<<<<< HEAD
     agent_ref = body.extract_references()
     if isinstance(agent_ref, EnvironmentRef):
         if body.input is None:
@@ -144,7 +143,16 @@
         # TODO: we should pass the messages as well here to append if needed
     else:
         raw_variant = _build_variant(messages, agent_ref.agent_id, body.input, body.response_format)
-        variant, _ = await storage.store_task_resource(raw_variant)
+        variant, new_variant_created = await storage.store_task_resource(raw_variant)
+
+        if new_variant_created:
+            event_router(
+                ProxyAgentCreatedEvent(
+                    agent_slug=raw_variant.task_id,
+                    task_id=variant.task_id,
+                    task_schema_id=variant.task_schema_id,
+                ),
+            )
 
         properties = TaskGroupProperties(
             model=agent_ref.model,
@@ -168,34 +176,6 @@
 
     if tools := body.domain_tools():
         properties.enabled_tools = tools
-=======
-    agent_slug, model = _agent_and_model(body.model)
-    if not agent_slug:
-        agent_slug = body.agent_id or "default"
-
-    raw_variant, output_mapper = _build_variant(agent_slug, body.response_format)
-    variant, new_variant_created = await storage.store_task_resource(raw_variant)
-
-    if new_variant_created:
-        event_router(
-            ProxyAgentCreatedEvent(
-                agent_slug=agent_slug,
-                task_id=variant.task_id,
-                task_schema_id=variant.task_schema_id,
-            ),
-        )
-
-    tool_calls, deprecated_function = body.domain_tools()
-    properties = TaskGroupProperties(
-        model=model,
-        enabled_tools=tool_calls,
-        max_tokens=body.max_completion_tokens or body.max_tokens,
-        temperature=body.temperature,
-        provider=body.workflowai_provider,
-        tool_choice=body.worflowai_tool_choice,
-    )
-    properties.task_variant_id = variant.id
->>>>>>> 6d7c81cc
 
     runner, _ = await group_service.sanitize_groups_for_internal_runner(
         task_id=variant.task_id,
