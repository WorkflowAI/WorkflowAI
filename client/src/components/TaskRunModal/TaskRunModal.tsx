'use client';

import { redirect, useSearchParams } from 'next/navigation';
import { useCallback, useMemo } from 'react';
import { checkSchemaForProxy } from '@/app/[tenant]/agents/[taskId]/[taskSchemaId]/proxy-playground/utils';
import { Dialog, DialogContent } from '@/components/ui/Dialog';
import { Loader } from '@/components/ui/Loader';
import { TASK_RUN_ID_PARAM } from '@/lib/constants';
import { useFavoriteToggle } from '@/lib/hooks/useFavoriteToggle';
import { useRedirectWithParams } from '@/lib/queryString';
import { taskSchemaRoute } from '@/lib/routeFormatter';
import {
  useOrFetchCurrentTaskSchema,
  useOrFetchRunV1,
<<<<<<< HEAD
  useOrFetchTaskRun,
=======
>>>>>>> a6e559f8
  useOrFetchTaskRunTranscriptions,
  useOrFetchVersion,
} from '@/store';
import { TaskID, TaskSchemaID, TenantID } from '@/types/aliases';
import { TaskRunView } from './TaskRunView';
import { ProxyRunView } from './proxy/ProxyRunView';

type TaskRunModalProps = {
  taskId: TaskID;
  tenant: TenantID | undefined;
  taskSchemaIdFromParams: TaskSchemaID;
  onClose: () => void;
  open: boolean;
  showPlaygroundButton?: boolean;
  taskRunId: string;
  taskRunIds?: string[];
};

export default function TaskRunModal(props: TaskRunModalProps) {
  const { onClose, open, showPlaygroundButton, taskId, taskRunId, taskSchemaIdFromParams, taskRunIds, tenant } = props;
  const { run: taskRun, isInitialized } = useOrFetchRunV1(tenant, taskId, taskRunId);
<<<<<<< HEAD
=======
  const { version } = useOrFetchVersion(tenant, taskId, taskRun?.version.id);
>>>>>>> a6e559f8

  const taskSchemaId = (taskRun?.task_schema_id ?? taskSchemaIdFromParams) as TaskSchemaID;

  const { taskSchema: schema } = useOrFetchCurrentTaskSchema(tenant, taskId, taskSchemaId);

  const taskRunIndex = useMemo(() => taskRunIds?.findIndex((id) => id === taskRunId) || 0, [taskRunId, taskRunIds]);
  const runsLength = taskRunIds?.length ?? 0;

  const { run: prevTaskRun } = useOrFetchRunV1(tenant, taskId, taskRunIds?.[taskRunIndex - 1]);
  const { run: nextTaskRun } = useOrFetchRunV1(tenant, taskId, taskRunIds?.[taskRunIndex + 1]);

  const {} = useOrFetchCurrentTaskSchema(
    tenant,
    taskId,
    !!prevTaskRun?.task_schema_id ? (`${prevTaskRun.task_schema_id}` as TaskSchemaID) : undefined
  );
  const {} = useOrFetchCurrentTaskSchema(
    tenant,
    taskId,
    !!nextTaskRun?.task_schema_id ? (`${nextTaskRun.task_schema_id}` as TaskSchemaID) : undefined
  );

  useOrFetchVersion(tenant, taskId, prevTaskRun?.version.id);
  useOrFetchVersion(tenant, taskId, nextTaskRun?.version.id);

  const { transcriptions } = useOrFetchTaskRunTranscriptions(tenant, taskId, taskRunId);

  const { handleFavoriteToggle } = useFavoriteToggle({
    tenant,
    taskId,
  });

<<<<<<< HEAD
  const { version } = useOrFetchVersion(tenant, taskId, taskRun?.version.id);

=======
>>>>>>> a6e559f8
  const onFavoriteToggle = useCallback(() => {
    if (!version) {
      return;
    }
    handleFavoriteToggle(version);
  }, [handleFavoriteToggle, version]);

  const redirectWithParams = useRedirectWithParams();

  const onPrev = useCallback(() => {
    if (taskRunIndex <= 0 || !taskRunIds) {
      return;
    }
    const newTaskRunId = taskRunIds[taskRunIndex - 1];
    if (newTaskRunId) {
      redirectWithParams({
        params: { taskRunId: newTaskRunId },
      });
    }
  }, [taskRunIndex, redirectWithParams, taskRunIds]);

  const onNext = useCallback(() => {
    if (taskRunIndex >= runsLength - 1 || !taskRunIds) {
      return;
    }
    const newTaskRunId = taskRunIds[taskRunIndex + 1];
    if (newTaskRunId) {
      redirectWithParams({
        params: { taskRunId: newTaskRunId },
      });
    }
  }, [taskRunIndex, redirectWithParams, taskRunIds, runsLength]);

  const playgroundInputRoute = useMemo(() => {
    if (!showPlaygroundButton) {
      return undefined;
    }
    return taskSchemaRoute(tenant, taskId, taskSchemaId, {
      inputTaskRunId: taskRunId,
    });
  }, [showPlaygroundButton, tenant, taskId, taskSchemaId, taskRunId]);

  const playgroundFullRoute = useMemo(() => {
    if (!showPlaygroundButton) {
      return undefined;
    }

    return taskSchemaRoute(tenant, taskId, taskSchemaId, {
      versionId: version?.id,
      taskRunId1: taskRunId,
    });
  }, [showPlaygroundButton, tenant, taskId, taskSchemaId, taskRunId, version]);

  const isProxy = useMemo(() => {
    if (!schema) {
      return false;
    }
    return checkSchemaForProxy(schema);
  }, [schema]);

  if (taskRun && taskRun.task_id !== taskId) {
    return redirect(taskSchemaRoute(tenant, taskId, taskSchemaId));
  }

  return (
    <div>
      <Dialog open={open} onOpenChange={onClose}>
        <DialogContent className='min-w-[90vw] min-h-[90vh] max-h-[90vh] h-[90vh] p-0 rounded-[2px]'>
          {!taskRun || !schema || !version ? (
            <Loader centered />
          ) : isProxy ? (
            <ProxyRunView
              onClose={onClose}
              onNext={onNext}
              onPrev={onPrev}
              runIndex={taskRunIndex}
              totalModalRuns={runsLength}
              tenant={tenant}
              run={taskRun}
              schema={schema}
              playgroundFullRoute={playgroundFullRoute}
              version={version}
            />
          ) : (
            <TaskRunView
              tenant={tenant}
              isInitialized={isInitialized}
              onClose={onClose}
              onFavoriteToggle={onFavoriteToggle}
              onNext={onNext}
              onPrev={onPrev}
              playgroundInputRoute={playgroundInputRoute}
              playgroundFullRoute={playgroundFullRoute}
              schemaInput={schema?.input_schema}
              schemaOutput={schema?.output_schema}
              version={version}
              taskRun={taskRun}
              taskRunIndex={taskRunIndex}
              totalModalRuns={runsLength}
              transcriptions={transcriptions}
            />
          )}
        </DialogContent>
      </Dialog>
    </div>
  );
}

export function useRunIDParam() {
  const params = useSearchParams();
  const redirectWithParams = useRedirectWithParams();
  const taskRunId = params.get(TASK_RUN_ID_PARAM);

  const setTaskRunId = useCallback(
    (taskRunId: string | undefined) => {
      redirectWithParams({
        params: { taskRunId: taskRunId },
        scroll: false,
      });
    },
    [redirectWithParams]
  );

  const clearTaskRunId = useCallback(() => {
    redirectWithParams({
      params: { taskRunId: undefined },
      scroll: false,
    });
  }, [redirectWithParams]);

  return { taskRunId, setTaskRunId, clearTaskRunId };
}<|MERGE_RESOLUTION|>--- conflicted
+++ resolved
@@ -12,10 +12,6 @@
 import {
   useOrFetchCurrentTaskSchema,
   useOrFetchRunV1,
-<<<<<<< HEAD
-  useOrFetchTaskRun,
-=======
->>>>>>> a6e559f8
   useOrFetchTaskRunTranscriptions,
   useOrFetchVersion,
 } from '@/store';
@@ -37,10 +33,7 @@
 export default function TaskRunModal(props: TaskRunModalProps) {
   const { onClose, open, showPlaygroundButton, taskId, taskRunId, taskSchemaIdFromParams, taskRunIds, tenant } = props;
   const { run: taskRun, isInitialized } = useOrFetchRunV1(tenant, taskId, taskRunId);
-<<<<<<< HEAD
-=======
   const { version } = useOrFetchVersion(tenant, taskId, taskRun?.version.id);
->>>>>>> a6e559f8
 
   const taskSchemaId = (taskRun?.task_schema_id ?? taskSchemaIdFromParams) as TaskSchemaID;
 
@@ -73,11 +66,6 @@
     taskId,
   });
 
-<<<<<<< HEAD
-  const { version } = useOrFetchVersion(tenant, taskId, taskRun?.version.id);
-
-=======
->>>>>>> a6e559f8
   const onFavoriteToggle = useCallback(() => {
     if (!version) {
       return;
