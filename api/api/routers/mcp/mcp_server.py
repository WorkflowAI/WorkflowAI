--- conflicted
+++ resolved
@@ -243,11 +243,7 @@
     This data structure provides everything needed for debugging, performance analysis, cost tracking, and understanding the complete execution context of your WorkflowAI agent.
     </returns>"""
     service = await get_mcp_service()
-<<<<<<< HEAD
-    return await mcp_wrap(service.fetch_run_details(agent_id, run_id, run_url, truncate=truncate))
-=======
     return await mcp_wrap(service.get_run(agent_id, run_id, run_url, truncate=truncate))
->>>>>>> bf62ec58
 
 
 @_mcp.tool()
