import json
from datetime import datetime, time
from typing import Any, Generic, Literal, TypeVar

from pydantic import BaseModel, Field

from api.schemas.user_identifier import UserIdentifier
from api.schemas.version_properties import ShortVersionProperties
from api.services.internal_tasks.ai_engineer_service import AIEngineerReponse
from api.services.models import ModelForTask
from core.domain.message import Message
from core.domain.models.model_data import FinalModelData
from core.domain.models.model_data_supports import ModelDataSupports
from core.domain.task_group import TaskGroup
from core.domain.task_group_properties import TaskGroupProperties
from core.domain.task_variant import SerializableTaskVariant
from core.domain.version_environment import VersionEnvironment
from core.domain.version_major import VersionDeploymentMetadata, VersionMajor
from core.utils.fields import datetime_zero
from core.utils.token_utils import tokens_from_string


class UsefulLinks(BaseModel):
    class Link(BaseModel):
        title: str
        url: str
        description: str

    description: str = "A collection of useful link that the user can access in the browser, those link are NOT directly accessible without being authenticated in the browser"
    useful_links: list[Link]


class ConciseLatestModelResponse(BaseModel):
    id: str
    currently_points_to: str


class ConciseModelResponse(BaseModel):
    id: str
    display_name: str
    supports: list[str]
    quality_index: int
    cost_per_input_token_usd: float
    cost_per_output_token_usd: float
    release_date: str

    @classmethod
    def from_model_data(cls, id: str, model: FinalModelData):
        SUPPORTS_WHITELIST = {
            "supports_input_image",
            "supports_input_pdf",
            "supports_input_audio",
            "supports_audio_only",
            "supports_tool_calling",
        }

        provider_data = model.providers[0][1]
        return cls(
            id=id,
            display_name=model.display_name,
            supports=[
                k.removeprefix("supports_")
                for k, v in model.model_dump().items()
                if v is True and k in SUPPORTS_WHITELIST
            ],
            quality_index=model.quality_index,
            cost_per_input_token_usd=provider_data.text_price.prompt_cost_per_token,
            cost_per_output_token_usd=provider_data.text_price.completion_cost_per_token,
            release_date=model.release_date.isoformat(),
        )

    @classmethod
    def from_model_for_task(cls, model: ModelForTask):
        return cls(
            id=model.id,
            display_name=model.name,
            supports=model.modes,
            quality_index=model.quality_index,
            cost_per_input_token_usd=model.price_per_input_token_usd,
            cost_per_output_token_usd=model.price_per_output_token_usd,
            release_date=model.release_date.isoformat(),
        )


class AgentResponse(BaseModel):
    agent_id: str
    is_public: bool

    class AgentSchema(BaseModel):
        agent_schema_id: int
        created_at: str | None = None
        input_json_schema: dict[str, Any] | None = None
        output_json_schema: dict[str, Any] | None = None
        is_hidden: bool | None = None
        last_active_at: str | None

    schemas: list[AgentSchema]

    run_count: int
    total_cost_usd: float


class AgentResponseList(BaseModel):
    agents: list[AgentResponse]


T = TypeVar("T", bound=BaseModel)
NullableT = TypeVar("NullableT", bound=BaseModel | None)
ItemT = TypeVar("ItemT", bound=BaseModel)


class PaginationInfo(BaseModel):
    """Pagination metadata for paginated responses"""

    has_next_page: bool = Field(description="Whether there is a next page")
    next_page: int | None = Field(default=None, description="The next page number")
    max_tokens_limit: int | None = Field(default=None, description="Maximum tokens limit used for pagination")


# TODO: delete this class when all tools are migrated to the new MCPToolReturn or PaginatedMCPToolReturn
class LegacyMCPToolReturn(BaseModel):
    success: bool
    messages: list[str] | None = None
    data: dict[str, Any] | None = None
    error: str | None = None


class MCPToolReturn(BaseModel, Generic[T]):
    """Generic standardized return format for MCP tools with typed data"""

    success: bool
    messages: list[str] | None = None
    data: T | None = None
    error: str | None = None


class AIEngineerReponseWithUsefulLinks(AIEngineerReponse):
    useful_links: UsefulLinks


class PaginatedMCPToolReturn(BaseModel, Generic[NullableT, ItemT]):
    """Generic standardized return format for MCP tools with typed data"""

    success: bool
    messages: list[str] | None = None
    data: NullableT | None = None
    items: list[ItemT] | None = None
    error: str | None = None

    pagination: PaginationInfo | None = Field(default=None, description="Pagination info when data is paginated")

    def paginate(  # noqa: C901
        self,
        max_tokens: int,
        page: int = 1,
    ) -> "PaginatedMCPToolReturn[NullableT, ItemT]":
        """
        Restricts the items size to the max tokens limit (consumed limit also takes into account the data, error & message + a buffer for the pagination info)

        Args:
            max_tokens: The maximum tokens allowed in the response
            page: The page number to return (1-based)

        Returns:
            A paginated response with the items restricted to the max tokens limit
        """
        if not self.items or max_tokens <= 0 or page < 1:
            return PaginatedMCPToolReturn[NullableT, ItemT](
                success=self.success,
                data=self.data,
                items=[],
                error=self.error,
                messages=self.messages,
                pagination=PaginationInfo(
                    has_next_page=False,
                    next_page=None,
                    max_tokens_limit=max_tokens,
                ),
            )

        # Calculate base response token count (without items)
        base_response = PaginatedMCPToolReturn[NullableT, ItemT](
            success=self.success,
            data=self.data,
            items=[],
            error=self.error,
            messages=self.messages,
            pagination=PaginationInfo(
                has_next_page=False,
                next_page=None,
                max_tokens_limit=max_tokens,
            ),
        )
        base_token_count = base_response.get_actual_token_count()

        # Reserve some buffer for pagination metadata variations
        buffer_tokens = 100
        available_tokens = max_tokens - base_token_count - buffer_tokens

        if available_tokens <= 0:
            return PaginatedMCPToolReturn[NullableT, ItemT](
                success=False,
                data=self.data,
                items=[],
                error=f"Base response exceeds token limit. Base tokens: {base_token_count}, max allowed: {max_tokens}",
                messages=self.messages,
                pagination=PaginationInfo(
                    has_next_page=False,
                    next_page=None,
                    max_tokens_limit=max_tokens,
                ),
            )

        # Calculate pages by iterating through items until we have the requested page
        current_page_num = 1
        current_page_items: list[ItemT] = []
        current_page_tokens: int = 0
        requested_page_items: list[ItemT] = []
        has_next_page = False

        for i, item in enumerate(self.items):
            # Calculate token count for this item
            item_json = json.dumps(item.model_dump(mode="json"), default=str)

            # using the GPT-4o tokenize as a reasonable estimation for the real token usage of the MCP client agent
            item_tokens: int = tokens_from_string(item_json, model="gpt-4o")

            # Check if single item exceeds available tokens
            if item_tokens > available_tokens:
                return PaginatedMCPToolReturn[NullableT, ItemT](
                    success=False,
                    data=self.data,
                    items=[],
                    error=f"Single item exceeds token limit. Item tokens: {item_tokens}, available: {available_tokens}",
                    messages=self.messages,
                    pagination=PaginationInfo(
                        has_next_page=False,
                        next_page=None,
                        max_tokens_limit=max_tokens,
                    ),
                )

            # Check if adding this item would exceed the page limit
            if current_page_tokens + item_tokens > available_tokens:
                # We've filled a page
                if current_page_num == page:
                    # This is the requested page, save it
                    requested_page_items = current_page_items
                    # Check if there's at least one more item for next page
                    has_next_page = True
                    break
                if current_page_num < page:
                    # Move to next page
                    current_page_num += 1
                    current_page_items = [item]
                    current_page_tokens = item_tokens
                else:
                    # We've passed the requested page
                    break
            else:
                # Add item to current page
                current_page_items.append(item)
                current_page_tokens += item_tokens

                # Check if this is the last item
                if i == len(self.items) - 1:
                    if current_page_num == page:
                        requested_page_items = current_page_items
                    elif current_page_num < page:
                        # Requested page doesn't exist
                        requested_page_items = []

        # If we haven't set requested_page_items yet and we're on the requested page
        if not requested_page_items and current_page_num == page and current_page_items:
            requested_page_items = current_page_items

        # Get items for requested page
        page_items = requested_page_items

        return PaginatedMCPToolReturn[NullableT, ItemT](
            success=self.success,
            data=self.data,
            items=page_items,
            error=self.error,
            messages=self.messages,
            pagination=PaginationInfo(
                has_next_page=has_next_page,
                next_page=page + 1 if has_next_page else None,
                max_tokens_limit=max_tokens,
            ),
        )

    def get_actual_token_count(self) -> int:
        """
        Calculate the actual token count of the current response.

        Args:
            model: Model name for token calculation

        Returns:
            Number of tokens in the serialized response
        """
        response_dict = self.model_dump(mode="json")
        response_json = json.dumps(response_dict, default=str)

        # using the GPT-4o tokenizer as a reasonable estimation for the real token usage of the MCP client agent
        return tokens_from_string(response_json, "gpt-4o")


class _VersionDeploymentMetadata(BaseModel):
    environment: VersionEnvironment
    deployed_at: datetime
    deployed_by: UserIdentifier | None

    @classmethod
    def from_domain(cls, deployment: VersionDeploymentMetadata):
        return cls(
            environment=deployment.environment,
            deployed_at=deployment.deployed_at,
            deployed_by=UserIdentifier.from_domain(deployment.deployed_by),
        )


class _MajorVersionProperties(BaseModel):
    temperature: float
    instructions: str | None
    messages: list[Message] | None
    task_variant_id: str | None

    @classmethod
    def from_domain(cls, properties: VersionMajor.Properties | TaskGroupProperties):
        return cls(
            temperature=properties.temperature or 0.0,
            instructions=properties.instructions,
            messages=properties.messages,
            task_variant_id=properties.task_variant_id,
        )


class _MinorVersion(BaseModel):
    minor: int
    id: str
    model: str

    deployments: list[_VersionDeploymentMetadata] | None

    cost_estimate_usd: float | None

    last_active_at: datetime | None

    is_favorite: bool | None

    favorited_by: UserIdentifier | None

    created_by: UserIdentifier | None

    notes: str | None

    run_count: int | None

    properties: ShortVersionProperties

    @classmethod
    def from_minor(cls, minor: VersionMajor.Minor):
        return cls(
            id=minor.id,
            minor=minor.minor,
            properties=ShortVersionProperties(
                model=minor.properties.model,
                provider=minor.properties.provider,
                temperature=minor.properties.temperature,
            ),
            model=minor.properties.model,
            deployments=[_VersionDeploymentMetadata.from_domain(d) for d in minor.deployments]
            if minor.deployments
            else None,
            cost_estimate_usd=minor.cost_estimate_usd,
            last_active_at=minor.last_active_at,
            is_favorite=minor.is_favorite,
            notes=minor.notes,
            run_count=minor.run_count,
            favorited_by=UserIdentifier.from_domain(minor.favorited_by),
            created_by=UserIdentifier.from_domain(minor.created_by),
        )

    @classmethod
    def from_version(
        cls,
        version: TaskGroup,
        deployments: list[VersionDeploymentMetadata] | None,
        cost_estimate_usd: float | None,
        variant: SerializableTaskVariant | None,
    ):
        return cls(
            id=version.id,
            minor=version.semver.minor if version.semver else 0,
            model=version.properties.model or "",
            deployments=[_VersionDeploymentMetadata.from_domain(d) for d in deployments] if deployments else None,
            cost_estimate_usd=cost_estimate_usd,
            last_active_at=version.last_active_at,
            is_favorite=version.is_favorite,
            notes=version.notes,
            run_count=version.run_count,
            favorited_by=UserIdentifier.from_domain(version.favorited_by),
            created_by=UserIdentifier.from_domain(version.created_by),
            properties=ShortVersionProperties(
                model=version.properties.model,
                provider=version.properties.provider,
                temperature=version.properties.temperature,
            ),
        )


# TODO: clarify what data is needed here
class MajorVersion(BaseModel):
    major: int
    schema_id: int

    minors: list[_MinorVersion]

    created_by: UserIdentifier | None

    created_at: datetime

    properties: _MajorVersionProperties

    @classmethod
    def from_major(cls, version: VersionMajor):
        return cls(
            major=version.major,
            schema_id=version.schema_id,
            created_by=UserIdentifier.from_domain(version.created_by),
            created_at=version.created_at,
            minors=[_MinorVersion.from_minor(m) for m in version.minors],
            properties=_MajorVersionProperties.from_domain(version.properties),
        )

    @classmethod
    def from_version(
        cls,
        version: TaskGroup,
        deployments: list[VersionDeploymentMetadata] | None,
        cost_estimate_usd: float | None,
        variant: SerializableTaskVariant | None,
    ):
        return cls(
            major=version.semver.major if version.semver else 0,
            schema_id=version.schema_id,
            created_by=UserIdentifier.from_domain(version.created_by),
            created_at=version.created_at or datetime_zero(),
            minors=[_MinorVersion.from_version(version, deployments, cost_estimate_usd, variant)],
            properties=_MajorVersionProperties.from_domain(version.properties),
        )


class StandardModelResponse(BaseModel):
    """A model response compatible with the OpenAI API"""

    object: Literal["list"] = "list"

    class ModelItem(BaseModel):
        id: str
        object: Literal["model"] = "model"
        created: int
        owned_by: str
        display_name: str
        icon_url: str
        supports: dict[str, Any]

        @classmethod
        def from_model_data(cls, id: str, model: FinalModelData):
            return cls(
                id=id,
                created=int(datetime.combine(model.release_date, time(0, 0)).timestamp()),
                owned_by=model.provider_name,
                display_name=model.display_name,
                icon_url=model.icon_url,
                supports={
                    k.removeprefix("supports_"): v
                    for k, v in model.model_dump(
                        mode="json",
                        include=set(ModelDataSupports.model_fields.keys()),
                    ).items()
                },
            )

    data: list[ModelItem]


<<<<<<< HEAD
class RunSearchResult(BaseModel):
    """Model for run search results"""

    id: str
    agent_id: str
    agent_schema_id: int
    status: str
    agent_input: str | None
    agent_output: str | None
    duration_seconds: float | None
    cost_usd: float | None
    created_at: str | None
    user_review: str | None
    ai_review: str | None
    error: dict[str, Any] | None
=======
class Error(BaseModel):
    code: str
    message: str
    details: dict[str, Any] | None  # not sure this is the correct format, but you get the idea


class Run(BaseModel):
    # none exhaustive list of fields, to get started.
    id: str
    conversation_id: str  # is there always a conversation_id?
    agent_id: str
    agent_schema_id: int
    agent_version_id: str
    status: Literal[
        "success",
        "error",
        "pending",
        "running",
        "cancelled",
    ]  # not sure about the exact list of statuses, but you get the idea (we should use Pydantic every-where!)
    agent_input: dict[str, Any] | None
    # agent_output: dict[str, Any] (I don't think we should return a `agent_output`, the output is already part of the `llm_completions` field)
    duration_seconds: float
    cost_usd: float
    created_at: datetime
    metadata: dict[str, Any] | None  # very important
    llm_completions: (
        list[str] | None
    )  # probably not the right format, but you get the idea (should be a list of Pydantic models)
    response_format: (
        dict[str, Any] | None
    )  # needs to be included because the `response_format` is not part of the `llm_completions` field for models that support structured outputs natively
    error: Error | None
    temperature: float
    ## TODO: check parameters from /v1/chat/completions that needs to be included as well.
>>>>>>> 961563b0
<|MERGE_RESOLUTION|>--- conflicted
+++ resolved
@@ -487,7 +487,6 @@
     data: list[ModelItem]
 
 
-<<<<<<< HEAD
 class RunSearchResult(BaseModel):
     """Model for run search results"""
 
@@ -503,7 +502,8 @@
     user_review: str | None
     ai_review: str | None
     error: dict[str, Any] | None
-=======
+
+
 class Error(BaseModel):
     code: str
     message: str
@@ -538,5 +538,4 @@
     )  # needs to be included because the `response_format` is not part of the `llm_completions` field for models that support structured outputs natively
     error: Error | None
     temperature: float
-    ## TODO: check parameters from /v1/chat/completions that needs to be included as well.
->>>>>>> 961563b0
+    ## TODO: check parameters from /v1/chat/completions that needs to be included as well.