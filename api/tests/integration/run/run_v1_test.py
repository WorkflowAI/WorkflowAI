import asyncio
import contextlib
import json
import os
import re
from base64 import b64encode
from typing import Any
from unittest.mock import Mock, patch

import httpx
import pytest
from httpx import AsyncClient, HTTPStatusError
from pytest_httpx import HTTPXMock, IteratorStream
from taskiq import InMemoryBroker

from core.domain.consts import METADATA_KEY_USED_MODEL
from core.domain.models import Model, Provider
from core.domain.models.model_datas_mapping import MODEL_DATAS
from core.domain.models.model_provider_datas_mapping import OPENAI_PROVIDER_DATA
from core.providers.factory.local_provider_factory import LocalProviderFactory
from core.providers.google.google_provider_domain import (
    Candidate,
    CompletionResponse,
    Content,
    Part,
    UsageMetadata,
)
from core.utils.ids import id_uint32
from tests.integration.common import (
    LEGACY_TEST_JWT,
    IntegrationTestClient,
    create_task,
    create_task_without_required_fields,
    create_version,
    extract_stream_chunks,
    fetch_run,
    get_amplitude_requests,
    list_groups,
    mock_openai_call,
    mock_vertex_call,
    openai_endpoint,
    result_or_raise,
    run_task_v1,
    stream_run_task_v1,
    task_schema_url,
    wait_for_completed_tasks,
)
from tests.utils import approx, fixture_bytes, fixtures_json, request_json_body


async def test_run_with_metadata(test_client: IntegrationTestClient):
    task = await test_client.create_task()

    test_client.mock_vertex_call(
        publisher="google",
        model="gemini-1.5-pro-002",
        latency=0.01,
    )

    # Run the task the first time
    task_run = await test_client.run_task_v1(
        task,
        task_input={"name": "John", "age": 30},
        model=Model.GEMINI_1_5_PRO_002,
        metadata={"key1": "value1", "key2": "value2"},
    )

    # Check returned cost
    assert task_run["cost_usd"] == pytest.approx(0.000169, abs=1e-6)  # pyright: ignore[reportUnknownMemberType]

    await test_client.wait_for_completed_tasks()

    # Check groups
    groups = (await test_client.get(task_schema_url(task, "groups")))["items"]
    assert len(groups) == 1
    assert groups[0]["properties"]["model"] == "gemini-1.5-pro-002"
    assert "provider" not in groups[0]["properties"]
    assert groups[0]["run_count"] == 1

    # Fetch the task run

    fetched_task_run = await test_client.get(f"/chiefofstaff.ai/agents/greet/runs/{task_run['id']}")

    assert fetched_task_run["metadata"]["workflowai.inference_seconds"]

    assert fetched_task_run["metadata"]["key1"] == "value1"
    assert fetched_task_run["metadata"]["key2"] == "value2"
    assert fetched_task_run["metadata"]["workflowai.vertex_api_region"] == "us-central1"
    assert fetched_task_run["metadata"]["workflowai.providers"] == ["google"]
    assert fetched_task_run["metadata"]["workflowai.provider"] == "google"

    await test_client.wait_for_completed_tasks()

    amplitude_requests = await get_amplitude_requests(test_client.httpx_mock)
    assert len(amplitude_requests) == 1
    event = amplitude_requests[0]["events"][0]

    org = await test_client.get("/_/organization/settings")

    assert event["user_id"] == org["tenant"]
    assert event["event_type"] == "org.ran.task"

    # Can't predict the value
    latency_seconds = event["event_properties"]["latency_seconds"]
    assert latency_seconds > 0

    assert event["event_properties"] == {
        "cost_usd": pytest.approx(0.000169, abs=1e-6),  # pyright: ignore[reportUnknownMemberType]
        "group": {
            "few_shot": False,
            "iteration": 1,
            "model": "gemini-1.5-pro-002",
            "temperature": 0.0,
        },
        "input_tokens_count": 110.25,
        "latency_seconds": latency_seconds,  #
        "output_tokens_count": 6.25,
        "task": {
            "id": "greet",
            "schema_id": 1,
            "organization_id": "org_2iPlfJ5X4LwiQybM9qeT00YPdBe",
            "organization_slug": "test-21",
        },
        "tokens_count": 116.5,
        "trigger": "user",
        "user": {
            "client_source": "api",
            "user_email": "guillaume@chiefofstaff.ai",
        },
    }


async def test_decrement_credits(httpx_mock: HTTPXMock, int_api_client: AsyncClient, patched_broker: InMemoryBroker):
    await create_task(int_api_client, patched_broker, httpx_mock)

    org = result_or_raise(await int_api_client.get("/_/organization/settings"))
    assert org["added_credits_usd"] == 10.0
    assert org["current_credits_usd"] == 10.0

    mock_openai_call(httpx_mock)

    await run_task_v1(
        int_api_client,
        task_id="greet",
        task_schema_id=1,
        task_input={"name": "John", "age": 30},
        model="gpt-4o-2024-05-13",
    )

    await wait_for_completed_tasks(patched_broker)

    org = result_or_raise(await int_api_client.get("/_/organization/settings"))
    assert org["added_credits_usd"] == 10.0
    assert org["current_credits_usd"] == 10.0 - 0.000135


async def test_usage_for_per_char_model(
    int_api_client: AsyncClient,
    httpx_mock: HTTPXMock,
    patched_broker: InMemoryBroker,
):
    await create_task(int_api_client, patched_broker, httpx_mock)

    httpx_mock.add_response(
        url="https://us-central1-aiplatform.googleapis.com/v1/projects/worfklowai/locations/us-central1/publishers/google/models/gemini-1.5-pro-002:generateContent",
        json=CompletionResponse(
            candidates=[Candidate(content=Content(role="model", parts=[Part(text='{"greeting": "Hello John!"}')]))],
            usageMetadata=UsageMetadata(promptTokenCount=222, candidatesTokenCount=9, totalTokenCount=231),
        ).model_dump(),
    )

    # Run the task the first time
    task_run = await run_task_v1(
        int_api_client,
        task_id="greet",
        task_schema_id=1,
        task_input={"name": "John", "age": 30},
        model="gemini-1.5-pro-002",
    )

    assert task_run["cost_usd"] == pytest.approx(0.000169, abs=1e-6)  # pyright: ignore[reportUnknownMemberType]
    assert "duration_seconds" in task_run

    await wait_for_completed_tasks(patched_broker)

    # Fetch the task run

    fetched = await int_api_client.get(f"/chiefofstaff.ai/agents/greet/runs/{task_run['id']}")
    assert fetched.status_code == 200
    fetched_task_run = fetched.json()

    llm_completions: list[dict[str, Any]] = fetched_task_run["llm_completions"]
    assert len(llm_completions) == 1
    assert llm_completions[0].get("response") == '{"greeting": "Hello John!"}'
    assert llm_completions[0].get("messages")

    usage: dict[str, Any] | None = llm_completions[0].get("usage")
    assert usage
    assert usage["prompt_token_count"] == 110.25
    assert usage["completion_token_count"] == 25 / 4  # 25 chars / 4
    assert usage["model_context_window_size"] == 2097152  # from model


async def test_usage_for_per_token_model(
    int_api_client: AsyncClient,
    httpx_mock: HTTPXMock,
    patched_broker: InMemoryBroker,
):
    await create_task(int_api_client, patched_broker, httpx_mock)

    mock_vertex_call(
        httpx_mock,
        publisher="meta",
        model="llama3-405b-instruct-maas",
        parts=[{"text": '{"greeting": "Hello John!"}', "inlineData": None}],
        usage={"promptTokenCount": 222, "candidatesTokenCount": 9, "totalTokenCount": 231},
    )

    # Run the task the first time
    task_run = await run_task_v1(
        int_api_client,
        task_id="greet",
        task_schema_id=1,
        task_input={"name": "John", "age": 30},
        version={"provider": "google", "model": "llama-3.1-405b"},
    )

    assert pytest.approx(0.001254, 0.00001) == task_run["cost_usd"]  # pyright: ignore [reportUnknownMemberType]

    await wait_for_completed_tasks(patched_broker)

    # Fetch the task run

    fetched_task_run = result_or_raise(await int_api_client.get(f"/chiefofstaff.ai/agents/greet/runs/{task_run['id']}"))

    llm_completions: list[dict[str, Any]] = fetched_task_run["llm_completions"]
    assert len(llm_completions) == 1
    assert llm_completions[0].get("response") == '{"greeting": "Hello John!"}'
    assert llm_completions[0].get("messages")

    usage: dict[str, Any] | None = llm_completions[0].get("usage")
    assert usage
    assert usage["prompt_token_count"] == 222  # from initial usage
    assert usage["completion_token_count"] == 9  # from initial usage
    assert usage["model_context_window_size"] == 128000  # from model


async def test_openai_usage(httpx_mock: HTTPXMock, int_api_client: AsyncClient, patched_broker: InMemoryBroker):
    await create_task(int_api_client, patched_broker, httpx_mock)

    mock_openai_call(httpx_mock)

    # Run the task the first time
    task_run = await run_task_v1(
        int_api_client,
        task_id="greet",
        task_schema_id=1,
        task_input={"name": "John", "age": 30},
        model="gpt-4o-2024-05-13",
    )
    await wait_for_completed_tasks(patched_broker)

    fetched_task_run = result_or_raise(await int_api_client.get(f"/chiefofstaff.ai/agents/greet/runs/{task_run['id']}"))

    llm_completions: list[dict[str, Any]] = fetched_task_run["llm_completions"]
    assert len(llm_completions) == 1
    assert llm_completions[0].get("response") == '{"greeting": "Hello James!"}'
    assert llm_completions[0].get("messages")

    usage: dict[str, Any] | None = llm_completions[0].get("usage")
    assert usage
    assert usage["prompt_token_count"] == 10
    assert usage["completion_token_count"] == 11
    assert usage["model_context_window_size"] == 128000  # from model


async def test_openai_usage_with_usage_and_cached_tokens(
    httpx_mock: HTTPXMock,
    int_api_client: AsyncClient,
    patched_broker: InMemoryBroker,
):
    await create_task(int_api_client, patched_broker, httpx_mock)

    mock_openai_call(
        httpx_mock,
        usage={
            "prompt_tokens": 10,
            "prompt_tokens_details": {"cached_tokens": 5},
            "completion_tokens": 11,
            "total_tokens": 21,
        },
    )

    task_run = await run_task_v1(
        int_api_client,
        task_id="greet",
        task_schema_id=1,
        task_input={"name": "John", "age": 30},
        model="gpt-4o-2024-11-20",
    )

    await wait_for_completed_tasks(patched_broker)

    fetched_task_run = result_or_raise(await int_api_client.get(f"/chiefofstaff.ai/agents/greet/runs/{task_run['id']}"))

    llm_completions: list[dict[str, Any]] = fetched_task_run["llm_completions"]
    assert len(llm_completions) == 1
    assert llm_completions[0].get("response") == '{"greeting": "Hello James!"}'
    assert llm_completions[0].get("messages")

    usage: dict[str, Any] | None = llm_completions[0].get("usage")
    assert usage
    assert usage["prompt_token_count"] == 10
    assert usage["completion_token_count"] == 11
    assert usage["prompt_token_count_cached"] == 5
    # 5 * 0.0000025 + 5 * 0.00000125 (50% price for cached tokens)
    assert usage["prompt_cost_usd"] == approx(0.00001875, abs=1e-10)  # pyright: ignore [reportUnknownMemberType]
    assert usage["completion_cost_usd"] == approx(0.00011)  # 11 * 0.000010
    assert usage["model_context_window_size"] == 128000  # from model


async def test_openai_stream(
    httpx_mock: HTTPXMock,
    int_api_client: AsyncClient,
    patched_broker: InMemoryBroker,
):
    await create_task(int_api_client, patched_broker, httpx_mock)

    httpx_mock.add_response(
        url=openai_endpoint(),
        stream=IteratorStream(
            [
                b'data: {"id":"1","object":"chat.completion.chunk","created":1720404416,"model":"gpt-4o-2024-11-20","system_fingerprint":"fp_44132a4de3","choices":[{"index":0,"delta":{"role":"assistant","content":""},"logprobs":null,',
                b'"finish_reason":null}]}\n\ndata: {"id":"chatcmpl-9iY4Gi66tnBpsuuZ20bUxfiJmXYQC","object":"chat.completion.chunk","created":1720404416,"model":"gpt-4o-2024-11-20","system_fingerprint":"fp_44132a4de3","choices":[{"index":0,"delta":{"content":"{\\n"},"logprobs":null,"finish_reason":null}]}\n\n',
                b'data: {"id":"chatcmpl-9iY4Gi66tnBpsuuZ20bUxfiJmXYQC","object":"chat.completion.chunk","created":1720404416,"model":"gpt-3.5-turbo-1106","system_fingerprint":"fp_44132a4de3","usage": {"prompt_tokens": 35, "completion_tokens": 109, "total_tokens": 144},"choices":[{"index":0,"delta":{"content":"\\"greeting\\": \\"Hello James!\\"\\n}"},"logprobs":null,"finish_reason":null}]}\n\n',
                b"data: [DONE]\n\n",
            ],
        ),
    )

    # Run the task the first time
    task_run = stream_run_task_v1(
        int_api_client,
        task_id="greet",
        task_schema_id=1,
        task_input={"name": "John", "age": 30},
        model="gpt-4o-2024-11-20",
    )
    chunks = [c async for c in extract_stream_chunks(task_run)]

    await wait_for_completed_tasks(patched_broker)

    assert len(chunks) == 3
    assert chunks[0].get("id")

    for chunk in chunks[1:]:
        assert chunk.get("id") == chunks[0]["id"]

    assert chunks[-1]["task_output"] == {"greeting": "Hello James!"}
    assert chunks[-1]["cost_usd"] == approx(35 * 0.0000025 + 109 * 0.000010)
    assert chunks[-1]["duration_seconds"] > 0


class TestChainOfThought:
    async def setup_task_and_version(
        self,
        test_client: IntegrationTestClient,
        model: str = "gemini-1.5-pro-002",
        should_use_chain_of_thought: bool = True,
    ):
        task = await test_client.create_task()

        test_client.mock_internal_task(
            "detect-chain-of-thought",
            task_output={"should_use_chain_of_thought": should_use_chain_of_thought},
        )

        version_response = await test_client.create_version(
            task=task,
            version_properties={"instructions": "some instructions", "model": model},
        )
        iteration: int = version_response["iteration"]
        assert version_response["properties"]["is_chain_of_thought_enabled"] is should_use_chain_of_thought
        return task, iteration

    async def test_run_with_steps(self, test_client: IntegrationTestClient):
        task, iteration = await self.setup_task_and_version(test_client)

        test_client.mock_vertex_call(
            model="gemini-1.5-pro-002",
            parts=[
                {
                    "text": '{"internal_agent_run_result": {"status": "success", "error": None},"internal_reasoning_steps": [{"title": "step title", "explaination": "step explaination", "output": "step output"}], "greeting": "Hello John!"}',
                    "inlineData": None,
                },
            ],
            usage={"promptTokenCount": 222, "candidatesTokenCount": 9, "totalTokenCount": 231},
        )

        task_run = await test_client.run_task_v1(
            task=task,
            task_input={"name": "John", "age": 32},
            version=iteration,
            metadata={"key1": "value1", "key2": "value2"},
        )

        # Check that "internal_reasoning_steps" is in the request body
        http_request = test_client.httpx_mock.get_request(url=re.compile(r".*googleapis.*"))
        assert http_request
        assert http_request.method == "POST"
        assert "internal_reasoning_steps" in http_request.content.decode("utf-8")

        assert task_run["task_output"] == {
            "greeting": "Hello John!",
        }
        assert task_run["reasoning_steps"] == [
            {"title": "step title", "step": "step explaination"},
        ]

        await test_client.wait_for_completed_tasks()

        fetched = await test_client.int_api_client.get(f"/v1/chiefofstaff.ai/agents/greet/runs/{task_run['id']}")
        assert fetched.status_code == 200
        fetched_task_run = fetched.json()
        assert fetched_task_run["task_output"] == {
            "greeting": "Hello John!",
        }
        assert fetched_task_run["reasoning_steps"] == [
            {"title": "step title", "step": "step explaination"},
        ]

        test_client.httpx_mock.reset(assert_all_responses_were_requested=False)

        # Re-run and trigger the cache
        cached_run = await test_client.run_task_v1(
            task=task,
            task_input={"name": "John", "age": 32},
            version=iteration,
            metadata={"key1": "value1", "key2": "value2"},
        )
        assert cached_run["reasoning_steps"] == [
            {"title": "step title", "step": "step explaination"},
        ]

    async def test_stream_with_steps(self, test_client: IntegrationTestClient):
        task, iteration = await self.setup_task_and_version(test_client, model="gpt-4o-2024-11-20")

        test_client.mock_openai_stream(
            deltas=[
                '{"internal_agent_run_result":{"status":"success","error":null},"internal_reasoning_steps":[{"title":"step ',
                'title","explaination":"step',
                ' explaination","output":"step output',
                '"}],"greeting":"Hello John!"}',
            ],
        )

        chunks = [
            c
            async for c in test_client.stream_run_task_v1(
                task=task,
                task_input={"name": "John", "age": 32},
                version=iteration,
                metadata={"key1": "value1", "key2": "value2"},
            )
        ]

        assert len(chunks) == 6
        assert chunks[0]["reasoning_steps"] == [{"title": "step "}]
        assert chunks[-1]["task_output"] == {"greeting": "Hello John!"}

        assert chunks[-1]["reasoning_steps"] == [
            {"title": "step title", "step": "step explaination"},
        ]

        # Do it again and trigger the cache
        chunks = [
            c
            async for c in test_client.stream_run_task_v1(
                task=task,
                task_input={"name": "John", "age": 32},
                version=iteration,
                metadata={"key1": "value1", "key2": "value2"},
            )
        ]

        assert len(chunks) == 2
        assert chunks[0]["task_output"] == chunks[-1]["task_output"] == {"greeting": "Hello John!"}
        assert (
            chunks[0]["reasoning_steps"]
            == chunks[-1]["reasoning_steps"]
            == [
                {"title": "step title", "step": "step explaination"},
            ]
        )

    async def test_run_without_steps(self, test_client: IntegrationTestClient):
        task, iteration = await self.setup_task_and_version(test_client, should_use_chain_of_thought=False)

        test_client.mock_vertex_call(
            model="gemini-1.5-pro-002",
            parts=[{"text": '{"greeting": "Hello John!"}', "inlineData": None}],
            usage={"promptTokenCount": 222, "candidatesTokenCount": 9, "totalTokenCount": 231},
        )

        task_run = await test_client.run_task_v1(
            task=task,
            task_input={"name": "John", "age": 30},
            version=iteration,
            metadata={"key1": "value1", "key2": "value2"},
        )

        # Check that "internal_reasoning_steps" is in the request body
        http_request = test_client.httpx_mock.get_request(url=re.compile(r".*googleapis.*"))
        assert http_request
        assert http_request.method == "POST"
        assert "internal_reasoning_steps" not in http_request.content.decode("utf-8")

        # assert task_run["version"]["properties"]["is_chain_of_thought_enabled"] is False
        assert task_run["task_output"] == {
            "greeting": "Hello John!",
        }
        assert "reasoning_steps" not in task_run

        await test_client.wait_for_completed_tasks()

        fetched = result_or_raise(
            await test_client.int_api_client.get(f"/chiefofstaff.ai/agents/greet/runs/{task_run['id']}"),
        )

        assert fetched["task_output"] == {
            "greeting": "Hello John!",
        }


async def test_run_with_500_error(httpx_mock: HTTPXMock, int_api_client: AsyncClient, patched_broker: InMemoryBroker):
    await create_task_without_required_fields(int_api_client, patched_broker, httpx_mock)

    # Add an evaluator to the task
    mock_openai_call(httpx_mock, status_code=500)
    mock_openai_call(httpx_mock, status_code=500, provider="azure_openai")

    # Run the task the first time
    with pytest.raises(HTTPStatusError) as e:
        await run_task_v1(
            int_api_client,
            task_id="greet",
            task_schema_id=1,
            task_input={"name": "John", "age": 30},
            model="gpt-4o-2024-11-20",
        )
    assert e.value.response.status_code == 424

    await wait_for_completed_tasks(patched_broker)

    requests = await get_amplitude_requests(httpx_mock)
    assert len(requests) == 1
    assert requests[0]["events"][0]["event_properties"]["error_code"] == "provider_internal_error"


async def test_run_schema_insufficient_credits(
    int_api_client: AsyncClient,
    httpx_mock: HTTPXMock,
    patched_broker: InMemoryBroker,
):
    # Create a task with the patched broker and HTTPXMock
    await create_task(int_api_client, patched_broker, httpx_mock)

    # Fetch the organization settings before running the task
    org = result_or_raise(await int_api_client.get("/_/organization/settings"))
    assert org["current_credits_usd"] == 10.0  # Initial credits are $5.00

    # Get the model's cost per token for the specific model (GPT-4o-2024-05-13)
    model_data = OPENAI_PROVIDER_DATA[Model.GPT_4O_2024_11_20]
    prompt_cost_per_token = model_data.text_price.prompt_cost_per_token

    # Adjust the number of prompt tokens to account for floating-point precision issues
    tokens_for_one_dollar = int(round(1 / prompt_cost_per_token))

    # Mock the OpenAI API response with usage that costs slightly more than $1
    mock_openai_call(
        httpx_mock,
        usage={
            "prompt_tokens": 6 * tokens_for_one_dollar,
            "completion_tokens": 0,  # No completion tokens
        },
    )

    # Create and run a task that consumes $6 worth of prompt tokens
    run1 = await run_task_v1(
        int_api_client,
        task_id="greet",
        task_schema_id=1,
        task_input={"name": "John", "age": 30},
        model="gpt-4o-2024-11-20",
    )
    await wait_for_completed_tasks(patched_broker)
    assert pytest.approx(run1["cost_usd"], 0.001) == 6.0, "sanity"  # pyright: ignore [reportUnknownMemberType]

    # Check that credits have been reduced by $1
    org = result_or_raise(await int_api_client.get("/_/organization/settings"))
    assert pytest.approx(org["current_credits_usd"], 0.001) == 4.0  ## pyright: ignore [reportUnknownMemberType]

    # Now we should succeed again but credits will be negative
    await run_task_v1(
        int_api_client,
        task_id="greet",
        task_schema_id=1,
        task_input={"name": "John", "age": 31},
        model="gpt-4o-2024-11-20",
    )

    await wait_for_completed_tasks(patched_broker)

    org = result_or_raise(await int_api_client.get("/_/organization/settings"))
    assert pytest.approx(org["current_credits_usd"], 0.001) == -2.0  # pyright: ignore [reportUnknownMemberType]

    with pytest.raises(HTTPStatusError) as e:
        await run_task_v1(
            int_api_client,
            task_id="greet",
            task_schema_id=1,
            task_input={"name": "John", "age": 30},
            model="gpt-4o-2024-11-20",
        )

    assert e.value.response.status_code == 402


async def test_run_public_task_with_different_tenant(
    int_api_client: AsyncClient,
    httpx_mock: HTTPXMock,
    patched_broker: InMemoryBroker,
):
    task = await create_task(int_api_client, patched_broker, httpx_mock)
    mock_openai_call(
        httpx_mock,
        usage={
            "prompt_tokens": int(round(2 * 1 / 0.000_002_5)),  # prompt count for 2$ on GPT_4O_2024_11ß_20
            "completion_tokens": 0,  # No completion tokens
        },
    )

    # No groups yet
    groups = await list_groups(int_api_client, task)
    assert len(groups) == 0, "sanity"

    _DIFFERENT_JWT = "eyJhbGciOiJFUzI1NiJ9.eyJ0ZW5hbnQiOiJub3RjaGllZm9mc3RhZmYuYWkiLCJzdWIiOiJndWlsbGF1bWVAbm90Y2hpZWZvZnN0YWZmLmFpIiwib3JnSWQiOiJhbm90aGVyX29ybCIsIm9yZ1NsdWciOiJhbm90aGVyLXRlc3QtMjEiLCJpYXQiOjE3MTU5ODIzNTEsImV4cCI6MTgzMjE2NjM1MX0.tGlIHc59ed_qAjXyb6aDtg16gsRVzcC6lBueU_E3k44NIO2XkBVAmN9CJO1PwUd5ldbHYsQCpw_wYMfkfW7GKw"

    other_client = AsyncClient(
        transport=int_api_client._transport,  # pyright: ignore [reportPrivateUsage]
        base_url=int_api_client.base_url,
        headers={
            "Authorization": f"Bearer {_DIFFERENT_JWT}",
        },
    )

    org_1 = result_or_raise(await int_api_client.get("/_/organization/settings"))
    assert org_1["current_credits_usd"] == 10.0, "sanity"
    assert org_1["slug"] == "test-21"  # sanity

    org_2 = result_or_raise(await other_client.get("/_/organization/settings"))
    assert org_2["current_credits_usd"] == 5.0, "sanity"
    assert org_2["slug"] == "another-test-21"  # sanity

    base_task_kwargs: dict[str, Any] = {
        "task_id": task["task_id"],
        "task_schema_id": task["task_schema_id"],
        "model": "gpt-4o-2024-11-20",
        "tenant": "test-21",
    }
    # Sanity check that we can't run the task with the other user
    with pytest.raises(HTTPStatusError) as e:
        await run_task_v1(other_client, task_input={"name": "John", "age": 30}, **base_task_kwargs)
    assert e.value.response.status_code == 404

    # Make the task public
    result_or_raise(await int_api_client.patch(f"/_/agents/{task['task_id']}", json={"is_public": True}))

    # Sanity check that we can fetch the task
    fetched_task = result_or_raise(
        await other_client.get(f"/test-21/agents/{task['task_id']}/schemas/{task['task_schema_id']}"),
    )
    assert fetched_task["name"] == "Greet"

    # Check that we can run the task with the other user
    task_run = await run_task_v1(
        other_client,
        task_input={"name": "John", "age": 31},
        **base_task_kwargs,
    )

    await wait_for_completed_tasks(patched_broker)

    fetched_task_run = result_or_raise(
        await int_api_client.get(f"/_/agents/greet/runs/{task_run['id']}"),
    )
    assert fetched_task_run["author_uid"] == org_2["uid"]
    assert fetched_task_run["group"]["iteration"] == 0

    await wait_for_completed_tasks(patched_broker)

    org_1 = result_or_raise(await int_api_client.get("/_/organization/settings"))
    assert org_1["current_credits_usd"] == 10.0, "credits should not be deducted from original organization"

    org_2 = result_or_raise(await other_client.get("/_/organization/settings"))
    assert pytest.approx(org_2["current_credits_usd"], 0.1) == 3  # pyright: ignore [reportUnknownMemberType]

    # List groups for the task
    groups = await list_groups(int_api_client, task)
    assert len(groups) == 0, "we should still not have any groups since the last one was run by another user"

    # Just for sanity, let's make sure we can run the task again with the original user
    task_run = await run_task_v1(
        int_api_client,
        task_input={"name": "John", "age": 31},
        **base_task_kwargs,
    )
    await wait_for_completed_tasks(patched_broker)
    fetched_task_run = result_or_raise(
        await int_api_client.get(f"/_/agents/greet/runs/{task_run['id']}"),
    )
    assert fetched_task_run["group"]["iteration"] == 1
    assert fetched_task_run.get("author_tenant") is None

    # Check groups
    groups = await list_groups(int_api_client, task)
    assert len(groups) == 1

    # Check that I can list runs with the other user
    runs = result_or_raise(await other_client.post("/v1/test-21/agents/greet/runs/search", json={}))
    assert len(runs["items"]) == 2


async def test_run_image(
    int_api_client: AsyncClient,
    httpx_mock: HTTPXMock,
    patched_broker: InMemoryBroker,
):
    task = await create_task(
        int_api_client,
        patched_broker,
        httpx_mock,
        input_schema={"type": "object", "properties": {"image": {"$ref": "#/$defs/File", "format": "image"}}},
    )

    mock_openai_call(httpx_mock)

    httpx_mock.add_response(
        url="https://media3.giphy.com/media/v1.Y2lkPTc5MGI3NjExYXQxbTFybW0wZWs2M3RkY3gzNXZlbXp4aHhkcTl4ZzltN2V6Y21lcCZlcD12MV9pbnRlcm5hbF9naWZfYnlfaWQmY3Q9cw/rkFQ8LrdXcP5e/giphy.webp",
        content=b"hello",
    )

    res = await run_task_v1(
        int_api_client,
        task_id=task["task_id"],
        task_schema_id=task["task_schema_id"],
        task_input={
            "image": {
                "url": "https://media3.giphy.com/media/v1.Y2lkPTc5MGI3NjExYXQxbTFybW0wZWs2M3RkY3gzNXZlbXp4aHhkcTl4ZzltN2V6Y21lcCZlcD12MV9pbnRlcm5hbF9naWZfYnlfaWQmY3Q9cw/rkFQ8LrdXcP5e/giphy.webp",
            },
        },
    )
    await wait_for_completed_tasks(patched_broker)
    fetched_task_run = result_or_raise(
        await int_api_client.get(f"/chiefofstaff.ai/agents/greet/runs/{res['id']}"),
    )
    assert fetched_task_run["task_input"]["image"]["content_type"] == "image/webp"


async def test_run_invalid_file(int_api_client: AsyncClient, httpx_mock: HTTPXMock, patched_broker: InMemoryBroker):
    task = await create_task(
        int_api_client,
        patched_broker,
        httpx_mock,
        input_schema={"type": "object", "properties": {"image": {"$ref": "#/$defs/File", "format": "image"}}},
    )

    mock_openai_call(
        httpx_mock,
        status_code=400,
        json={"error": {"message": "Image is not a valid file"}},
    )

    httpx_mock.add_response(
        # Content type is not guessable from URL but only from the data
        url="https://bla.com/file",
        content=b"1234",
    )

    with pytest.raises(HTTPStatusError) as e:
        await run_task_v1(
            int_api_client,
            task["task_id"],
            task["task_schema_id"],
            task_input={"image": {"url": "https://bla.com/file"}},
            # TODO: we should not have to force the provider here, the error should not be an unknonw provider error
            version={"model": Model.GPT_4O_2024_11_20, "provider": Provider.OPEN_AI},
        )

    assert e.value.response.status_code == 400


async def test_run_image_guessable_content_type(
    int_api_client: AsyncClient,
    httpx_mock: HTTPXMock,
    patched_broker: InMemoryBroker,
):
    task = await create_task(
        int_api_client,
        patched_broker,
        httpx_mock,
        input_schema={"type": "object", "properties": {"image": {"$ref": "#/$defs/File", "format": "image"}}},
    )

    mock_openai_call(httpx_mock)

    httpx_mock.add_response(
        # Content type is not guessable from URL but only from the data
        url="https://media3.giphy.com/media/giphy",
        content=fixture_bytes("files/test.webp"),
    )

    res = await run_task_v1(
        int_api_client,
        task_id=task["task_id"],
        task_schema_id=task["task_schema_id"],
        task_input={
            "image": {
                "url": "https://media3.giphy.com/media/giphy",
            },
        },
    )
    await wait_for_completed_tasks(patched_broker)
    fetched_task_run = result_or_raise(
        await int_api_client.get(f"/chiefofstaff.ai/agents/greet/runs/{res['id']}"),
    )
    assert fetched_task_run["task_input"]["image"]["content_type"] == "image/webp"

    req = httpx_mock.get_request(url=openai_endpoint())

    assert req
    req_body = request_json_body(req)

    image_url_content = req_body["messages"][1]["content"][1]  # text message is first, image message is second
    assert image_url_content["type"] == "image_url"
    assert image_url_content["image_url"]["url"] == "https://media3.giphy.com/media/giphy"


async def test_run_image_not_guessable_content_type(
    int_api_client: AsyncClient,
    httpx_mock: HTTPXMock,
    patched_broker: InMemoryBroker,
):
    task = await create_task(
        int_api_client,
        patched_broker,
        httpx_mock,
        input_schema={"type": "object", "properties": {"image": {"$ref": "#/$defs/File", "format": "image"}}},
    )

    mock_openai_call(httpx_mock)

    # Acquire the lock to block the callback
    lock = asyncio.Lock()
    await lock.acquire()

    async def wait_before_returning(request: httpx.Request):
        await lock.acquire()

        return httpx.Response(
            status_code=200,
            content=b"not a standard image",
        )

    httpx_mock.add_callback(
        url="https://media3.giphy.com/media/giphy",
        callback=wait_before_returning,
    )

    res = await run_task_v1(
        int_api_client,
        task_id=task["task_id"],
        task_schema_id=task["task_schema_id"],
        task_input={
            "image": {
                "url": "https://media3.giphy.com/media/giphy",
            },
        },
    )
    # Release the lock to let the callback return
    lock.release()

    await wait_for_completed_tasks(patched_broker)
    fetched_task_run = result_or_raise(
        await int_api_client.get(f"/chiefofstaff.ai/agents/greet/runs/{res['id']}"),
    )
    assert not fetched_task_run["task_input"]["image"].get("content_type")

    req = httpx_mock.get_request(url=openai_endpoint())
    assert req
    req_body = request_json_body(req)

    image_url_content = req_body["messages"][1]["content"][1]  # text message is first, image message is second
    assert image_url_content["type"] == "image_url"
    # Open AI supports using a * content type so no need to block here
    assert image_url_content["image_url"]["url"] == "https://media3.giphy.com/media/giphy"


# We previously inserted 2 runs with duplicate IDs to create a storage failure, but
# since we are going straight to clickhouse, inserting duplicate runs will not fail
# Instead, the run will be purged at a later time by clickhouse itself if the sorting key is the same.
# So to create a storage failure, we have to mock the storage to fail.
@patch("clickhouse_connect.driver.asyncclient.AsyncClient.insert", side_effect=Exception("Storage failure"))
async def test_run_storage_fails(
    mock_insert: Mock,
    int_api_client: AsyncClient,
    httpx_mock: HTTPXMock,
    patched_broker: InMemoryBroker,
):
    """Check that the runs still go through even if the storage fails"""
    task = await create_task(int_api_client, patched_broker, httpx_mock)
    mock_openai_call(httpx_mock)

    run1 = await run_task_v1(
        int_api_client,
        task["task_id"],
        task["task_schema_id"],
        run_id="019526bf-0202-70ed-8a2f-9e1fddd02e8b",
        use_cache="never",
    )
    assert run1["id"] == "019526bf-0202-70ed-8a2f-9e1fddd02e8b"
    assert run1["task_output"] == {"greeting": "Hello James!"}
    # Run is stored as a background task
    await wait_for_completed_tasks(patched_broker)

    mock_insert.assert_awaited()
    assert mock_insert.call_count == 3  # we tried to store the run 3 times since we have 3 retries

    runs = result_or_raise(await int_api_client.get(task_schema_url(task, "runs")))["items"]
    assert len(runs) == 0


async def test_run_audio_openai(test_client: IntegrationTestClient):
    task = await test_client.create_task(
        input_schema={"type": "object", "properties": {"audio": {"$ref": "#/$defs/File", "format": "audio"}}},
    )

    test_client.mock_openai_call(provider="openai")
    run = await test_client.run_task_v1(
        task=task,
        task_input={
            "audio": {
                "content_type": "audio/mpeg",
                "data": "fefezef=",
            },
        },
        model="gpt-4o-audio-preview-2024-10-01",
    )

    await test_client.wait_for_completed_tasks()

    req = test_client.httpx_mock.get_request(
        url="https://api.openai.com/v1/chat/completions",
    )
    assert req
    req_body = request_json_body(req)

    message_1 = req_body["messages"][1]["content"][1]  # text message is first, audio message is second
    assert message_1["type"] == "input_audio"
    assert message_1["input_audio"]["format"] == "mp3"

    # Get run
    fetched_run = await test_client.fetch_run(task, run=run)
    assert fetched_run["task_input"]["audio"] == {
        "content_type": "audio/mpeg",
        "url": test_client.storage_url(
            task,
            "7f1d285a8d5bda9b6c3af1cbec3cef932204877a4bd7223fc7281c7706877905.mp3",
        ),
        "storage_url": test_client.storage_url(
            task,
            "7f1d285a8d5bda9b6c3af1cbec3cef932204877a4bd7223fc7281c7706877905.mp3",
        ),
    }
    assert fetched_run["task_output"] == {"greeting": "Hello James!"}


def read_audio_file(file_path: str) -> str:
    with open(file_path, "r") as file:
        return file.read()


async def test_openai_stream_with_audio(
    httpx_mock: HTTPXMock,
    int_api_client: AsyncClient,
    patched_broker: InMemoryBroker,
):
    await create_task(
        int_api_client,
        patched_broker,
        httpx_mock,
        input_schema={"type": "object", "properties": {"audio": {"$ref": "#/$defs/File", "format": "audio"}}},
    )

    httpx_mock.add_response(
        url="https://api.openai.com/v1/chat/completions",
        stream=IteratorStream(
            [
                b'data: {"id":"1","object":"chat.completion.chunk","created":1720404416,"model":"gpt-4o-audio-preview-2024-10-01","system_fingerprint":"fp_44132a4de3","choices":[{"index":0,"delta":{"role":"assistant","content":""},"logprobs":null,',
                b'"finish_reason":null}]}\n\ndata: {"id":"chatcmpl-9iY4Gi66tnBpsuuZ20bUxfiJmXYQC","object":"chat.completion.chunk","created":1720404416,"model":"gpt-3.5-turbo-1106","system_fingerprint":"fp_44132a4de3","choices":[{"index":0,"delta":{"content":"{\\n"},"logprobs":null,"finish_reason":null}]}\n\n',
                b'data: {"id":"chatcmpl-9iY4Gi66tnBpsuuZ20bUxfiJmXYQC","object":"chat.completion.chunk","created":1720404416,"model":"gpt-4o-audio-preview-2024-10-01","system_fingerprint":"fp_44132a4de3","usage": {"prompt_tokens": 35, "completion_tokens": 109, "total_tokens": 144},"choices":[{"index":0,"delta":{"content":"\\"greeting\\": \\"Hello James!\\"\\n}"},"logprobs":null,"finish_reason":null}]}\n\n',
                b"data: [DONE]\n\n",
            ],
        ),
    )
    data = fixture_bytes("files/sample.mp3")

    # Run the task the first time
    task_run = stream_run_task_v1(
        int_api_client,
        task_id="greet",
        task_schema_id=1,
        task_input={
            "audio": {
                "data": b64encode(data).decode(),
                "content_type": "audio/mpeg",
            },
        },
        model="gpt-4o-audio-preview-2024-12-17",
    )
    chunks = [c async for c in extract_stream_chunks(task_run)]

    await wait_for_completed_tasks(patched_broker)

    assert len(chunks) == 3
    assert chunks[0].get("id")

    for chunk in chunks[1:]:
        assert chunk.get("id") == chunks[0]["id"]

    assert chunks[-1]["task_output"] == {"greeting": "Hello James!"}
    assert pytest.approx(0.0011775, 0.000001) == chunks[-1]["cost_usd"]  # pyright: ignore reportUnknownArgumentType
    assert chunks[-1]["duration_seconds"] > 0


async def test_legacy_tokens(
    int_api_client: AsyncClient,
    httpx_mock: HTTPXMock,
    patched_broker: InMemoryBroker,
    integration_storage: Any,
):
    # First call will fail because there is no tenant record
    # And we don't auto-create tenants based on deprecated tokens
    headers = {"Authorization": f"Bearer {LEGACY_TEST_JWT}"}
    with pytest.raises(HTTPStatusError) as e:
        await run_task_v1(int_api_client, task_id="greet", task_schema_id=1, headers=headers)
    assert e.value.response.status_code == 401

    # Now create a deprecated tenant record
    # It's deprecated because the tenant
    await integration_storage._organization_collection.insert_one(
        {
            "org_id": "org_2iPlfJ5X4LwiQybM9qeT00YPdBe",
            "tenant": "chiefofstaff.ai",
            "domain": "chiefofstaff.ai",
            "uid": id_uint32(),
            "added_credits_usd": 10,
            "current_credits_usd": 10,
        },
    )

    task = await create_task(int_api_client, patched_broker, httpx_mock)
    mock_openai_call(httpx_mock)
    await run_task_v1(int_api_client, task_id=task["task_id"], task_schema_id=task["task_schema_id"], headers=headers)


async def test_run_with_private_fields(
    int_api_client: AsyncClient,
    httpx_mock: HTTPXMock,
    patched_broker: InMemoryBroker,
):
    task = await create_task(
        int_api_client,
        patched_broker,
        httpx_mock,
        input_schema={"type": "object", "properties": {"image": {"$ref": "#/$defs/File", "format": "image"}}},
    )
    mock_openai_call(httpx_mock)

    file_url = "https://media3.giphy.com/media/giphy.png"

    httpx_mock.add_response(url=file_url, content=b"1234")

    run = await run_task_v1(
        int_api_client,
        task_id=task["task_id"],
        task_schema_id=task["task_schema_id"],
        private_fields=["task_input.image"],
        task_input={
            "image": {
                "url": file_url,
            },
        },
    )

    await wait_for_completed_tasks(patched_broker)

    fetched_run = await fetch_run(int_api_client, task, run=run)
    assert fetched_run["task_input"] == {}


async def test_surface_default_errors(test_client: IntegrationTestClient):
    # Check we surface errors that are not a provider error like invalid file errors
    task = await test_client.create_task(
        input_schema={"type": "object", "properties": {"image": {"$ref": "#/$defs/File", "format": "image"}}},
    )

    # Sending an invalid file payload will raise an error as the first streamed chunk
    chunks = [
        c
        async for c in test_client.stream_run_task_v1(
            task,
            task_input={"image": {"storage_url": "not-a-url", "content_type": "image/png"}},
        )
    ]
    assert len(chunks) == 1
    assert chunks[0] == {
        "error": {
            "details": {
                "file": {
                    "content_type": "image/png",
                    "storage_url": "not-a-url",
                },
                "file_url": None,
            },
            "message": "No data or URL provided for image",
            "status_code": 400,
            "code": "invalid_file",
        },
    }


async def test_tool_calling_not_supported(test_client: IntegrationTestClient):
    """Tests that the correct error is raised when the model does not support tool calling"""

    task = await test_client.create_task()

    with pytest.raises(HTTPStatusError) as exc_info:
        await test_client.run_task_v1(
            task,
            version={
                "model": Model.LLAMA_3_3_70B.value,  # model that does not support tool calling
                "instructions": "Use @perplexity-sonar-pro",  # instructions that triggers tool calling activation
            },
        )

    content_json = json.loads(exc_info.value.response.content)
    assert content_json["error"]["status_code"] == 400
    assert content_json["error"]["code"] == "model_does_not_support_mode"
    assert content_json["error"]["message"] == "llama-3.3-70b does not support tool calling"


async def test_tool_calling_not_supported_streaming(test_client: IntegrationTestClient):
    """Tests that the correct error is raised when the model does not support tool calling"""
    task = await test_client.create_task()

    chunks = [
        c
        async for c in test_client.stream_run_task_v1(
            task,
            version={
                "model": Model.LLAMA_3_3_70B.value,  # model that does not support tool calling
                "instructions": "Use @perplexity-sonar-pro",  # instructions that triggers tool calling activation
            },
        )
    ]
    assert chunks
    assert chunks[0]["error"]["status_code"] == 400
    assert chunks[0]["error"]["code"] == "model_does_not_support_mode"
    assert chunks[0]["error"]["message"] == "llama-3.3-70b does not support tool calling"


async def test_structured_generation_failure_and_retry(
    test_client: IntegrationTestClient,
):
    # Check we surface errors that are not a provider error like invalid file errors
    task = await test_client.create_task()

    # First call will fail with a schema error
    test_client.mock_openai_call(
        status_code=400,
        json={
            "error": {
                "type": "invalid_request_error",
                "message": "Invalid schema",
                "param": "response_format",
            },
        },
    )
    # Second call will succeed
    test_client.mock_openai_call()

    await test_client.run_task_v1(task, model=Model.GPT_4O_2024_11_20)

    requests = test_client.httpx_mock.get_requests(
        url=openai_endpoint(),
    )
    assert len(requests) == 2
    body1 = request_json_body(requests[0])
    body2 = request_json_body(requests[1])
    assert body1["response_format"]["type"] == "json_schema"
    assert body2["response_format"]["type"] == "json_object"


async def test_structured_generation_failure_and_retry_with_provider(
    test_client: IntegrationTestClient,
):
    # Check we surface errors that are not a provider error like invalid file errors
    task = await test_client.create_task()

    # First call will fail with a schema error
    test_client.mock_openai_call(
        status_code=400,
        json={
            "error": {
                "type": "invalid_request_error",
                "message": "Invalid schema",
                "param": "response_format",
            },
        },
        provider="openai",
    )
    # Second call will succeed
    test_client.mock_openai_call(provider="openai")

    await test_client.run_task_v1(task, version={"model": Model.GPT_4O_2024_11_20, "provider": "openai"})

    requests = test_client.httpx_mock.get_requests(url=openai_endpoint())
    assert len(requests) == 2
    body1 = request_json_body(requests[0])
    body2 = request_json_body(requests[1])
    assert body1["response_format"]["type"] == "json_schema"
    assert body2["response_format"]["type"] == "json_object"


async def test_no_provider_for_model(test_client: IntegrationTestClient):
    # Check that if we create the group before hand and use it, the run has no provider
    task = await test_client.create_task()

    group = await test_client.create_version(task, {"model": "gpt-4o-2024-11-20", "temperature": 0.5})
    assert "provider" not in group["properties"]
    assert group["properties"]["model"] == "gpt-4o-2024-11-20", "sanity"
    assert group["properties"]["temperature"] == 0.5, "sanity"
    assert group["iteration"] == 1, "sanity"

    test_client.mock_openai_call()

    # Now run the task with the group
    run = await test_client.run_task_v1(task, version=group["iteration"])
    assert run

    # Fetch the run and check the version
    fetched_run = await test_client.fetch_run(task, run_id=run["id"])
    assert fetched_run["group"]["iteration"] == 1, "sanity"
    assert not fetched_run["group"]["properties"].get("provider")

    # list groups
    groups = result_or_raise(await test_client.int_api_client.get(task_schema_url(task, "groups")))["items"]
    assert len(groups) == 1
    assert groups[0]["iteration"] == 1


async def test_latest_gemini_model(test_client: IntegrationTestClient):
    task = await test_client.create_task()

    test_client.mock_vertex_call(model=Model.GEMINI_1_5_PRO_002)
    run = await test_client.run_task_v1(task, model=Model.GEMINI_1_5_PRO_LATEST)
    # Run will not fail here if the Gemini 1.5 Pro 002 is used since latest does not point to anything
    assert run

    # Fetch the version and check the model
    version = result_or_raise(await test_client.int_api_client.get(task_schema_url(task, "groups")))["items"][0]
    assert version["properties"]["model"] == Model.GEMINI_1_5_PRO_LATEST

    # Also fetch the run and check the model
    fetched_run = await test_client.fetch_run(task, run_id=run["id"])
    assert fetched_run["group"]["properties"]["model"] == Model.GEMINI_1_5_PRO_LATEST
    assert fetched_run["metadata"][METADATA_KEY_USED_MODEL] == Model.GEMINI_1_5_PRO_002


async def test_tool_call_recursion(test_client: IntegrationTestClient):
    task = await test_client.create_task(
        output_schema={
            "type": "object",
            "properties": {
                "greeting": {"type": "string"},
            },
        },
    )

    # Create a version that includes a tool call
    version = await test_client.create_version(
        task,
        version_properties={
            "model": Model.GPT_4O_2024_11_20,
            "instructions": "@search @browser-text",
        },
    )
    version_properties = version["properties"]
    assert set(version_properties["enabled_tools"]) == {"@search-google", "@browser-text"}

    test_client.reset_httpx_mock()

    # First call returns a tool call
    test_client.mock_openai_call(
        tool_calls_content=[
            {
                "id": "some_id",
                "type": "function",
                "function": {"name": "search-google", "arguments": '{"query": "bla"}'},
            },
        ],
    )
    # Then we return the same tool call but with an output as well
    test_client.mock_openai_call(
        json_content={
            "greeting": "Hello James!",
            "internal_agent_run_result": {"status": "success"},
        },
        tool_calls_content=[
            {
                "id": "some_id",
                "type": "function",
                "function": {"name": "search-google", "arguments": '{"query": "bla"}'},
            },
        ],
    )

    test_client.httpx_mock.add_response(
        url="https://google.serper.dev/search",
        text="blabla",
    )

    res = await test_client.run_task_v1(task, version=version["iteration"])
    assert res
    assert res["task_output"] == {
        "greeting": "Hello James!",
    }

    assert len(test_client.httpx_mock.get_requests(url="https://google.serper.dev/search")) == 1

    fetched_run = await fetch_run(test_client.int_api_client, task, res)
    assert fetched_run["task_output"] == {
        "greeting": "Hello James!",
    }

    assert len(fetched_run["llm_completions"]) == 2


async def test_tool_call_recursion_streaming(test_client: IntegrationTestClient):
    task = await test_client.create_task(
        output_schema={
            "type": "object",
            "properties": {
                "greeting": {"type": "string"},
            },
        },
    )

    # Create a version that includes a tool call
    version = await test_client.create_version(
        task,
        version_properties={
            "model": Model.GPT_4O_2024_11_20,
            "instructions": "@search @browser-text",
        },
    )
    version_properties = version["properties"]
    assert set(version_properties["enabled_tools"]) == {"@search-google", "@browser-text"}

    await test_client.wait_for_completed_tasks()

    # TODO: we should reset all callbacks here but it would break amplitude
    test_client.reset_http_requests()

    json_1: dict[str, Any] = {
        "internal_agent_run_result": {"status": "success"},
    }
    tool_call_1 = [
        {
            "index": 0,
            "id": "some_id",
            "type": "function",
            "function": {"name": "search-google", "arguments": '{"query"'},
        },
    ]
    tool_call_2 = [
        {
            "index": 0,
            "id": "some_id",
            "type": "function",
            "function": {"name": "search-google", "arguments": ': "b'},
        },
    ]
    tool_call_3 = [
        {
            "index": 0,
            "id": "some_id",
            "type": "function",
            "function": {"name": "search-google", "arguments": 'la"}'},
        },
    ]

    # First call returns a tool call
    test_client.mock_openai_stream(
        deltas=[json.dumps(json_1)],
        tool_calls_deltas=[tool_call_1, tool_call_2, tool_call_3],
    )
    json_1["greeting"] = "Hello James!"
    # Then we return the same tool call but with an output as well
    test_client.mock_openai_stream(
        deltas=[json.dumps(json_1)],
        tool_calls_deltas=[tool_call_1, tool_call_2, tool_call_3],
    )

    test_client.httpx_mock.add_response(
        url="https://google.serper.dev/search",
        text="blabla",
    )

    chunks = [c async for c in test_client.stream_run_task_v1(task, version=version["iteration"])]
    assert chunks

    assert len(test_client.httpx_mock.get_requests(url="https://google.serper.dev/search")) == 1

    fetched_run = await fetch_run(test_client.int_api_client, task, run_id=chunks[0]["id"])
    assert fetched_run["task_output"] == {
        "greeting": "Hello James!",
    }
    assert fetched_run["llm_completions"][0]["tool_calls"] == [
        {"tool_name": "@search-google", "tool_input_dict": {"query": "bla"}, "id": "some_id"},
    ]

    assert len(fetched_run["llm_completions"]) == 2


async def test_unknown_error_invalid_argument_max_tokens(
    int_api_client: AsyncClient,
    httpx_mock: HTTPXMock,
    patched_broker: InMemoryBroker,
):
    task = await create_task(int_api_client, patched_broker, httpx_mock)

    httpx_mock.add_response(
        status_code=400,
        json={
            "error": {
                "code": 400,
                "status": "INVALID_ARGUMENT",
                "message": "The input token count (1189051) exceeds the maximum number of tokens allowed (1000000).",
            },
        },
    )

    version = await create_version(
        int_api_client,
        task["task_id"],
        task["task_schema_id"],
        {"model": Model.GEMINI_1_5_FLASH_002},
    )
    with pytest.raises(HTTPStatusError) as exc_info:
        await run_task_v1(
            int_api_client,
            task_id=task["task_id"],
            task_schema_id=task["task_schema_id"],
            version=version["iteration"],
        )

    content_json = json.loads(exc_info.value.response.content)
    assert content_json["error"]["code"] == "max_tokens_exceeded"
    assert (
        content_json["error"]["message"]
        == "The input token count (1189051) exceeds the maximum number of tokens allowed (1000000)."
    )


async def test_latest_model(test_client: IntegrationTestClient):
    task = await test_client.create_task()

    test_client.mock_vertex_call(model=MODEL_DATAS[Model.GEMINI_1_5_FLASH_LATEST].model)  # type:ignore

    run = await test_client.run_task_v1(task, model=Model.GEMINI_1_5_FLASH_LATEST)
    fetched_run = await test_client.fetch_run(task, run_id=run["id"])

    assert fetched_run["cost_usd"] > 0
    assert fetched_run["llm_completions"][0]["usage"]["model_context_window_size"] > 0


async def test_partial_output(test_client: IntegrationTestClient):
    task = await test_client.create_task()

    test_client.mock_openai_call(
        status_code=200,
        # The response is valid but the tool call failed
        json_content={
            "greeting": "Hello, how can I help you today?",
            "internal_agent_run_result": {
                "status": "failure",
                "error": {
                    "error_code": "tool_call_error",
                },
            },
        },
    )
    with pytest.raises(HTTPStatusError) as e:
        await test_client.run_task_v1(task)

    assert e.value.response.status_code == 424
    raw = e.value.response.json()
    assert raw["error"]["code"] == "agent_run_failed"

    assert raw["id"]
    assert raw["task_output"] == {"greeting": "Hello, how can I help you today?"}


async def test_with_templated_instructions(test_client: IntegrationTestClient):
    instruction_template = """You're a highly knowledgeable, brilliant, creative, empathetic assistant, and a human partner.

Here are your instructions:
- You're helping a curious person named {{ name }}. Your tone is that of a friendly human assistant.
- Your answer must be limited to {{ max_chars }} characters or {{ max_tokens }} tokens whichever is reached first.
- The current date is {{ date }}.

{% if moments_context %}
{{ moments_context }}
{% endif %}

{{ context }}

{% if faq_answer %}
You can also use the FAQ agent response if that is useful to your answer: "{{ faq_answer }}"
{% endif %}"""

    task = await test_client.create_task(
        input_schema={
            "type": "object",
            "properties": {
                "name": {"type": "string"},
                "max_chars": {"type": "integer"},
                "max_tokens": {"type": "integer"},
                "date": {"type": "string"},
                "moments_context": {"type": "string"},
                "context": {"type": "string"},
                "faq_answer": {"type": "string"},
                "question": {"type": "string"},
            },
        },
    )

    test_client.mock_openai_call()

    run = await test_client.run_task_v1(
        task,
        task_input={
            "name": "John",
            "max_chars": 1000,
            "max_tokens": 500,
            "date": "2024-03-19",
            "context": "Some context",
            "question": "What is the meaning of life?",
        },
        version={"model": Model.GPT_4O_2024_11_20, "instructions": instruction_template},
    )

    # Check that the task input was not modified
    fetched_run = await test_client.fetch_run(task, run_id=run["id"])
    assert fetched_run["task_input"] == {
        "name": "John",
        "max_chars": 1000,
        "max_tokens": 500,
        "date": "2024-03-19",
        "context": "Some context",
        "question": "What is the meaning of life?",
    }

    request = test_client.httpx_mock.get_request(url=openai_endpoint())
    assert request
    messages: list[dict[str, Any]] = request_json_body(request)["messages"]
    assert len(messages) == 2
    assert "person named John" in messages[0]["content"]
    assert (
        '```json\n{\n  "type": "object",\n  "properties": {\n    "question": {\n      "type": "string"\n    }\n  }\n}\n```'
        in messages[0]["content"]
    )
    assert messages[1]["content"] == 'Input is:\n```json\n{\n  "question": "What is the meaning of life?"\n}\n```'

    completions = (await test_client.fetch_completions(task, run=run))["completions"]
    assert completions[0]["messages"][0]["content"] == messages[0]["content"]
    assert completions[0]["messages"][1]["content"] == messages[1]["content"]

    # Check with missing variables
    run = await test_client.run_task_v1(
        task,
        task_input={"name": "John"},
        version={"model": Model.GPT_4O_2024_11_20, "instructions": instruction_template},
    )
    assert run


async def test_fallback_on_unknown_provider(test_client: IntegrationTestClient):
    task = await test_client.create_task()

    test_client.mock_openai_call(status_code=400, json={"error": {"message": "This should not happen"}})
    # Sanity check that we raise an unknown error here
    with pytest.raises(HTTPStatusError) as e:
        res = await test_client.run_task_v1(
            task,
            version={"model": Model.GPT_4O_2024_11_20, "provider": Provider.OPEN_AI},
        )
    assert e.value.response.status_code == 400
    assert e.value.response.json()["error"]["code"] == "unknown_provider_error"

    test_client.mock_openai_call(provider="azure_openai")

    res = await test_client.run_task_v1(task, model=Model.GPT_4O_2024_11_20)
    assert res
    fetched_run = await test_client.fetch_run(task, run_id=res["id"])
    assert fetched_run["metadata"]["workflowai.providers"] == ["openai", "azure_openai"]


async def test_cache_with_image_url(test_client: IntegrationTestClient):
    """Check that the cache key is correctly computed and used when the input contains an image URL.
    Since we modify the input before storing it to add the content type and storage url, we had an issue
    where the cache key was computed based on the updated input."""

    # Create a task with an image
    task = await test_client.create_task(
        input_schema={
            "type": "object",
            "properties": {
                "image": {
                    "$ref": "#/$defs/Image",
                },
            },
        },
    )

    # Mock openai call and image response
    test_client.httpx_mock.add_response(
        url="https://media3.giphy.com/media/giphy",
        status_code=200,
        content=b"GIF87ahello",  # signature for gif
    )
    test_client.mock_openai_call()

    # Run the task with the image URL
    task_input = {
        "image": {
            "url": "https://media3.giphy.com/media/giphy",
        },
    }
    res = await test_client.run_task_v1(task, model=Model.GPT_4O_2024_11_20, task_input=task_input)
    assert res

    fetched = await test_client.fetch_run(task, run_id=res["id"])
    assert fetched["task_input_hash"] == "accf4d8caf343202d6c688003bf9e163", "sanity"

    res2 = await test_client.run_task_v1(task, model=Model.GPT_4O_2024_11_20, task_input=task_input)
    assert res2
    # Checking that we returned the same run and not a new one
    assert res2["id"] == res["id"]

    fetched_run = await test_client.fetch_run(task, run_id=res["id"])
    # The input contains the image URL as well as our storage
    assert fetched_run["task_input"] == {
        "image": {
            "url": "https://media3.giphy.com/media/giphy",
            "content_type": "image/gif",
            "storage_url": test_client.storage_url(
                task,
                "2801434f08433a71b4f618414724c5be7bda2bbb55b3c85f83b7c008585a61d8.gif",
            ),
        },
    }


async def test_image_not_found(test_client: IntegrationTestClient):
    # Create a task with an image
    task = await test_client.create_task(
        input_schema={
            "properties": {
                "image": {
                    "$ref": "#/$defs/Image",
                },
            },
        },
    )

    # The file does not exist
    test_client.httpx_mock.add_response(
        url="https://media3.giphy.com/media/giphy",
        status_code=404,
    )

    with pytest.raises(HTTPStatusError) as e:
        # Sending an image URL without a content type will force the runner to download the file
        await test_client.run_task_v1(
            task,
            model=Model.GEMINI_1_5_FLASH_LATEST,
            task_input={"image": {"url": "https://media3.giphy.com/media/giphy"}},
        )

    assert e.value.response.status_code == 400
    assert e.value.response.json()["error"]["code"] == "invalid_file"


class TestMultiProviderConfigs:
    # Patch a factory that has multiple providers for anthropic and fireworks
    @pytest.fixture(autouse=True)
    def multi_provider_factory(self):
        with patch.dict(
            os.environ,
            {
                "FIREWORKS_API_KEY": "fw_api_key_0",
                "FIREWORKS_API_KEY_1": "fw_api_key_1",
                "FIREWORKS_API_KEY_2": "fw_api_key_2",
                "ANTHROPIC_API_KEY": "anthropic_api_key_0",
                "ANTHROPIC_API_KEY_1": "anthropic_api_key_1",
                "ANTHROPIC_API_KEY_2": "anthropic_api_key_2",
            },
        ):
            factory = LocalProviderFactory()
            assert len(list(factory.get_providers(Provider.FIREWORKS))) == 3, "sanity fireworks"
            assert len(list(factory.get_providers(Provider.ANTHROPIC))) == 3, "sanity anthropic"
            with patch("core.runners.workflowai.workflowai_runner.WorkflowAIRunner.provider_factory", new=factory):
                yield factory

    @pytest.fixture()
    def patched_shuffle(self):
        idx = 0

        # Patch the shuffle with a deterministic round robin for the first item
        def _shuffle(iterable: list[Any]):
            if not iterable:
                return
            nonlocal idx
            val = iterable[0]
            iterable[0] = iterable[idx % len(iterable)]
            iterable[idx % len(iterable)] = val
            idx += 1

        with patch("random.shuffle", side_effect=_shuffle) as mock_shuffle:
            yield mock_shuffle

    async def test_multi_fireworks_providers(
        self,
        test_client: IntegrationTestClient,
        httpx_mock: HTTPXMock,
        patched_shuffle: Mock,
    ):
        """Check that the provider keys are correctly round robin-ed for fireworks"""
        task = await test_client.create_task(output_schema={"properties": {"city": {"type": "string"}}})

        count_by_api_key: dict[str, int] = {}

        def _callback(request: httpx.Request):
            assert request.headers["Authorization"].startswith("Bearer fw_api_key_")
            key = request.headers["Authorization"].removeprefix("Bearer fw_api_key_")
            count = count_by_api_key.get(key, 0)
            count_by_api_key[key] = count + 1
            return httpx.Response(status_code=200, json=fixtures_json("fireworks", "completion.json"))

        httpx_mock.add_callback(
            url="https://api.fireworks.ai/inference/v1/chat/completions",
            method="POST",
            callback=_callback,
        )

        for _ in range(10):
            await test_client.run_task_v1(task, model=Model.DEEPSEEK_R1_2501, use_cache="never", autowait=False)

        assert len(count_by_api_key) == 3, "sanity"
        keys = list(count_by_api_key.keys())
        assert keys == ["0", "1", "2"]
        assert [count_by_api_key[key] for key in keys] == [4, 3, 3]

    async def test_multi_fireworks_providers_with_errors(
        self,
        test_client: IntegrationTestClient,
        httpx_mock: HTTPXMock,
        patched_shuffle: Mock,
    ):
        """Check that the provider keys are correctly round robin-ed for fireworks
        and falls through whenever we hit a rate limit"""
        task = await test_client.create_task(output_schema={"properties": {"city": {"type": "string"}}})

        used_api_key: list[int] = []
        # We return a 429 every other call for each api key

        def _callback(request: httpx.Request):
            assert request.headers["Authorization"].startswith("Bearer fw_api_key_")
            key = request.headers["Authorization"].removeprefix("Bearer fw_api_key_")
            used_api_key.append(int(key))

            # Provider 1 returns a 429
            if key == "1":
                return httpx.Response(status_code=429)

            # Provider 2 returns a 500
            if key == "2":
                return httpx.Response(status_code=500)

            return httpx.Response(status_code=200, json=fixtures_json("fireworks", "completion.json"))

        httpx_mock.add_callback(
            url="https://api.fireworks.ai/inference/v1/chat/completions",
            method="POST",
            callback=_callback,
        )

        for _ in range(3):
            with contextlib.suppress(HTTPStatusError):
                await test_client.run_task_v1(task, model=Model.DEEPSEEK_R1_2501, use_cache="never", autowait=False)

        assert used_api_key == [
            # 1
            0,  # Call to provider 0 succeeds
            # 2
            1,  # Provider 1 so 429, second one in line is Provider 0
            0,
            # 3
            2,  # Provider 2 so 500, no fallback
        ]

    async def test_multi_anthropic_providers(
        self,
        test_client: IntegrationTestClient,
        multi_provider_factory: LocalProviderFactory,
        httpx_mock: HTTPXMock,
        patched_shuffle: Mock,
    ):
        """Anthropic we only shuffle the subsequent calls if the first call returns a 429"""
        task = await test_client.create_task(output_schema={"properties": {}})
        used_api_key: list[int] = []
        return_429 = False

        def _callback(request: httpx.Request):
            assert request.headers["x-api-key"].startswith("anthropic_api_key_")
            key = request.headers["x-api-key"].removeprefix("anthropic_api_key_")
            used_api_key.append(int(key))

            # Provider 0 returns a 429 every other call
            if key == "0":
                nonlocal return_429
                should_return_429 = return_429
                return_429 = not return_429
                if should_return_429:
                    return httpx.Response(status_code=429)

            return httpx.Response(status_code=200, json=fixtures_json("anthropic", "completion.json"))

        httpx_mock.add_callback(
            url="https://api.anthropic.com/v1/messages",
            method="POST",
            callback=_callback,
        )

        for _ in range(4):
            await test_client.run_task_v1(task, model=Model.CLAUDE_3_5_SONNET_LATEST, use_cache="never", autowait=False)

        assert used_api_key == [
            # 0
            0,  # First call to provider succeeds
            # 1
            0,  # Provider 0 so 429, second one in line is Provider 1
            1,
            # 2
            0,
            # 3
            0,
            2,
        ]

    async def test_fallback_to_other_provider(
        self,
        test_client: IntegrationTestClient,
        multi_provider_factory: LocalProviderFactory,
        httpx_mock: HTTPXMock,
    ):
        # Anthropic returns a 503
        httpx_mock.add_response(
            url="https://api.anthropic.com/v1/messages",
            method="POST",
            status_code=503,
        )

        # But we fallback to bedrock
        httpx_mock.add_response(
            url="https://bedrock-runtime.us-west-2.amazonaws.com/model/us.anthropic.claude-3-5-sonnet-20241022-v2:0/converse",
            method="POST",
            json=fixtures_json("bedrock", "completion.json"),
        )

        task = await test_client.create_task()

        res = await test_client.run_task_v1(
            task,
            model=Model.CLAUDE_3_5_SONNET_20241022,
            use_cache="never",
            autowait=False,
        )
        assert res

        # We only called anthropic once
        assert len(httpx_mock.get_requests(url="https://api.anthropic.com/v1/messages")) == 1

        await test_client.wait_for_completed_tasks()

        run = await test_client.fetch_run(task, run_id=res["id"])
        assert run["metadata"]["workflowai.providers"] == ["anthropic", "amazon_bedrock"]

    async def test_fallback_on_payment_required(
        self,
        test_client: IntegrationTestClient,
        multi_provider_factory: LocalProviderFactory,
        httpx_mock: HTTPXMock,
    ):
        # First config returns an invalid config (here payment required but would be the same with 401 or 403)
        httpx_mock.add_response(
            url="https://api.anthropic.com/v1/messages",
            method="POST",
            status_code=402,
        )

        # But we fallback to the next anthropic provider
        httpx_mock.add_response(
            url="https://api.anthropic.com/v1/messages",
            method="POST",
            json=fixtures_json("anthropic", "completion.json"),
        )

        task = await test_client.create_task(output_schema={"properties": {}})

        res = await test_client.run_task_v1(
            task,
            model=Model.CLAUDE_3_5_SONNET_20241022,
            use_cache="never",
            autowait=False,
        )
        assert res

        # We only called anthropic once
        assert len(httpx_mock.get_requests(url="https://api.anthropic.com/v1/messages")) == 2

        await test_client.wait_for_completed_tasks()

        run = await test_client.fetch_run(task, run_id=res["id"])
        assert run["metadata"]["workflowai.providers"] == ["anthropic", "anthropic"]


async def test_invalid_base64_data(test_client: IntegrationTestClient):
    """Check that we handle invalid base64 data correctly by returning an error immediately"""
    task = await test_client.create_task(
        input_schema={
            "properties": {
                "image": {
                    "$ref": "#/$defs/Image",
                },
            },
        },
    )

    with pytest.raises(HTTPStatusError) as e:
        # Sending an image URL without a content type will force the runner to download the file
        await test_client.run_task_v1(
            task,
            model=Model.GEMINI_1_5_FLASH_LATEST,
            task_input={"image": {"data": "iamnotbase64"}},
        )

    assert e.value.response.status_code == 400
    assert e.value.response.json()["error"]["code"] == "invalid_file"


async def test_empty_strings_are_not_stripped(test_client: IntegrationTestClient):
    """Check that we do not strip empty strings from the output when the model explicitly returns them
    except if they have a format
    """
    # Create a task with an output schema with an optional string
    task = await test_client.create_task(
        output_schema={
            "properties": {
                "greeting": {"type": "string"},
                "date": {"type": "string", "format": "date"},
            },
        },
    )
    test_client.mock_openai_call(json_content={"greeting": "", "date": ""})

    res = await test_client.run_task_v1(task, model=Model.GPT_4O_2024_11_20, task_input={"name": "John"})
    assert res
    assert res["task_output"]["greeting"] == ""
    assert "date" not in res["task_output"]


async def test_invalid_unicode_chars(test_client: IntegrationTestClient):
    task = await test_client.create_task()
    test_client.mock_openai_call(bytes=fixture_bytes("openai", "invalid_unicode_chars.json"))

    expected_str = "The🐀 meaning of life is Préparation de co😁mmande."

    res = await test_client.run_task_v1(task, model=Model.GPT_4O_2024_11_20)
    assert res["task_output"]["greeting"] == expected_str, "invalid output from run"

    # Checking that the run was properly stored
    # Trying to make sure we din't get a surrogate not allowed
    # It would be nice to test with invalid surrogates, but it is hard to reproduce a failing payload
    fetched = await test_client.fetch_run(task, run_id=res["id"])
    assert fetched["task_output"]["greeting"] == expected_str, "invalid output from fetch"


async def test_with_raw_code_in_template(test_client: IntegrationTestClient):
    """Check that when we have a partial template we don't fail runs. This is to allow having instructions that look
    like a template but are not since our template parsing is not perfect for now"""
    task = await test_client.create_task()
    test_client.mock_openai_call()

    version = await test_client.create_version_v1(
        task,
        version_properties={
            "model": Model.GPT_41_NANO_2025_04_14,
            "instructions": "Please generate a valid jinja template. Using variables like {{ i_am_a_variable_not_in_the_input }}!"
            "Please generate a valid jinja template. Using variables like {% raw %}{{ i_am_a_variable_not_in_the_input }}, {%if invalid_condition %}{% endraw %}!",
        },
    )

    res = await test_client.run_task_v1(task, model=Model.GPT_4O_2024_11_20, version=version["id"])
    assert res
    assert res["task_output"]["greeting"] == "Hello James!"

    request = test_client.httpx_mock.get_request(url=openai_endpoint())
    assert request
    payload = json.loads(request.content)["messages"]
    assert len(payload) == 2
    # Instructions are passed in the first message
    assert (
        "Please generate a valid jinja template. Using variables like {{ i_am_a_variable_not_in_the_input }}, {%if invalid_condition %}!"
        in payload[0]["content"]
    )


async def test_bad_request(test_client: IntegrationTestClient):
    """Check that the run is correctly stored"""
    test_client.mock_openai_call(status_code=400, json={"error": {"message": "Bad request"}})
    task = await test_client.create_task()
    with pytest.raises(HTTPStatusError) as e:
        await test_client.run_task_v1(task, version={"model": Model.GPT_4O_2024_11_20, "provider": "openai"})
    error_body = e.value.response.json()
    assert e.value.response.status_code == 400
    assert error_body["error"]["message"] == "Bad request"
    run_id = error_body["id"]
    run = await test_client.fetch_run(task, run_id=run_id)
    assert run
    # Check that the run is stored correctly
    assert run["status"] == "failure"
    assert "task_output" in run
    assert not run["task_output"]


<<<<<<< HEAD
@pytest.mark.parametrize("use_deployment", [True, False])
async def test_with_model_fallback_on_rate_limit(test_client: IntegrationTestClient, use_deployment: bool):
    task = await test_client.create_agent_v1()
    run_kwargs: dict[str, Any] = (
        {"model": Model.CLAUDE_3_5_SONNET_20241022} if not use_deployment else {"version": "production"}
    )

    if use_deployment:
        version = await test_client.create_version_v1(task, {"model": Model.CLAUDE_3_5_SONNET_20241022})
        await test_client.post(
            f"/v1/_/agents/{task['id']}/versions/{version['id']}/deploy",
            json={"environment": "production"},
        )

    # Anthropic and bedrock always return a 429 so we will proceed with model fallback
    test_client.mock_anthropic_call(status_code=429)
    test_client.mock_bedrock_call(model=Model.CLAUDE_3_5_SONNET_20241022, status_code=429)

    # OpenAI returns a 200
    test_client.mock_openai_call()

    # Disable fallback -> we will raise
    with pytest.raises(HTTPStatusError) as e:
        await test_client.run_task_v1(task, use_fallback="never", **run_kwargs)
    assert e.value.response.status_code == 429

    # Auto fallback will use openai
    run1 = await test_client.run_task_v1(task, use_fallback=None, **run_kwargs)
    completions1 = (await test_client.fetch_completions(task, run_id=run1["id"]))["completions"]
    assert len(completions1) == 3
    assert [(c["model"], c["provider"], len(c["messages"]), c.get("cost_usd")) for c in completions1] == [
        (Model.CLAUDE_3_5_SONNET_20241022, Provider.ANTHROPIC, 2, None),
        (Model.CLAUDE_3_5_SONNET_20241022, Provider.AMAZON_BEDROCK, 2, None),
        (Model.GPT_41_2025_04_14, Provider.OPEN_AI, 2, approx((10 * 2 + 11 * 8) / 1_000_000)),
    ]

    # And manual fallback can be used to switch to a different model
    run2 = await test_client.run_task_v1(
        task,
        use_fallback=[Model.O3_2025_04_16_LOW_REASONING_EFFORT],
        use_cache="never",
        **run_kwargs,
    )
    completions2 = (await test_client.fetch_completions(task, run_id=run2["id"]))["completions"]
    assert len(completions2) == 3
    assert [(c["model"], c["provider"], len(c["messages"]), c.get("cost_usd")) for c in completions2] == [
        (Model.CLAUDE_3_5_SONNET_20241022, Provider.ANTHROPIC, 2, None),
        (Model.CLAUDE_3_5_SONNET_20241022, Provider.AMAZON_BEDROCK, 2, None),
        (Model.O3_2025_04_16_LOW_REASONING_EFFORT, Provider.OPEN_AI, 2, approx((10 * 10 + 11 * 40) / 1_000_000)),
    ]


@pytest.mark.parametrize("use_deployment", [True, False])
async def test_with_model_fallback_on_failed_generation(test_client: IntegrationTestClient, use_deployment: bool):
    task = await test_client.create_agent_v1()
    run_kwargs: dict[str, Any] = (
        {"model": Model.CLAUDE_3_5_SONNET_20241022} if not use_deployment else {"version": "production"}
    )

    if use_deployment:
        version = await test_client.create_version_v1(task, {"model": Model.CLAUDE_3_5_SONNET_20241022})
        await test_client.post(
            f"/v1/_/agents/{task['id']}/versions/{version['id']}/deploy",
            json={"environment": "production"},
        )

    # Anthropic returns an invalid JSON
    test_client.mock_anthropic_call(
        status_code=200,
        # Not a JSON
        raw_content="hello",
        usage={"input_tokens": 10, "output_tokens": 10},
    )

    # OpenAI returns a 200
    test_client.mock_openai_call()

    # Disable fallback -> we will raise the failed error
    with pytest.raises(HTTPStatusError) as e:
        await test_client.run_task_v1(task, use_fallback="never", **run_kwargs)
    assert e.value.response.status_code == 400

    # Auto fallback will use openai
    run1 = await test_client.run_task_v1(task, use_fallback=None, **run_kwargs)
    completions1 = (await test_client.fetch_completions(task, run_id=run1["id"]))["completions"]
    assert len(completions1) == 3
    assert [(c["model"], c["provider"], len(c["messages"]), c.get("cost_usd")) for c in completions1] == [
        (Model.CLAUDE_3_5_SONNET_20241022, Provider.ANTHROPIC, 2, approx(10 * (3 + 15) / 1_000_000)),
        # Second time we retry with different messages
        (Model.CLAUDE_3_5_SONNET_20241022, Provider.ANTHROPIC, 4, approx(10 * (3 + 15) / 1_000_000)),
        (Model.GPT_41_2025_04_14, Provider.OPEN_AI, 2, approx((10 * 2 + 11 * 8) / 1_000_000)),
    ]

    # And manual fallback can be used to switch to a different model
    run2 = await test_client.run_task_v1(
        task,
        use_fallback=[Model.O3_2025_04_16_LOW_REASONING_EFFORT],
        use_cache="never",
        **run_kwargs,
    )
    completions2 = (await test_client.fetch_completions(task, run_id=run2["id"]))["completions"]
    assert len(completions2) == 3
    assert [(c["model"], c["provider"], len(c["messages"]), c.get("cost_usd")) for c in completions2] == [
        (Model.CLAUDE_3_5_SONNET_20241022, Provider.ANTHROPIC, 2, approx(10 * (3 + 15) / 1_000_000)),
        # Second time we retry with different messages
        (Model.CLAUDE_3_5_SONNET_20241022, Provider.ANTHROPIC, 4, approx(10 * (3 + 15) / 1_000_000)),  # 2 + 2
        (Model.O3_2025_04_16_LOW_REASONING_EFFORT, Provider.OPEN_AI, 2, approx((10 * 10 + 11 * 40) / 1_000_000)),
    ]
=======
async def test_preserve_credits(test_client: IntegrationTestClient):
    """Check that we indeed preserve credits when correctly configured"""

    task = await test_client.create_agent_v1()

    # First set up a provder that preserves credits
    test_client.mock_openai_call()
    created = await test_client.post(
        "/organization/settings/providers",
        json={"provider": "openai", "api_key": "hello", "preserve_credits": True},
    )
    config_id = created["id"]
    await test_client.wait_for_completed_tasks()

    org = await test_client.get_org()
    assert org["current_credits_usd"] == 10

    test_client.mock_openai_call(usage={"prompt_tokens": 10000, "completion_tokens": 10000})
    run = await test_client.run_task_v1(task, model=Model.GPT_4O_2024_11_20)
    run_cost = 10000 * 0.0000025 + 10000 * 0.000010
    assert run["cost_usd"] == run_cost

    await test_client.wait_for_completed_tasks()
    org = await test_client.get_org()
    assert org["current_credits_usd"] == 10  # credits should not have been touched

    # Now delete the provider config
    await test_client.delete(f"/organization/settings/providers/{config_id}")
    await test_client.wait_for_completed_tasks()
    org = await test_client.get_org()
    assert org["current_credits_usd"] == 10
    assert not org.get("providers")

    # Add a new config that does not preserve credits
    test_client.mock_openai_call()
    await test_client.post(
        "/organization/settings/providers",
        json={"provider": "openai", "api_key": "hello", "preserve_credits": False},
    )

    await test_client.run_task_v1(task, model=Model.GPT_4O_2024_11_20)
    org = await test_client.get_org()
    assert org["current_credits_usd"] == 10, "sanity"

    test_client.mock_openai_call(usage={"prompt_tokens": 10000, "completion_tokens": 10000})
    run1 = await test_client.run_task_v1(task, model=Model.GPT_4O_2024_11_20, use_cache="never")
    assert run1["cost_usd"] == run_cost

    await test_client.wait_for_completed_tasks()
    org = await test_client.get_org()
    assert org["current_credits_usd"] == approx(10 - run_cost)
>>>>>>> 32faab8a
<|MERGE_RESOLUTION|>--- conflicted
+++ resolved
@@ -2067,7 +2067,6 @@
     assert not run["task_output"]
 
 
-<<<<<<< HEAD
 @pytest.mark.parametrize("use_deployment", [True, False])
 async def test_with_model_fallback_on_rate_limit(test_client: IntegrationTestClient, use_deployment: bool):
     task = await test_client.create_agent_v1()
@@ -2176,7 +2175,8 @@
         (Model.CLAUDE_3_5_SONNET_20241022, Provider.ANTHROPIC, 4, approx(10 * (3 + 15) / 1_000_000)),  # 2 + 2
         (Model.O3_2025_04_16_LOW_REASONING_EFFORT, Provider.OPEN_AI, 2, approx((10 * 10 + 11 * 40) / 1_000_000)),
     ]
-=======
+
+
 async def test_preserve_credits(test_client: IntegrationTestClient):
     """Check that we indeed preserve credits when correctly configured"""
 
@@ -2227,5 +2227,4 @@
 
     await test_client.wait_for_completed_tasks()
     org = await test_client.get_org()
-    assert org["current_credits_usd"] == approx(10 - run_cost)
->>>>>>> 32faab8a
+    assert org["current_credits_usd"] == approx(10 - run_cost)