--- conflicted
+++ resolved
@@ -247,43 +247,6 @@
 
     return await service.list_agent_versions(task_tuple)
 
-
-<<<<<<< HEAD
-class AskAIEngineerRequest(BaseModel):
-    agent_schema_id: int | None = Field(
-        description="The schema ID of the user's agent version, if known from model=<agent_id>/<agent_schema_id>/<deployment_environment> when the workflowAI agent is already deployed",
-        default=None,
-    )
-    agent_id: str = Field(
-        description="The id of the user's agent, MUST be passed when the user is asking a question in the context of a specific agent. The agent_id can be identified from: 1) metadata field (preferred): 'metadata={\"agent_id\": \"email-filtering-agent\"}', or 2) model parameter prefix (alternative): 'model=email-filtering-agent/gpt-4o-latest'. Pass 'new' when the user wants to create a new agent.",
-    )
-    message: str = Field(
-        description="Your message to the AI engineer about what help you need",
-        default="I need help improving my agent",
-    )
-    user_programming_language: str | None = Field(
-        description="The programming language and integration (if known) used by the user, e.g, Typescript, Python with OpenAI SDK, etc.",
-        default=None,
-    )
-    user_code_extract: str | None = Field(
-        description="The code you are working on to improve the user's agent, if any. Please DO NOT include API keys or other sensitive information.",
-        default=None,
-    )
-
-
-class SearchRunsByMetadataRequest(BaseModel):
-    agent_id: str = Field(
-        description="The agent ID of the agent to search runs for",
-    )
-    field_queries: list[dict[str, Any]] = Field(
-        description="List of metadata field queries. Each query should have: field_name (string starting with 'metadata.'), operator (string like 'is', 'contains', etc.), values (list of values), and optionally type (string like 'string', 'number', etc.)",
-    )
-    limit: int = Field(default=20, description="Maximum number of results to return")
-    offset: int = Field(default=0, description="Number of results to skip")
-
-
-=======
->>>>>>> 6843f861
 # @_mcp.tool() WIP
 async def search_runs_by_metadata(
     agent_id: Annotated[
