import json
from datetime import datetime, time
from typing import Any, Generic, Literal, TypeAlias, TypeVar

from pydantic import BaseModel, Field

from api.schemas.user_identifier import UserIdentifier
from api.schemas.version_properties import ShortVersionProperties
from api.services.internal_tasks.ai_engineer_service import AIEngineerReponse
from api.services.models import ModelForTask
from core.domain.message import Message
from core.domain.models.model_data import FinalModelData
from core.domain.models.model_data_supports import ModelDataSupports
from core.domain.task_group import TaskGroup
from core.domain.task_group_properties import TaskGroupProperties
from core.domain.task_variant import SerializableTaskVariant
from core.domain.version_environment import VersionEnvironment
from core.domain.version_major import VersionDeploymentMetadata, VersionMajor
from core.utils.fields import datetime_zero
from core.utils.token_utils import tokens_from_string

# New sorting type aliases with two-field approach
AgentSortField: TypeAlias = Literal["last_active_at", "total_cost_usd", "run_count"]
ModelSortField: TypeAlias = Literal["release_date", "quality_index", "cost"]
SortOrder: TypeAlias = Literal["asc", "desc"]


class UsefulLinks(BaseModel):
    class Link(BaseModel):
        title: str
        url: str
        description: str

    description: str = "A collection of useful link that the user can access in the browser, those link are NOT directly accessible without being authenticated in the browser"
    useful_links: list[Link]


class ConciseLatestModelResponse(BaseModel):
    id: str
    currently_points_to: str


class ConciseModelResponse(BaseModel):
    id: str
    display_name: str
    supports: list[str]
    quality_index: int
    cost_per_input_token_usd: float
    cost_per_output_token_usd: float
    release_date: str

    @classmethod
    def from_model_data(cls, id: str, model: FinalModelData):
        SUPPORTS_WHITELIST = {
            "supports_input_image",
            "supports_input_pdf",
            "supports_input_audio",
            "supports_audio_only",
            "supports_tool_calling",
        }

        provider_data = model.providers[0][1]
        return cls(
            id=id,
            display_name=model.display_name,
            supports=[
                k.removeprefix("supports_")
                for k, v in model.model_dump().items()
                if v is True and k in SUPPORTS_WHITELIST
            ],
            quality_index=model.quality_index,
            cost_per_input_token_usd=provider_data.text_price.prompt_cost_per_token,
            cost_per_output_token_usd=provider_data.text_price.completion_cost_per_token,
            release_date=model.release_date.isoformat(),
        )

    @classmethod
    def from_model_for_task(cls, model: ModelForTask):
        return cls(
            id=model.id,
            display_name=model.name,
            supports=model.modes,
            quality_index=model.quality_index,
            cost_per_input_token_usd=model.price_per_input_token_usd,
            cost_per_output_token_usd=model.price_per_output_token_usd,
            release_date=model.release_date.isoformat(),
        )


class AgentResponse(BaseModel):
    agent_id: str
    is_public: bool

    class AgentSchema(BaseModel):
        agent_schema_id: int
        created_at: str | None = None
        input_json_schema: dict[str, Any] | None = None
        output_json_schema: dict[str, Any] | None = None
        is_hidden: bool | None = None
        last_active_at: str | None

    schemas: list[AgentSchema]

    run_count: int
    total_cost_usd: float


class AgentResponseList(BaseModel):
    agents: list[AgentResponse]


T = TypeVar("T", bound=BaseModel)
NullableT = TypeVar("NullableT", bound=BaseModel | None)
ItemT = TypeVar("ItemT", bound=BaseModel)


class PaginationInfo(BaseModel):
    """Pagination metadata for paginated responses"""

    has_next_page: bool = Field(description="Whether there is a next page")
    next_page: int | None = Field(default=None, description="The next page number")
    max_tokens_limit: int | None = Field(default=None, description="Maximum tokens limit used for pagination")


<<<<<<< HEAD
# TODO: delete this once we have migrated all the code to the new MCPToolReturn or PaginatedMCPToolReturn
=======
# TODO: delete this class when all tools are migrated to the new MCPToolReturn or PaginatedMCPToolReturn
>>>>>>> e8158df8
class LegacyMCPToolReturn(BaseModel):
    success: bool
    messages: list[str] | None = None
    data: dict[str, Any] | None = None
    error: str | None = None


class MCPToolReturn(BaseModel, Generic[T]):
    """Generic standardized return format for MCP tools with typed data"""

    success: bool
    messages: list[str] | None = None
    data: T | None = None
    error: str | None = None


class AIEngineerReponseWithUsefulLinks(AIEngineerReponse):
    useful_links: UsefulLinks


class PaginatedMCPToolReturn(BaseModel, Generic[NullableT, ItemT]):
    """Generic standardized return format for MCP tools with typed data"""

    success: bool
    messages: list[str] | None = None
    data: NullableT | None = None
    items: list[ItemT] | None = None
    error: str | None = None

    pagination: PaginationInfo | None = Field(default=None, description="Pagination info when data is paginated")

    def paginate(  # noqa: C901
        self,
        max_tokens: int,
        page: int = 1,
    ) -> "PaginatedMCPToolReturn[NullableT, ItemT]":
        """
        Restricts the items size to the max tokens limit (consumed limit also takes into account the data, error & message + a buffer for the pagination info)

        Args:
            max_tokens: The maximum tokens allowed in the response
            page: The page number to return (1-based)

        Returns:
            A paginated response with the items restricted to the max tokens limit
        """
        if not self.items or max_tokens <= 0 or page < 1:
            return PaginatedMCPToolReturn[NullableT, ItemT](
                success=self.success,
                data=self.data,
                items=[],
                error=self.error,
                messages=self.messages,
                pagination=PaginationInfo(
                    has_next_page=False,
                    next_page=None,
                    max_tokens_limit=max_tokens,
                ),
            )

        # Calculate base response token count (without items)
        base_response = PaginatedMCPToolReturn[NullableT, ItemT](
            success=self.success,
            data=self.data,
            items=[],
            error=self.error,
            messages=self.messages,
            pagination=PaginationInfo(
                has_next_page=False,
                next_page=None,
                max_tokens_limit=max_tokens,
            ),
        )
        base_token_count = base_response.get_actual_token_count()

        # Reserve some buffer for pagination metadata variations
        buffer_tokens = 100
        available_tokens = max_tokens - base_token_count - buffer_tokens

        if available_tokens <= 0:
            return PaginatedMCPToolReturn[NullableT, ItemT](
                success=False,
                data=self.data,
                items=[],
                error=f"Base response exceeds token limit. Base tokens: {base_token_count}, max allowed: {max_tokens}",
                messages=self.messages,
                pagination=PaginationInfo(
                    has_next_page=False,
                    next_page=None,
                    max_tokens_limit=max_tokens,
                ),
            )

        # Calculate pages by iterating through items until we have the requested page
        current_page_num = 1
        current_page_items: list[ItemT] = []
        current_page_tokens: int = 0
        requested_page_items: list[ItemT] = []
        has_next_page = False

        for i, item in enumerate(self.items):
            # Calculate token count for this item
            item_json = json.dumps(item.model_dump(mode="json"), default=str)

            # using the GPT-4o tokenize as a reasonable estimation for the real token usage of the MCP client agent
            item_tokens: int = tokens_from_string(item_json, model="gpt-4o")

            # Check if single item exceeds available tokens
            if item_tokens > available_tokens:
                return PaginatedMCPToolReturn[NullableT, ItemT](
                    success=False,
                    data=self.data,
                    items=[],
                    error=f"Single item exceeds token limit. Item tokens: {item_tokens}, available: {available_tokens}",
                    messages=self.messages,
                    pagination=PaginationInfo(
                        has_next_page=False,
                        next_page=None,
                        max_tokens_limit=max_tokens,
                    ),
                )

            # Check if adding this item would exceed the page limit
            if current_page_tokens + item_tokens > available_tokens:
                # We've filled a page
                if current_page_num == page:
                    # This is the requested page, save it
                    requested_page_items = current_page_items
                    # Check if there's at least one more item for next page
                    has_next_page = True
                    break
                if current_page_num < page:
                    # Move to next page
                    current_page_num += 1
                    current_page_items = [item]
                    current_page_tokens = item_tokens
                else:
                    # We've passed the requested page
                    break
            else:
                # Add item to current page
                current_page_items.append(item)
                current_page_tokens += item_tokens

                # Check if this is the last item
                if i == len(self.items) - 1:
                    if current_page_num == page:
                        requested_page_items = current_page_items
                    elif current_page_num < page:
                        # Requested page doesn't exist
                        requested_page_items = []

        # If we haven't set requested_page_items yet and we're on the requested page
        if not requested_page_items and current_page_num == page and current_page_items:
            requested_page_items = current_page_items

        # Get items for requested page
        page_items = requested_page_items

        return PaginatedMCPToolReturn[NullableT, ItemT](
            success=self.success,
            data=self.data,
            items=page_items,
            error=self.error,
            messages=self.messages,
            pagination=PaginationInfo(
                has_next_page=has_next_page,
                next_page=page + 1 if has_next_page else None,
                max_tokens_limit=max_tokens,
            ),
        )

    def get_actual_token_count(self) -> int:
        """
        Calculate the actual token count of the current response.

        Args:
            model: Model name for token calculation

        Returns:
            Number of tokens in the serialized response
        """
        response_dict = self.model_dump(mode="json")
        response_json = json.dumps(response_dict, default=str)

        # using the GPT-4o tokenizer as a reasonable estimation for the real token usage of the MCP client agent
        return tokens_from_string(response_json, "gpt-4o")


class _VersionDeploymentMetadata(BaseModel):
    environment: VersionEnvironment
    deployed_at: datetime
    deployed_by: UserIdentifier | None

    @classmethod
    def from_domain(cls, deployment: VersionDeploymentMetadata):
        return cls(
            environment=deployment.environment,
            deployed_at=deployment.deployed_at,
            deployed_by=UserIdentifier.from_domain(deployment.deployed_by),
        )


class _MajorVersionProperties(BaseModel):
    temperature: float
    instructions: str | None
    messages: list[Message] | None
    task_variant_id: str | None

    @classmethod
    def from_domain(cls, properties: VersionMajor.Properties | TaskGroupProperties):
        return cls(
            temperature=properties.temperature or 0.0,
            instructions=properties.instructions,
            messages=properties.messages,
            task_variant_id=properties.task_variant_id,
        )


class _MinorVersion(BaseModel):
    minor: int
    id: str
    model: str

    deployments: list[_VersionDeploymentMetadata] | None

    cost_estimate_usd: float | None

    last_active_at: datetime | None

    is_favorite: bool | None

    favorited_by: UserIdentifier | None

    created_by: UserIdentifier | None

    notes: str | None

    run_count: int | None

    properties: ShortVersionProperties

    @classmethod
    def from_minor(cls, minor: VersionMajor.Minor):
        return cls(
            id=minor.id,
            minor=minor.minor,
            properties=ShortVersionProperties(
                model=minor.properties.model,
                provider=minor.properties.provider,
                temperature=minor.properties.temperature,
            ),
            model=minor.properties.model,
            deployments=[_VersionDeploymentMetadata.from_domain(d) for d in minor.deployments]
            if minor.deployments
            else None,
            cost_estimate_usd=minor.cost_estimate_usd,
            last_active_at=minor.last_active_at,
            is_favorite=minor.is_favorite,
            notes=minor.notes,
            run_count=minor.run_count,
            favorited_by=UserIdentifier.from_domain(minor.favorited_by),
            created_by=UserIdentifier.from_domain(minor.created_by),
        )

    @classmethod
    def from_version(
        cls,
        version: TaskGroup,
        deployments: list[VersionDeploymentMetadata] | None,
        cost_estimate_usd: float | None,
        variant: SerializableTaskVariant | None,
    ):
        return cls(
            id=version.id,
            minor=version.semver.minor if version.semver else 0,
            model=version.properties.model or "",
            deployments=[_VersionDeploymentMetadata.from_domain(d) for d in deployments] if deployments else None,
            cost_estimate_usd=cost_estimate_usd,
            last_active_at=version.last_active_at,
            is_favorite=version.is_favorite,
            notes=version.notes,
            run_count=version.run_count,
            favorited_by=UserIdentifier.from_domain(version.favorited_by),
            created_by=UserIdentifier.from_domain(version.created_by),
            properties=ShortVersionProperties(
                model=version.properties.model,
                provider=version.properties.provider,
                temperature=version.properties.temperature,
            ),
        )


# TODO: clarify what data is needed here
class MajorVersion(BaseModel):
    major: int
    schema_id: int

    minors: list[_MinorVersion]

    created_by: UserIdentifier | None

    created_at: datetime

    properties: _MajorVersionProperties

    @classmethod
    def from_major(cls, version: VersionMajor):
        return cls(
            major=version.major,
            schema_id=version.schema_id,
            created_by=UserIdentifier.from_domain(version.created_by),
            created_at=version.created_at,
            minors=[_MinorVersion.from_minor(m) for m in version.minors],
            properties=_MajorVersionProperties.from_domain(version.properties),
        )

    @classmethod
    def from_version(
        cls,
        version: TaskGroup,
        deployments: list[VersionDeploymentMetadata] | None,
        cost_estimate_usd: float | None,
        variant: SerializableTaskVariant | None,
    ):
        return cls(
            major=version.semver.major if version.semver else 0,
            schema_id=version.schema_id,
            created_by=UserIdentifier.from_domain(version.created_by),
            created_at=version.created_at or datetime_zero(),
            minors=[_MinorVersion.from_version(version, deployments, cost_estimate_usd, variant)],
            properties=_MajorVersionProperties.from_domain(version.properties),
        )


class StandardModelResponse(BaseModel):
    """A model response compatible with the OpenAI API"""

    object: Literal["list"] = "list"

    class ModelItem(BaseModel):
        id: str
        object: Literal["model"] = "model"
        created: int
        owned_by: str
        display_name: str
        icon_url: str
        supports: dict[str, Any]

        @classmethod
        def from_model_data(cls, id: str, model: FinalModelData):
            return cls(
                id=id,
                created=int(datetime.combine(model.release_date, time(0, 0)).timestamp()),
                owned_by=model.provider_name,
                display_name=model.display_name,
                icon_url=model.icon_url,
                supports={
                    k.removeprefix("supports_"): v
                    for k, v in model.model_dump(
                        mode="json",
                        include=set(ModelDataSupports.model_fields.keys()),
                    ).items()
                },
            )

    data: list[ModelItem]<|MERGE_RESOLUTION|>--- conflicted
+++ resolved
@@ -122,11 +122,8 @@
     max_tokens_limit: int | None = Field(default=None, description="Maximum tokens limit used for pagination")
 
 
-<<<<<<< HEAD
-# TODO: delete this once we have migrated all the code to the new MCPToolReturn or PaginatedMCPToolReturn
-=======
+
 # TODO: delete this class when all tools are migrated to the new MCPToolReturn or PaginatedMCPToolReturn
->>>>>>> e8158df8
 class LegacyMCPToolReturn(BaseModel):
     success: bool
     messages: list[str] | None = None
