from typing import Annotated, Any, Literal

from fastmcp import FastMCP
from fastmcp.server.dependencies import get_http_request
from pydantic import Field
from starlette.exceptions import HTTPException

from api.dependencies.task_info import TaskTuple
from api.routers.mcp._mcp_models import (
    AgentResponse,
    AIEngineerReponseWithUsefulLinks,
    ConciseLatestModelResponse,
    ConciseModelResponse,
    LegacyMCPToolReturn,
    MajorVersion,
    MCPToolReturn,
    PaginatedMCPToolReturn,
    RunSearchResult,
)
from api.routers.mcp._mcp_service import MCPService
from api.services import file_storage, storage
from api.services.analytics import analytics_service
from api.services.event_handler import system_event_router, tenant_event_router
from api.services.feedback_svc import FeedbackService
from api.services.groups import GroupService
from api.services.internal_tasks.ai_engineer_service import AIEngineerService
from api.services.internal_tasks.internal_tasks_service import InternalTasksService
from api.services.models import ModelsService
from api.services.providers_service import shared_provider_factory
from api.services.reviews import ReviewsService
from api.services.run import RunService
from api.services.runs.runs_service import RunsService
from api.services.security_service import SecurityService
from api.services.task_deployments import TaskDeploymentsService
from api.services.versions import VersionsService
from core.domain.analytics_events.analytics_events import OrganizationProperties, UserProperties
from core.domain.users import UserIdentifier
from core.storage.backend_storage import BackendStorage

_mcp = FastMCP("WorkflowAI 🚀", stateless_http=True)  # pyright: ignore [reportUnknownVariableType]


# TODO: test auth
async def get_mcp_service() -> MCPService:
    request = get_http_request()

    _system_storage = storage.system_storage(storage.shared_encryption())
    auth_header = request.headers.get("Authorization")
    if not auth_header or not auth_header.startswith("Bearer "):
        raise HTTPException(status_code=401, detail="Missing bearer token")

    security_service = SecurityService(
        _system_storage.organizations,
        system_event_router(),
        analytics_service(user_properties=None, organization_properties=None, task_properties=None),
    )
    tenant = await security_service.tenant_from_credentials(auth_header.split(" ")[1])
    if not tenant:
        raise HTTPException(status_code=401, detail="Invalid bearer token")
    org_properties = OrganizationProperties.build(tenant)
    # TODO: user analytics
    user_properties: UserProperties | None = None
    event_router = tenant_event_router(tenant.tenant, tenant.uid, user_properties, org_properties, None)
    _storage = storage.storage_for_tenant(tenant.tenant, tenant.uid, event_router, storage.shared_encryption())
    analytics = analytics_service(
        user_properties=user_properties,
        organization_properties=org_properties,
        task_properties=None,
    )
    models_service = ModelsService(storage=_storage)
    runs_service = RunsService(
        storage=_storage,
        provider_factory=shared_provider_factory(),
        event_router=event_router,
        analytics_service=analytics,
        file_storage=file_storage.shared_file_storage,
    )
    feedback_service = FeedbackService(storage=_storage.feedback)
    versions_service = VersionsService(storage=_storage, event_router=event_router)
    internal_tasks = InternalTasksService(event_router=event_router, storage=_storage)
    reviews_service = ReviewsService(
        backend_storage=_storage,
        internal_tasks=internal_tasks,
        event_router=event_router,
    )

    # Create GroupService and RunService for TaskDeploymentsService
    user_identifier = UserIdentifier(user_id=None, user_email=None)  # System user for MCP operations
    group_service = GroupService(
        storage=_storage,
        event_router=event_router,
        analytics_service=analytics,
        user=user_identifier,
    )
    run_service = RunService(
        storage=_storage,
        event_router=event_router,
        analytics_service=analytics,
        group_service=group_service,
        user=user_identifier,
    )
    task_deployments_service = TaskDeploymentsService(
        storage=_storage,
        run_service=run_service,
        group_service=group_service,
        analytics_service=analytics,
    )

    ai_engineer_service = AIEngineerService(
        storage=_storage,
        event_router=event_router,
        runs_service=runs_service,
        models_service=models_service,
        feedback_service=feedback_service,
        versions_service=versions_service,
        reviews_service=reviews_service,
    )

    return MCPService(
        storage=_storage,
        ai_engineer_service=ai_engineer_service,
        runs_service=runs_service,
        versions_service=versions_service,
        models_service=models_service,
        task_deployments_service=task_deployments_service,
        user_email=user_identifier.user_email,
        tenant_slug=tenant.slug,
    )


async def get_task_tuple_from_task_id(storage: BackendStorage, agent_id: str) -> TaskTuple:
    """Helper function to create TaskTuple from task_id for MCP tools that need it"""
<<<<<<< HEAD
    request = get_http_request()
    auth_header = request.headers.get("Authorization")
    if not auth_header or not auth_header.startswith("Bearer "):
        raise HTTPException(status_code=401, detail="Missing bearer token")

    _system_storage = storage.system_storage(storage.shared_encryption())
    security_service = SecurityService(
        _system_storage.organizations,
        system_event_router(),
        analytics_service(user_properties=None, organization_properties=None, task_properties=None),
    )
    tenant = await security_service.find_tenant(None, auth_header.split(" ")[1])
    if not tenant:
        raise HTTPException(status_code=401, detail="Invalid bearer token")

    # Get tenant storage to access tasks
    tenant_storage = storage.storage_for_tenant(
        tenant.tenant,
        tenant.uid,
        system_event_router(),
        storage.shared_encryption(),
    )
    try:
        task_info = await tenant_storage.tasks.get_task_info(task_id)
    except Exception:
        raise HTTPException(status_code=404, detail="Task not found")

=======
    task_info = await storage.tasks.get_task_info(agent_id)
    if not task_info:
        raise HTTPException(status_code=404, detail=f"Task {agent_id} not found")
>>>>>>> f4e7f541
    return task_info.id_tuple


@_mcp.tool()
async def list_available_models(
    agent_id: Annotated[
        str | None,
        Field(
            description="The id of the user's agent, MUST be passed when searching for models in the context of a specific agent. Example: 'agent_id': 'email-filtering-agent' in metadata, or 'email-filtering-agent' in 'model=email-filtering-agent/gpt-4o-latest'.",
        ),
    ] = None,
    agent_schema_id: Annotated[
        int | None,
        Field(
            description="The schema ID of the user's agent version, if known from model=<agent_id>/#<agent_schema_id>/<deployment_environment> or model=#<agent_schema_id>/<deployment_environment> when the workflowAI agent is already deployed, if not provided, all models are returned",
        ),
    ] = None,
    agent_requires_tools: Annotated[
        bool,
        Field(
            description="Whether the agent requires tools to be used, if not provided, the agent is assumed to not require tools",
        ),
    ] = False,
    page: Annotated[
        int,
        Field(description="The page number to return. Defaults to 1."),
    ] = 1,
) -> PaginatedMCPToolReturn[None, ConciseModelResponse | ConciseLatestModelResponse]:
    """<when_to_use>
    When you need to pick a model for the user's WorkflowAI agent, or any model-related goal.
    </when_to_use>
    <returns>
    Returns a list of all available AI models from WorkflowAI.
    </returns>"""
    service = await get_mcp_service()
    return await service.list_available_models(
        page=page,
        agent_id=agent_id,
        agent_schema_id=agent_schema_id,
        agent_requires_tools=agent_requires_tools,
    )


@_mcp.tool()
async def list_agents(
    agent_id: Annotated[
        str | None,
        Field(
            description="Filter on specific agent id. If omitted, all user's agents are returned. Example: 'agent_id': 'email-filtering-agent' in metadata, or 'email-filtering-agent' in 'model=email-filtering-agent/gpt-4o-latest'.",
        ),
    ] = None,
    with_schemas: Annotated[
        bool,
        Field(
            description="If true, the response will include the input and output schemas of the different schema ids of the agent. Useful to find on which schema id you are working on.",
        ),
    ] = False,
    stats_from_date: Annotated[
        str,
        Field(
            description="ISO date string to filter usage (runs and costs) stats from (e.g., '2024-01-01T00:00:00Z'). Defaults to 7 days ago if not provided.",
        ),
    ] = "",
    page: Annotated[
        int,
        Field(description="The page number to return. Defaults to 1."),
    ] = 1,
) -> PaginatedMCPToolReturn[None, AgentResponse]:
    """<when_to_use>
    When the user wants to see all agents they have created, along with their statistics (run counts and costs on the last 7 days).
    </when_to_use>
    <returns>
    Returns a list of all agents for the user along with their statistics (run counts and costs).
    </returns>"""
    service = await get_mcp_service()
    return await service.list_agents(
        agent_id=agent_id,
        stats_from_date=stats_from_date,
        with_schemas=with_schemas,
        page=page,
    )


@_mcp.tool()
async def fetch_run_details(
    agent_id: Annotated[
        str | None,
        Field(
            description="The id of the user's agent. Example: 'agent_id': 'email-filtering-agent' in metadata, or 'email-filtering-agent' in 'model=email-filtering-agent/gpt-4o-latest'.",
        ),
    ] = None,
    run_id: Annotated[
        str | None,
        Field(description="The id of the run to fetch details for"),
    ] = None,
    run_url: Annotated[
        str | None,
        Field(description="The url of the run to fetch details for"),
    ] = None,
) -> LegacyMCPToolReturn:
    """<when_to_use>
    When the user wants to investigate a specific run of a WorkflowAI agent, for debugging, improving the agent, fixing a problem on a specific use case, or any other reason. This is particularly useful for:
    - Debugging failed runs by examining error details and input/output data
    - Analyzing successful runs to understand agent behavior and performance
    - Reviewing cost and duration metrics for optimization
    - Examining user and AI reviews for quality assessment
    - Troubleshooting specific use cases by examining exact inputs and outputs

    You must either pass run_id + agent_id OR run_url. The run_url approach is convenient when you have a direct link to the run from the WorkflowAI dashboard.
    </when_to_use>
    <returns>
    Returns comprehensive details of a specific WorkflowAI agent run, including:

    **Core Run Information:**
    - id: Unique identifier for this specific run
    - agent_id: The ID of the agent that was executed
    - agent_schema_id: The schema/version ID of the agent used for this run
    - status: Current status of the run (e.g., "completed", "failed", "running")
    - conversation_id: Links this run to a broader conversation context if applicable

    **Input/Output Data:**
    - agent_input: Complete input data provided to the agent for this run
    - agent_output: Complete output/response generated by the agent

    **Performance Metrics:**
    - duration_seconds: Execution time in seconds
    - cost_usd: Cost of this run in USD (based on model usage, tokens, etc.)
    - created_at: ISO timestamp of when the run was created/started

    **Quality Assessment:**
    - user_review: Any review or feedback provided by the user for this run
    - ai_review: Automated review or assessment generated by the AI system

    **Error Information:**
    - error: If the run failed, contains error code, message, and detailed information for debugging

    This data structure provides everything needed for debugging, performance analysis, cost tracking, and understanding the complete execution context of your WorkflowAI agent.
    </returns>"""
    service = await get_mcp_service()
    return await service.fetch_run_details(agent_id, run_id, run_url)


@_mcp.tool()
async def get_agent_versions(
    agent_id: Annotated[
        str,
        Field(
            description="The id of the user's agent. Example: 'agent_id': 'email-filtering-agent' in metadata, or 'email-filtering-agent' in 'model=email-filtering-agent/gpt-4o-latest'.",
        ),
    ],
    version_id: Annotated[
        str | None,
        Field(description="An optional version id, e-g 1.1. If not provided all versions are returned"),
    ] = None,
    page: Annotated[
        int,
        Field(description="The page number to return. Defaults to 1."),
    ] = 1,
) -> PaginatedMCPToolReturn[None, MajorVersion]:
    """<when_to_use>
    When the user wants to retrieve details of versions of a WorkflowAI agent, or when they want to compare a specific version of an agent.
    </when_to_use>
    <returns>
    Returns the details of one or more versions of a WorkflowAI agent.
    </returns>"""
    service = await get_mcp_service()
<<<<<<< HEAD
    task_tuple = await get_task_tuple_from_task_id(agent_id)
=======
    task_tuple = await get_task_tuple_from_task_id(service.storage, task_id)
>>>>>>> f4e7f541

    if version_id:
        return await service.get_agent_version(task_tuple, version_id)

    return await service.list_agent_versions(task_tuple, page=page)


<<<<<<< HEAD
@_mcp.tool()
async def search_runs(
=======

# @_mcp.tool() WIP
async def search_runs_by_metadata(
>>>>>>> f4e7f541
    agent_id: Annotated[
        str,
        Field(
            description="The id of the user's agent. Example: 'agent_id': 'email-filtering-agent' in metadata, or 'email-filtering-agent' in 'model=email-filtering-agent/gpt-4o-latest'.",
        ),
    ],
    field_queries: Annotated[
        list[dict[str, Any]],
        Field(
            description="List of field queries to search runs. Each query should have: field_name (string), operator (string), values (list of values), and optionally type (string like 'string', 'number', 'date', etc.)",
        ),
    ],
    limit: Annotated[
        int,
        Field(description="Maximum number of results to return"),
    ] = 20,
    offset: Annotated[
        int,
        Field(description="Number of results to skip"),
    ] = 0,
    page: Annotated[
        int,
        Field(description="The page number to return. Defaults to 1."),
    ] = 1,
) -> PaginatedMCPToolReturn[None, RunSearchResult]:
    """<when_to_use>
    When the user wants to search agent runs based on various criteria including metadata values, run properties (status, time, cost, latency), model parameters, input/output content, and reviews.
    </when_to_use>

    <searchable_fields>
    You can search across multiple types of fields:

    **Run Properties:**
    - "status": Run status (operators: is, is not | values: "success", "failure")
    - "time": Run creation time (operators: is before, is after | date values)
    - "price": Run cost in USD (operators: is, is not, greater than, less than, etc. | numeric values)
    - "latency": Run duration (operators: is, is not, greater than, less than, etc. | numeric values)

    **Model & Version:**
    - "model": Model used (operators: is, is not, contains, does not contain | string values)
    - "schema": Schema ID (operators: is, is not | numeric values)
    - "version": Version ID (operators: is, is not | string values)
    - "temperature": Temperature setting (operators: is, is not, greater than, less than, etc. | numeric values)
    - "source": Source of the run (operators: is, is not | string values)

    **Reviews:**
    - "review": User review status (operators: is | values: "positive", "negative", "unsure", "any")

    **Content Fields (nested search):**
    - "input.{key_path}": Search within input data (e.g., "input.message", "input.user.name")
    - "output.{key_path}": Search within output data (e.g., "output.result", "output.items[0].status")
    - "metadata.{key_path}": Search within metadata (e.g., "metadata.user_id", "metadata.environment")

    For nested fields, use dot notation for objects and brackets for arrays (e.g., "items[0].name")
    </searchable_fields>

    <operators_by_type>
    Different field types support different operators:

    **String fields:**
    - "is" - exact match
    - "is not" - not equal to
    - "contains" - string contains
    - "does not contain" - string does not contain
    - "is empty" - field has no value
    - "is not empty" - field has a value

    **Number fields:**
    - "is" - exact match
    - "is not" - not equal to
    - "greater than" - value > X
    - "greater than or equal to" - value >= X
    - "less than" - value < X
    - "less than or equal to" - value <= X
    - "is empty" - field has no value
    - "is not empty" - field has a value

    **Date fields:**
    - "is before" - date < X
    - "is after" - date > X

    **Boolean fields:**
    - "is" - exact match (true/false)
    - "is not" - not equal to
    </operators_by_type>

    <field_query_structure>
    Each field query should have this structure:
    {
        "field_name": "field_name",  // Required: the field to search
        "operator": "operator",       // Required: the search operator
        "values": [value1, value2],   // Required: list of values (usually one)
        "type": "string"             // Optional: field type hint
    }
    </field_query_structure>

    <examples>
    Example 1 - Search for failed runs with high cost:
    {
        "agent_id": "email-classifier",
        "field_queries": [
            {
                "field_name": "status",
                "operator": "is",
                "values": ["failure"]
                "type": "string"
            },
            {
                "field_name": "price",
                "operator": "greater than",
                "values": [0.10],
                "type": "number"
            }
        ]
    }

    Example 2 - Search for runs with specific metadata and positive reviews:
    {
        "agent_id": "data-processor",
        "field_queries": [
            {
                "field_name": "metadata.environment",
                "operator": "is",
                "values": ["production"],
                "type": "string"
            },
            {
                "field_name": "review",
                "operator": "is",
                "values": ["positive"]
                "type": "string"
            }
        ]
    }

    Example 3 - Search for runs with specific input content and recent time:
    {
        "agent_id": "content-moderator",
        "field_queries": [
            {
                "field_name": "input.text",
                "operator": "contains",
                "values": ["urgent"],
                "type": "string"
            },
            {
                "field_name": "time",
                "operator": "is after",
                "values": ["2024-01-01T00:00:00Z"],
                "type": "date"
            }
        ]
    }

    Example 4 - Search for runs using specific models with low latency:
    {
        "agent_id": "task-analyzer",
        "field_queries": [
            {
                "field_name": "model",
                "operator": "contains",
                "values": ["gpt-4"]
                "type": "string"
            },
            {
                "field_name": "latency",
                "operator": "less than",
                "values": [5.0],
                "type": "number"
            }
        ]
    }

    Example 5 - Search within nested output structure:
    {
        "agent_id": "data-extractor",
        "field_queries": [
            {
                "field_name": "output.entities[0].type",
                "operator": "is",
                "values": ["person"],
                "type": "string"
            },
            {
                "field_name": "output.confidence",
                "operator": "greater than",
                "values": [0.95],
                "type": "number"
            }
        ]
    }
    </examples>

    <returns>
    Returns a paginated list of agent runs that match the search criteria, including run details.
    </returns>"""
<<<<<<< HEAD

    try:
        service = await get_mcp_service()

        task_tuple = await get_task_tuple_from_task_id(agent_id)

        return await service.search_runs(
            task_tuple=task_tuple,
            field_queries=field_queries,
            limit=limit,
            offset=offset,
            page=page,
        )
    except Exception as e:
        return PaginatedMCPToolReturn(
            success=False,
            error=f"Failed to search runs: {e}",
        )
=======
    service = await get_mcp_service()
    task_tuple = await get_task_tuple_from_task_id(service.storage, agent_id)
    return await service.search_runs_by_metadata(
        task_tuple=task_tuple,
        field_queries=field_queries,
        limit=limit,
        offset=offset,
    )
>>>>>>> f4e7f541


@_mcp.tool()
async def ask_ai_engineer(
    agent_id: Annotated[
        str,
        Field(
            description="The id of the user's agent, MUST be passed when the user is asking a question in the context of a specific agent. Example: 'agent_id': 'email-filtering-agent' in metadata, or 'email-filtering-agent' in 'model=email-filtering-agent/gpt-4o-latest'. Pass 'NEW_AGENT' when the user wants to create a new agent.",
        ),
    ],
    message: Annotated[
        str,
        Field(description="Your message to the AI engineer about what help you need"),
    ],
    user_programming_language: Annotated[
        str,
        Field(
            description="The programming language and integration (if known) used by the user, e.g, Typescript, Python with OpenAI SDK, etc.",
        ),
    ],
    user_code_extract: Annotated[
        str,
        Field(
            description="The code you are working on to improve the user's agent, if any. Please DO NOT include API keys or other sensitive information.",
        ),
    ],
    agent_schema_id: Annotated[
        int | None,
        Field(
            description="The schema ID of the user's agent version, if known from model=<agent_id>/#<agent_schema_id>/<deployment_environment> or model=#<agent_schema_id>/<deployment_environment> when the workflowAI agent is already deployed",
        ),
    ] = None,
) -> MCPToolReturn[AIEngineerReponseWithUsefulLinks] | LegacyMCPToolReturn:
    """
    <when_to_use>
    Most user request about WorkflowAI must be processed by starting a conversation with the AI engineer agent to get insight about the WorkflowAI platform and the user's agents.
    </when_to_use>

    <returns>
    Returns a response from WorkflowAI's AI engineer (meta agent) to help improve your agent.
    </returns>
    Get a response from WorkflowAI's AI engineer (meta agent) to help improve your agent.
    """
    service = await get_mcp_service()
    return await service.ask_ai_engineer(
        agent_schema_id=agent_schema_id,
        agent_id=agent_id,
        message=message,
        user_programming_language=user_programming_language,
        user_code_extract=user_code_extract,
    )


@_mcp.tool()
async def deploy_agent_version(
    agent_id: Annotated[
        str,
        Field(
            description="The id of the user's agent. Example: 'agent_id': 'email-filtering-agent' in metadata, or 'email-filtering-agent' in 'model=email-filtering-agent/gpt-4o-latest'.",
        ),
    ],
    version_id: Annotated[
        str,
        Field(
            description="The version ID to deploy (e.g., '1.0', '2.1', or a hash). This can be obtained from the agent versions list or from the version_id metadata in chat completion responses.",
        ),
    ],
    environment: Annotated[
        Literal["dev", "staging", "production"],
        Field(description="The deployment environment. Must be one of: 'dev', 'staging', or 'production'"),
    ],
) -> LegacyMCPToolReturn:
    """<when_to_use>
    When the user wants to deploy a specific version of their WorkflowAI agent to an environment (dev, staging, or production).

    The version ID can be obtained by:
    1. Asking the user which version they want to deploy
    2. Using the get_agent_versions tool to list available versions
    3. Checking the response payload from a chat completion endpoint which contains version_id metadata
    </when_to_use>

    <returns>
    Returns deployment confirmation with:
    - version_id: The deployed version ID
    - task_schema_id: The schema ID of the deployed version
    - environment: The deployment environment
    - deployed_at: The deployment timestamp
    - message: Success message
    - migration_guide: Detailed instructions on how to update your code to use the deployed version, including:
      - model_parameter: The exact model parameter to use in your code
      - migration_instructions: Step-by-step examples for both scenarios (with and without input variables)
      - important_notes: Key considerations for the migration
    </returns>"""
    service = await get_mcp_service()
    task_tuple = await get_task_tuple_from_task_id(service.storage, agent_id)

    # Get user identifier for deployment tracking
    # Since we already validated the token in get_mcp_service, we can create a basic user identifier
    user_identifier = UserIdentifier(user_id=None, user_email=None)  # System user for MCP deployments

    return await service.deploy_agent_version(
        task_tuple=task_tuple,
        version_id=version_id,
        environment=environment,
        deployed_by=user_identifier,
    )


def mcp_http_app():
    return _mcp.http_app(path="/")<|MERGE_RESOLUTION|>--- conflicted
+++ resolved
@@ -130,39 +130,9 @@
 
 async def get_task_tuple_from_task_id(storage: BackendStorage, agent_id: str) -> TaskTuple:
     """Helper function to create TaskTuple from task_id for MCP tools that need it"""
-<<<<<<< HEAD
-    request = get_http_request()
-    auth_header = request.headers.get("Authorization")
-    if not auth_header or not auth_header.startswith("Bearer "):
-        raise HTTPException(status_code=401, detail="Missing bearer token")
-
-    _system_storage = storage.system_storage(storage.shared_encryption())
-    security_service = SecurityService(
-        _system_storage.organizations,
-        system_event_router(),
-        analytics_service(user_properties=None, organization_properties=None, task_properties=None),
-    )
-    tenant = await security_service.find_tenant(None, auth_header.split(" ")[1])
-    if not tenant:
-        raise HTTPException(status_code=401, detail="Invalid bearer token")
-
-    # Get tenant storage to access tasks
-    tenant_storage = storage.storage_for_tenant(
-        tenant.tenant,
-        tenant.uid,
-        system_event_router(),
-        storage.shared_encryption(),
-    )
-    try:
-        task_info = await tenant_storage.tasks.get_task_info(task_id)
-    except Exception:
-        raise HTTPException(status_code=404, detail="Task not found")
-
-=======
     task_info = await storage.tasks.get_task_info(agent_id)
     if not task_info:
         raise HTTPException(status_code=404, detail=f"Task {agent_id} not found")
->>>>>>> f4e7f541
     return task_info.id_tuple
 
 
@@ -329,11 +299,7 @@
     Returns the details of one or more versions of a WorkflowAI agent.
     </returns>"""
     service = await get_mcp_service()
-<<<<<<< HEAD
-    task_tuple = await get_task_tuple_from_task_id(agent_id)
-=======
-    task_tuple = await get_task_tuple_from_task_id(service.storage, task_id)
->>>>>>> f4e7f541
+    task_tuple = await get_task_tuple_from_task_id(service.storage, agent_id)
 
     if version_id:
         return await service.get_agent_version(task_tuple, version_id)
@@ -341,14 +307,8 @@
     return await service.list_agent_versions(task_tuple, page=page)
 
 
-<<<<<<< HEAD
 @_mcp.tool()
 async def search_runs(
-=======
-
-# @_mcp.tool() WIP
-async def search_runs_by_metadata(
->>>>>>> f4e7f541
     agent_id: Annotated[
         str,
         Field(
@@ -545,12 +505,11 @@
     <returns>
     Returns a paginated list of agent runs that match the search criteria, including run details.
     </returns>"""
-<<<<<<< HEAD
 
     try:
         service = await get_mcp_service()
 
-        task_tuple = await get_task_tuple_from_task_id(agent_id)
+        task_tuple = await get_task_tuple_from_task_id(service.storage, agent_id)
 
         return await service.search_runs(
             task_tuple=task_tuple,
@@ -564,16 +523,6 @@
             success=False,
             error=f"Failed to search runs: {e}",
         )
-=======
-    service = await get_mcp_service()
-    task_tuple = await get_task_tuple_from_task_id(service.storage, agent_id)
-    return await service.search_runs_by_metadata(
-        task_tuple=task_tuple,
-        field_queries=field_queries,
-        limit=limit,
-        offset=offset,
-    )
->>>>>>> f4e7f541
 
 
 @_mcp.tool()
