--- conflicted
+++ resolved
@@ -399,9 +399,8 @@
 
         # Always add foundations page
         # TODO: try to return the foundations page only once, per chat, but might be difficult since `mcp-session-id` is probably not scoped to a chat (for example, on CursorAI, multiple chat tabs can be open at the same time, using (probably) the same `mcp-session-id`)
-<<<<<<< HEAD
-
         if "foundations" not in [section.file_path for section in relevant_sections]:
+            # @guillaume suggested to add a `read_foundations: true, false` parameter to the search_documentation MCP tool
             sections = await documentation_service.get_documentation_by_path(["foundations"])
             query_results.append(
                 SearchResponse.QueryResult(
@@ -409,16 +408,6 @@
                     source_page="foundations.mdx",
                 ),
             )
-=======
-        # @guillaume suggested to add a `read_foundations: true, false` parameter to the search_documentation MCP tool
-        sections = await documentation_service.get_documentation_by_path(["foundations"])
-        query_results.append(
-            SearchResponse.QueryResult(
-                content_snippet=sections[0].content,
-                source_page="foundations.mdx",
-            ),
-        )
->>>>>>> 81a17053
 
         if len(query_results) == 0:
             return MCPToolReturn(
