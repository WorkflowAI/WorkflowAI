--- conflicted
+++ resolved
@@ -64,11 +64,7 @@
 
 
 class SlackRichTextSection(BaseModel):
-<<<<<<< HEAD
-    type: Literal["rich_text_section"]
-=======
     type: Literal["rich_text_section", "rich_text_preformatted"]
->>>>>>> 028fddbc
     elements: list[SlackRichTextElementContent]
 
 
