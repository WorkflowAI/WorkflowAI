import logging
from collections.abc import Iterator
from datetime import datetime, timedelta
from typing import Any, NamedTuple

from api.dependencies.services import _feedback_token_generator  # pyright: ignore[reportPrivateUsage]
from api.routers.mcp._mcp_errors import MCPError
from api.routers.mcp._mcp_models import (
    AgentListItem,
    AgentResponse,
    AgentSortField,
    ConciseLatestModelResponse,
    ConciseModelResponse,
    DeployAgentResponse,
    MajorVersion,
    MCPRun,
    MCPToolReturn,
    ModelSortField,
    PaginatedMCPToolReturn,
    SearchResponse,
    SortOrder,
    UsefulLinks,
)
from api.routers.mcp._mcp_utils import extract_agent_id_and_run_id
from api.routers.mcp._utils.agent_sorting import sort_agents
from api.routers.mcp._utils.model_sorting import sort_models
from api.routers.openai_proxy._openai_proxy_handler import OpenAIProxyHandler
from api.routers.openai_proxy._openai_proxy_models import (
    OpenAIProxyChatCompletionRequest,
    OpenAIProxyChatCompletionResponse,
)
from api.services import tasks
from api.services.documentation_service import DocumentationService
from api.services.internal_tasks.ai_engineer_service import AIEngineerService
from api.services.models import ModelsService
from api.services.run import RunService
from api.services.runs.runs_service import RunsService
from api.services.runs_search import RunsSearchService
from api.services.task_deployments import TaskDeploymentsService
from api.services.versions import VersionsService
<<<<<<< HEAD
from core.agents.mcp_feedback_processing_agent import (
    mcp_feedback_processing_agent,
)
from core.domain.agent_run import AgentRunBase
from core.domain.consts import WORKFLOWAI_APP_URL
=======
from core.domain.agent_run import AgentRun
from core.domain.consts import INPUT_KEY_MESSAGES, WORKFLOWAI_APP_URL
from core.domain.events import EventRouter
from core.domain.fields.chat_message import ChatMessage
from core.domain.message import Messages
>>>>>>> 81ee0ed8
from core.domain.models.model_data import FinalModelData, LatestModel
from core.domain.models.model_datas_mapping import MODEL_DATAS
from core.domain.models.models import Model
from core.domain.search_query import FieldQuery, SearchOperator
from core.domain.task_group import TaskGroup, TaskGroupQuery
from core.domain.task_group_properties import TaskGroupProperties
from core.domain.task_info import TaskInfo
from core.domain.task_variant import SerializableTaskVariant
from core.domain.tenant_data import PublicOrganizationData
from core.domain.users import UserIdentifier
from core.domain.version_environment import VersionEnvironment
from core.storage import ObjectNotFoundException
from core.storage.backend_storage import BackendStorage
from core.utils.background import add_background_task
from core.utils.schemas import FieldType

<<<<<<< HEAD
logger = logging.getLogger(__name__)


class RunSearchResult(BaseModel):
    """Model for run search results"""

    id: str
    task_id: str
    task_schema_id: int
    status: str
    duration_seconds: float | None
    cost_usd: float | None
    created_at: str | None
    user_review: str | None
    ai_review: str | None
    error: dict[str, Any] | None


class UsefulLinks(BaseModel):
    class Link(BaseModel):
        title: str
        url: str
        description: str

    description: str = "A collection of useful link that the user can access in the browser, those link are NOT directly accessible without being authenticated in the browser"
    useful_links: list[Link]
=======
# Claude Code only support 25k tokens, for example.
# Overall it's a good practice to limit the tool return tokens to avoid overflowing the coding agents context.
MAX_TOOL_RETURN_TOKENS = 20000
>>>>>>> 81ee0ed8


class MCPService:
    def __init__(
        self,
        storage: BackendStorage,
        ai_engineer_service: AIEngineerService,
        runs_service: RunsService,
        run_service: RunService,
        versions_service: VersionsService,
        models_service: ModelsService,
        task_deployments_service: TaskDeploymentsService,
        user_email: str | None,
        tenant: PublicOrganizationData,
        event_router: EventRouter,
    ):
        self.storage = storage
        self.ai_engineer_service = ai_engineer_service
        self.runs_service = runs_service
        self.versions_service = versions_service
        self.models_service = models_service
        self.task_deployments_service = task_deployments_service
        self.user_email = user_email
        self.tenant = tenant
        self.run_service = run_service
        self.event_router = event_router

    def _get_useful_links(self, agent_id: str | None, agent_schema_id: int | None) -> UsefulLinks:
        if agent_id is None:
            agent_id = "<example_agent_id>"

        tenant_slug = self.tenant.slug

        return UsefulLinks(
            useful_links=[
                UsefulLinks.Link(
                    title="Agents list",
                    url=f"{WORKFLOWAI_APP_URL}/{tenant_slug}/agents",
                    description="View all agents in the user's organization, also allow to see the count of runs and cost of the last 7 days",
                ),
                UsefulLinks.Link(
                    title="API Keys management model",
                    url=f"{WORKFLOWAI_APP_URL}/keys",
                    description="View and create API keys for the user's organization",
                ),
                UsefulLinks.Link(
                    title="WorkflowAI playground",
                    url=f"{WORKFLOWAI_APP_URL}/{tenant_slug}/agents/{agent_id}/{agent_schema_id or 1}",
                    description="Main page of the WorkflowAI web app, allow to run agents on different models, update version messages, and more",
                ),
                UsefulLinks.Link(
                    title="Agent runs",
                    url=f"{WORKFLOWAI_APP_URL}/{tenant_slug}/agents/{agent_id}/{agent_schema_id or 1}/runs",
                    description="View runs for a specific agent",
                ),
                UsefulLinks.Link(
                    title="Agent versions",
                    url=f"{WORKFLOWAI_APP_URL}/{tenant_slug}/agents/{agent_id}/{agent_schema_id or 1}/versions",
                    description="View versions for a specific agent",
                ),
                UsefulLinks.Link(
                    title="Deployments",
                    url=f"{WORKFLOWAI_APP_URL}/{tenant_slug}/agents/{agent_id}/{agent_schema_id or 1}/deployments",
                    description="View deployments (deployed versions) for a specific agent",
                ),
                UsefulLinks.Link(
                    title="Agent side-by-side",
                    url=f"{WORKFLOWAI_APP_URL}/{tenant_slug}/agents/{agent_id}/{agent_schema_id or 1}/side-by-side",
                    description="View side-by-side comparison of two versions of an agent",
                ),
                UsefulLinks.Link(
                    title="Agent reviews",
                    url=f"{WORKFLOWAI_APP_URL}/{tenant_slug}/agents/{agent_id}/{agent_schema_id or 1}/reviews",
                    description="View reviews for a specific agent created by staff members in the organization",
                ),
                UsefulLinks.Link(
                    title="Agent benchmarks",
                    url=f"{WORKFLOWAI_APP_URL}/{tenant_slug}/agents/{agent_id}/{agent_schema_id or 1}/benchmarks",
                    description="View benchmarks for a specific agent, allow to compare different versions / models of an agent and compare their correctness, latency, and price",
                ),
                UsefulLinks.Link(
                    title="Agent feedback",
                    url=f"{WORKFLOWAI_APP_URL}/{tenant_slug}/agents/{agent_id}/{agent_schema_id or 1}/feedback",
                    description="View feedback for a specific agent created by end users (customers)",
                ),
                UsefulLinks.Link(
                    title="Agent cost",
                    url=f"{WORKFLOWAI_APP_URL}/{tenant_slug}/agents/{agent_id}/{agent_schema_id or 1}/cost",
                    description="View cost for a specific agent on different time frames (yesterday, last week, last month, last year, all time)",
                ),
                UsefulLinks.Link(
                    title="WorkflowAI offical documentation",
                    url="https://docs.workflowai.com",
                    description="Official documentation for WorkflowAI, including guides, API references, and more",
                ),
            ],
        )

    async def list_models(
        self,
        page: int,
        sort_by: ModelSortField,
        order: SortOrder,
        agent_id: str | None,
        agent_schema_id: int | None,
        agent_requires_tools: bool = False,
    ) -> PaginatedMCPToolReturn[None, ConciseModelResponse | ConciseLatestModelResponse]:
        if agent_id:
            if agent_schema_id is not None:
                agent = await self.storage.task_variant_latest_by_schema_id(agent_id, agent_schema_id)
            else:
                agent = await self.storage.task_variants.get_latest_task_variant(agent_id)

            if agent:
                models = await self.models_service.models_for_task(
                    agent,
                    instructions=None,
                    requires_tools=agent_requires_tools,
                )
                model_responses: list[ConciseModelResponse | ConciseLatestModelResponse] = [
                    ConciseModelResponse.from_model_for_task(m) for m in models if m.is_not_supported_reason is None
                ]
                sort_models(model_responses, sort_by, order)
                return PaginatedMCPToolReturn[None, ConciseModelResponse | ConciseLatestModelResponse](
                    success=True,
                    items=model_responses,
                ).paginate(max_tokens=MAX_TOOL_RETURN_TOKENS, page=page)

        def _model_data_iterator() -> Iterator[ConciseLatestModelResponse | ConciseModelResponse]:
            for model in Model:
                data = MODEL_DATAS[model]
                if isinstance(data, LatestModel):
                    points_to_model = MODEL_DATAS[data.model]
                    if isinstance(points_to_model, FinalModelData):
                        yield ConciseLatestModelResponse(
                            id=model.value,
                            currently_points_to=points_to_model.model.value,
                        )
                    continue
                elif isinstance(data, FinalModelData):
                    yield ConciseModelResponse.from_model_data(model.value, data)
                else:
                    # Skipping deprecated models
                    continue

        model_responses = list(_model_data_iterator())
        sort_models(model_responses, sort_by, order)

        return PaginatedMCPToolReturn[None, ConciseModelResponse | ConciseLatestModelResponse](
            success=True,
            items=model_responses,
        ).paginate(max_tokens=MAX_TOOL_RETURN_TOKENS, page=page)

    class RunVersionVariant(NamedTuple):
        run: AgentRun
        version: TaskGroup
        variant: SerializableTaskVariant | None
        task_info: TaskInfo

    async def _fetch_run_version_variant(self, agent_id: str, run_id: str):
        """Fetch a run and the retrieve the version"""
        task_info = await self.storage.tasks.get_task_info(agent_id)
        task_tuple = task_info.id_tuple
        if not task_tuple:
            raise MCPError(f"Agent {agent_id} not found")
        try:
            run = await self.runs_service.run_by_id(task_tuple, run_id)
        except ObjectNotFoundException:
            raise MCPError(f"Run {run_id} not found")

        # Retrieve variant to get output schema
        version = await self.storage.task_groups.get_task_group_by_id(task_tuple[0], run.group.id)

        if variant_id := version.properties.task_variant_id:
            variant = await self.storage.task_version_resource_by_id(task_tuple[0], variant_id)
        else:
            variant = None

        return self.RunVersionVariant(run, version, variant, task_info)

    async def fetch_run_details(
        self,
        agent_id: str | None,
        run_id: str | None,
        run_url: str | None,
    ) -> MCPRun:
        """Fetch details of a specific agent run."""

        if run_url:
            agent_id, run_id = extract_agent_id_and_run_id(run_url)

        if not agent_id:
            raise MCPError("Agent ID is required")

        if not run_id:
            raise MCPError("Run ID is required")

        data = await self._fetch_run_version_variant(agent_id, run_id)

        return MCPRun.from_domain(
            data.run,
            data.version,
            data.variant.output_schema.json_schema if data.variant else None,
            self.tenant.app_run_url(agent_id, run_id),
        )

    async def list_agents(
        self,
        page: int,
        sort_by: AgentSortField,
        order: SortOrder,
        stats_from_date: datetime | None = None,
    ) -> PaginatedMCPToolReturn[None, AgentListItem]:
        """List all agents with their statistics."""

        # Use default date (7 days ago)
        parsed_from_date = stats_from_date or datetime.now() - timedelta(days=7)

        # Get agents and their stats
        agents = await tasks.list_tasks(self.storage, with_schemas=False)
        stats_by_uid = {
            stat.agent_uid: stat
            async for stat in self.storage.task_runs.run_count_by_agent_uid(from_date=parsed_from_date)
        }

        agent_responses = [AgentListItem.from_domain(agent, stats_by_uid.get(agent.uid)) for agent in agents]

        sort_agents(agent_responses, sort_by, order)

        return PaginatedMCPToolReturn[None, AgentListItem](
            success=True,
            items=agent_responses,
        ).paginate(max_tokens=MAX_TOOL_RETURN_TOKENS, page=page)

    async def get_agent(
        self,
        agent_id: str,
        stats_from_date: datetime | None,
    ) -> MCPToolReturn[AgentResponse]:
        """Get detailed information for a specific agent."""

        parsed_from_date = stats_from_date or datetime.now() - timedelta(days=7)

        try:
            # Get single agent with detailed information
            agent = await tasks.get_task_by_id(self.storage, agent_id, with_schemas=True)
            stats = {
                stat.agent_uid: stat
                async for stat in self.storage.task_runs.run_count_by_agent_uid(
                    from_date=parsed_from_date,
                    agent_uids={agent.uid},
                )
            }

            detailed_response = AgentResponse.from_domain(agent, stats.get(agent.uid))

            return MCPToolReturn[AgentResponse](
                success=True,
                data=detailed_response,
            )

        except ObjectNotFoundException:
            return MCPToolReturn[AgentResponse](
                success=False,
                error=f"Agent {agent_id} not found",
            )

    async def get_agent_version(
        self,
        task_tuple: tuple[str, int],
        version_id: str,
    ) -> PaginatedMCPToolReturn[
        None,
        MajorVersion,
    ]:  # We return a paginated response for typing simplicity to align with list_agent_versions
        try:
            # TODO: use a Pydantic model for the version
            version_data = await self.versions_service.get_version(task_tuple, version_id, self.models_service)

            # Convert to the same format as the existing endpoint
            major_version = MajorVersion.from_version(*version_data)

            return PaginatedMCPToolReturn[None, MajorVersion](
                success=True,
                items=[major_version],
            ).paginate(max_tokens=MAX_TOOL_RETURN_TOKENS, page=1)

        except ObjectNotFoundException:
            return PaginatedMCPToolReturn[None, MajorVersion](
                success=False,
                error=f"Version {version_id} not found for agent {task_tuple[0]}",
            )
        except Exception as e:
            return PaginatedMCPToolReturn[None, MajorVersion](
                success=False,
                error=f"Failed to get agent version: {str(e)}",
            )

    async def list_agent_versions(
        self,
        task_tuple: tuple[str, int],
        page: int,
        schema_id: int | None = None,
    ) -> PaginatedMCPToolReturn[None, MajorVersion]:
        """List all versions of a specific agent."""
        try:
            versions = await self.versions_service.list_version_majors(task_tuple, schema_id, self.models_service)
            major_versions = [MajorVersion.from_major(v) for v in versions]

            return PaginatedMCPToolReturn[None, MajorVersion](
                success=True,
                items=major_versions,
            ).paginate(max_tokens=MAX_TOOL_RETURN_TOKENS, page=page)

        except Exception as e:
            return PaginatedMCPToolReturn[None, MajorVersion](
                success=False,
                error=f"Failed to list agent versions: {str(e)}",
            )

    async def _get_agent_or_failed_tool_result(self, agent_id: str) -> TaskInfo | None:
        try:
            agent_info = await self.storage.tasks.get_task_info(agent_id)
        except ObjectNotFoundException:
            list_agent_tool_answer = await self.list_agents(page=1, sort_by="last_active_at", order="desc")
            raise MCPError(
                f"Agent {agent_id} not found, please provide a valid agent id. Agent id can be found in either the model=... paramater (usually composed of '<agent_name>/<model_name>' or '<agent_name>/<agent_schema_id>/<deployment_environment>') or in the metadata of the agent run request. See 'data' for a list of existing agents for the user.",
                data={"user_agents": list_agent_tool_answer.items},
            )

        return agent_info

    async def deploy_agent_version(
        self,
        task_tuple: tuple[str, int],
        version_id: str,
        environment: str,
        deployed_by: UserIdentifier,
    ) -> DeployAgentResponse:
        """Deploy a specific version of an agent to an environment."""

        try:
            env = VersionEnvironment(environment.lower())
        except ValueError:
            raise MCPError(f"Invalid environment '{environment}'. Must be one of: dev, staging, production")

        deployment = await self.task_deployments_service.deploy_version(
            task_id=task_tuple,
            task_schema_id=None,
            version_id=version_id,
            environment=env,
            deployed_by=deployed_by,
        )

        # Build the model parameter for the migration guide
        model_param = f"{task_tuple[0]}/#{deployment.schema_id}/{environment}"

        # Create migration guide based on deployment documentation
        migration_guide: dict[str, Any] = {
            "model_parameter": model_param,
            "migration_instructions": {
                "overview": "Update your code to point to the deployed version instead of hardcoded prompts",
                "with_input_variables": {
                    "description": "If your prompt uses input variables (double curly braces)",
                    "before": {
                        "model": f"{task_tuple[0]}/your-model-name",
                        "messages": [{"role": "user", "content": "Your prompt with..."}],
                        "extra_body": {"input": {"variable": "value"}},
                    },
                    "after": {
                        "model": model_param,
                        "messages": [],  # Empty because prompt is stored in WorkflowAI
                        "extra_body": {"input": {"variable": "value"}},
                    },
                },
                "without_input_variables": {
                    "description": "If your prompt doesn't use input variables (e.g., chatbots with system messages)",
                    "before": {
                        "model": f"{task_tuple[0]}/your-model-name",
                        "messages": [
                            {"role": "system", "content": "Your system instructions"},
                            {"role": "user", "content": "user_message"},
                        ],
                    },
                    "after": {
                        "model": model_param,
                        "messages": [
                            {"role": "user", "content": "user_message"},
                        ],  # System message now comes from the deployment
                    },
                },
                "important_notes": [
                    "The messages parameter is always required, even if empty",
                    "Schema number defines the input/output contract",
                    f"This deployment uses schema #{deployment.schema_id}",
                    "Test thoroughly before deploying to production",
                ],
            },
        }

        return DeployAgentResponse(
            version_id=deployment.version_id,
            agent_schema_id=deployment.schema_id,
            environment=deployment.environment,
            deployed_at=deployment.deployed_at.isoformat() if deployment.deployed_at else "",
            migration_guide=migration_guide,
        )

    async def search_documentation(
        self,
        query: str | None = None,
        page: str | None = None,
    ) -> MCPToolReturn[SearchResponse]:
        """Search WorkflowAI documentation OR fetch a specific documentation page.

        Args:
            query: Search across all documentation to find relevant content snippets
            page: Direct access to specific documentation page

        Returns:
            LegacyMCPToolReturn with either search results or page content
        """
        if query and page:
            return MCPToolReturn(
                success=False,
                error="Use either 'query' OR 'page' parameter, not both",
            )

        if not query and not page:
            return MCPToolReturn(
                success=False,
                error="Provide either 'query' or 'page' parameter",
            )

        if query:
            return await self._search_documentation_by_query(query)

        if page:
            return await self._get_documentation_page(page)

        # This should never be reached due to the parameter validation above
        return MCPToolReturn(
            success=False,
            error="Invalid parameters provided",
        )

    async def _search_documentation_by_query(self, query: str) -> MCPToolReturn[SearchResponse]:
        """Search documentation using query and return snippets."""

        documentation_service = DocumentationService()
        relevant_sections = await documentation_service.get_relevant_doc_sections(
            chat_messages=[ChatMessage(role="USER", content=query)],
            agent_instructions="",
        )

        # Convert to SearchResult format with content snippets
        query_results = [
            SearchResponse.QueryResult(
                content_snippet=section.content,
                source_page=section.title.replace("content/", ""),
            )
            for section in relevant_sections
        ]

        if len(query_results) == 0:
            return MCPToolReturn(
                success=True,
                message=f"No relevant documentation sections found for query: {query}",
            )

        return MCPToolReturn(
            success=True,
            data=SearchResponse(query_results=query_results),
            message=f"Successfully found relevant documentation sections: {[section.title for section in relevant_sections]}",
        )

    async def _get_documentation_page(self, page: str) -> MCPToolReturn[SearchResponse]:
        """Get specific documentation page content."""

        documentation_service = DocumentationService()

        sections = await documentation_service.get_documentation_by_path([page])

        # Find the requested page
        if sections:
            return MCPToolReturn(
                success=True,
                data=SearchResponse(page_content=sections[0].content),
                message=f"Retrieved content for page: {page}",
            )

        # Page not found - list available pages for user reference
        all_sections = await documentation_service.get_all_doc_sections()
        available_pages = [section.title for section in all_sections]

        return MCPToolReturn(
            success=False,
            error=f"Page '{page}' not found. Available pages: {', '.join(available_pages)}",
        )

    async def _map_runs(self, task_tuple: tuple[str, int], runs: list[AgentRun]) -> list[MCPRun]:
        version_ids = {run.group.id for run in runs}

        variant_ids: set[str] = set()
        versions: dict[str, TaskGroup] = {}
        async for v in self.storage.task_groups.list_task_groups(
            TaskGroupQuery(
                task_id=task_tuple[0],
                ids=version_ids,
            ),
        ):
            versions[v.id] = v
            if v.properties.task_variant_id:
                variant_ids.add(v.properties.task_variant_id)

        schema_by_id: dict[int, dict[str, Any]] = {
            v.task_schema_id: v.output_schema.json_schema
            async for v in self.storage.task_variants.variants_iterator(task_tuple[0], variant_ids)
        }

        return [
            MCPRun.from_domain(
                run,
                versions.get(run.group.id),
                schema_by_id.get(run.task_schema_id),
                url=self.tenant.app_run_url(task_tuple[0], run.id),
            )
            for run in runs
        ]

    @classmethod
    def _process_run_fields(cls, field_queries: list[dict[str, Any]]) -> list[FieldQuery]:
        # TODO: we should be using the runs search service here

        # Convert the field queries to the proper format
        parsed_field_queries: list[FieldQuery] = []
        for idx, query_dict in enumerate(field_queries):
            # Validate required fields
            if "field_name" not in query_dict:
                raise MCPError(f"Missing required field 'field_name' in field query {idx}")

            if "operator" not in query_dict:
                raise MCPError(f"Missing required field 'operator' in field query {idx}")

            if "values" not in query_dict:
                raise MCPError(f"Missing required field 'values' in field query {idx}")

            # Parse the operator
            try:
                operator = SearchOperator(query_dict["operator"])
            except ValueError:
                raise MCPError(
                    f"Invalid operator: {query_dict['operator']}. Valid operators are: {', '.join([op.value for op in SearchOperator])}",
                )

            # Parse the field type if provided
            field_type: FieldType | None = None
            if "type" in query_dict and query_dict["type"]:
                field_type = query_dict["type"]

            field_query = FieldQuery(
                field_name=query_dict["field_name"],
                operator=operator,
                values=query_dict["values"],
                type=field_type,
            )
            parsed_field_queries.append(field_query)

        return parsed_field_queries

    async def search_runs(  # noqa: C901
        self,
        task_tuple: tuple[str, int],
        # TODO: this should be a plain string
        # See https://linear.app/workflowai/issue/WOR-4976/write-doc-about-how-to-search-runs
        field_queries: list[dict[str, Any]],
        limit: int,
        offset: int,
        page: int,
    ) -> PaginatedMCPToolReturn[None, MCPRun]:
        """Search agent runs by metadata fields."""

        # Use the runs search service to perform the search
        search_service = RunsSearchService(self.storage)
        parsed_field_queries = self._process_run_fields(field_queries)

        page_result = await search_service.search_task_runs(
            task_uid=task_tuple,
            field_queries=parsed_field_queries,
            limit=limit,
            offset=offset,
            map=lambda x: x,
            # tool_calls and llm_completions are not needed here
            # tool_calls contains the entirety of tool calls executed during the request
            # llm_completions contains each individual round trip with the LLM
            # TODO: ultimately we should only need the "messages" field
            # Using the full "llm_completions" here. It might be heavy but we really want
            # to have the full context of the run.
            exclude_fields={"tool_calls"},
        )

        return PaginatedMCPToolReturn[None, MCPRun](
            success=True,
            items=await self._map_runs(task_tuple, page_result.items),
        ).paginate(max_tokens=MAX_TOOL_RETURN_TOKENS, page=page)

    async def create_completion(
        self,
        # TODO: required for now, we should remove once we have a way to retrieve
        # a run by its ID without the agent_id
        agent_id: str,
        original_run_id: str | None,
        request: OpenAIProxyChatCompletionRequest,
        start_time: float,
    ) -> OpenAIProxyChatCompletionResponse:
        if original_run_id:
            run_data = await self._fetch_run_version_variant(agent_id, original_run_id)
        else:
            run_data = None

        # No matter what we are not streaming
        request.stream_options = None
        request.stream = False

        handler = OpenAIProxyHandler(
            group_service=self.run_service.group_service,
            storage=self.storage,
            run_service=self.run_service,
            event_router=self.event_router,
            feedback_generator=_feedback_token_generator,
        )
        prepared = await handler.prepare_run(request, self.tenant)
        if run_data:
            # We make sure we provide defaults for fields present in the run
            merged_properties = _merge_properties(
                prepared_properties=prepared.properties,
                run_properties=run_data.version.properties,
            )

            # TODO: we should likely raise if there is a difference in schema here
            # Not possible right now because prepared.variant will always be set
            # So we can't really detect "default variants"
            merged_variant = run_data.variant or prepared.variant

            merged_input = _merge_inputs(original_input=run_data.run.task_input, new_input=prepared.final_input)

            prepared = handler.PreparedRun(
                properties=merged_properties,
                variant=merged_variant,
                final_input=merged_input,
            )

<<<<<<< HEAD
        except Exception as e:
            return await self._enrich_tool_return(
                success=False,
                error=f"Failed to search runs by metadata: {str(e)}",
                agent_id=task_tuple[0],
            )

    async def send_feedback(self, feedback: str, user_agent: str | None, context: str | None = None) -> MCPToolReturn:
        """Send MCP client feedback to processing agent and return acknowledgment"""
        try:
            # Fire-and-forget: start the agent processing but don't wait for results
            add_background_task(
                self._process_feedback(feedback, context, user_agent, self.tenant_slug, self.user_email),
            )

            return MCPToolReturn(
                success=True,
                data={
                    "message": "MCP client feedback received and sent for processing",
                },
            )
        except Exception as e:
            return MCPToolReturn(
                success=False,
                error=f"Failed to send MCP client feedback for processing: {str(e)}",
            )

    async def _process_feedback(
        self,
        feedback: str,
        context: str | None,
        user_agent: str | None,
        organization_name: str | None,
        user_email: str | None,
    ):
        """Background task to process MCP client feedback with the agent"""
        try:
            # Process feedback with an agent, including metadata for tracking
            response = await mcp_feedback_processing_agent(
                feedback=feedback,
                context=context,
                user_agent=user_agent,
                organization_name=organization_name,
                user_email=user_email,
            )
            # Log the analysis or store it somewhere if needed
            # For now, just log that processing completed
            if response:
                logger.info(
                    "MCP client feedback processed",
                    extra={
                        "organization_name": organization_name,
                        "sentiment": response.sentiment,
                        "summary": response.summary,
                        "key_themes": response.key_themes,
                        "confidence": response.confidence,
                        "user_agent": user_agent,
                    },
                )
            else:
                logger.error(
                    "MCP client feedback processing agent returned no response",
                    extra={
                        "organization_name": organization_name,
                        "user_email": user_email,
                        "feedback": feedback,
                        "context": context,
                        "user_agent": user_agent,
                    },
                )

        except Exception as e:
            logger.exception("Error processing MCP client feedback", exc_info=e)
=======
        res = await handler.handle_prepared_run(prepared, request, None, start_time, self.tenant)
        if not isinstance(res, OpenAIProxyChatCompletionResponse):
            # That should never happen since we are not streaming
            raise ValueError("Unexpected response type")
        return res


def _merge_properties(
    prepared_properties: TaskGroupProperties,
    run_properties: TaskGroupProperties,
) -> TaskGroupProperties:
    return run_properties.model_copy(update=prepared_properties.model_dump(exclude_unset=True))


def _merge_inputs(
    original_input: dict[str, Any] | None,
    new_input: dict[str, Any] | None | Messages,
) -> dict[str, Any] | Messages:
    if not original_input:
        if not new_input:
            raise MCPError("Missing messages")
        return new_input or {}
    if not new_input:
        return original_input

    # Here we merge the messages and the rest separately
    if isinstance(new_input, Messages):
        merged = {}
        # TODO: remove, Same hack as in OpenAIProxyHandler
        if not new_input.messages:
            new_input_messages = None
        else:
            new_input_messages = new_input.model_dump(mode="json", exclude_none=True)[INPUT_KEY_MESSAGES]
    else:
        merged = {k: v for k, v in new_input.items() if k != INPUT_KEY_MESSAGES}
        new_input_messages = new_input.get(INPUT_KEY_MESSAGES)

    if not merged:
        # No actual input in the new input so we can fetch from the original input
        merged = {k: v for k, v in original_input.items() if k != INPUT_KEY_MESSAGES}

    # Then we set the messages in the same way
    merged[INPUT_KEY_MESSAGES] = (
        new_input_messages if new_input_messages is not None else original_input.get(INPUT_KEY_MESSAGES)
    )

    return merged
>>>>>>> 81ee0ed8
<|MERGE_RESOLUTION|>--- conflicted
+++ resolved
@@ -12,6 +12,7 @@
     ConciseLatestModelResponse,
     ConciseModelResponse,
     DeployAgentResponse,
+    EmptyModel,
     MajorVersion,
     MCPRun,
     MCPToolReturn,
@@ -38,19 +39,14 @@
 from api.services.runs_search import RunsSearchService
 from api.services.task_deployments import TaskDeploymentsService
 from api.services.versions import VersionsService
-<<<<<<< HEAD
 from core.agents.mcp_feedback_processing_agent import (
     mcp_feedback_processing_agent,
 )
-from core.domain.agent_run import AgentRunBase
-from core.domain.consts import WORKFLOWAI_APP_URL
-=======
 from core.domain.agent_run import AgentRun
 from core.domain.consts import INPUT_KEY_MESSAGES, WORKFLOWAI_APP_URL
 from core.domain.events import EventRouter
 from core.domain.fields.chat_message import ChatMessage
 from core.domain.message import Messages
->>>>>>> 81ee0ed8
 from core.domain.models.model_data import FinalModelData, LatestModel
 from core.domain.models.model_datas_mapping import MODEL_DATAS
 from core.domain.models.models import Model
@@ -67,38 +63,12 @@
 from core.utils.background import add_background_task
 from core.utils.schemas import FieldType
 
-<<<<<<< HEAD
-logger = logging.getLogger(__name__)
-
-
-class RunSearchResult(BaseModel):
-    """Model for run search results"""
-
-    id: str
-    task_id: str
-    task_schema_id: int
-    status: str
-    duration_seconds: float | None
-    cost_usd: float | None
-    created_at: str | None
-    user_review: str | None
-    ai_review: str | None
-    error: dict[str, Any] | None
-
-
-class UsefulLinks(BaseModel):
-    class Link(BaseModel):
-        title: str
-        url: str
-        description: str
-
-    description: str = "A collection of useful link that the user can access in the browser, those link are NOT directly accessible without being authenticated in the browser"
-    useful_links: list[Link]
-=======
+_logger = logging.getLogger(__name__)
+
+
 # Claude Code only support 25k tokens, for example.
 # Overall it's a good practice to limit the tool return tokens to avoid overflowing the coding agents context.
 MAX_TOOL_RETURN_TOKENS = 20000
->>>>>>> 81ee0ed8
 
 
 class MCPService:
@@ -750,34 +720,30 @@
                 variant=merged_variant,
                 final_input=merged_input,
             )
-
-<<<<<<< HEAD
-        except Exception as e:
-            return await self._enrich_tool_return(
-                success=False,
-                error=f"Failed to search runs by metadata: {str(e)}",
-                agent_id=task_tuple[0],
-            )
-
-    async def send_feedback(self, feedback: str, user_agent: str | None, context: str | None = None) -> MCPToolReturn:
+        res = await handler.handle_prepared_run(prepared, request, None, start_time, self.tenant)
+        if not isinstance(res, OpenAIProxyChatCompletionResponse):
+            # That should never happen since we are not streaming
+            raise ValueError("Unexpected response type")
+        return res
+
+    async def send_feedback(
+        self,
+        feedback: str,
+        user_agent: str | None,
+        context: str | None = None,
+    ) -> MCPToolReturn[EmptyModel]:
         """Send MCP client feedback to processing agent and return acknowledgment"""
-        try:
-            # Fire-and-forget: start the agent processing but don't wait for results
-            add_background_task(
-                self._process_feedback(feedback, context, user_agent, self.tenant_slug, self.user_email),
-            )
-
-            return MCPToolReturn(
-                success=True,
-                data={
-                    "message": "MCP client feedback received and sent for processing",
-                },
-            )
-        except Exception as e:
-            return MCPToolReturn(
-                success=False,
-                error=f"Failed to send MCP client feedback for processing: {str(e)}",
-            )
+
+        # Fire-and-forget: start the agent processing but don't wait for results
+        add_background_task(
+            self._process_feedback(feedback, context, user_agent, self.tenant.slug, self.user_email),
+        )
+
+        return MCPToolReturn(
+            success=True,
+            message="MCP client feedback received and sent for processing",
+            data=None,
+        )
 
     async def _process_feedback(
         self,
@@ -800,7 +766,7 @@
             # Log the analysis or store it somewhere if needed
             # For now, just log that processing completed
             if response:
-                logger.info(
+                _logger.info(
                     "MCP client feedback processed",
                     extra={
                         "organization_name": organization_name,
@@ -812,7 +778,7 @@
                     },
                 )
             else:
-                logger.error(
+                _logger.error(
                     "MCP client feedback processing agent returned no response",
                     extra={
                         "organization_name": organization_name,
@@ -824,13 +790,7 @@
                 )
 
         except Exception as e:
-            logger.exception("Error processing MCP client feedback", exc_info=e)
-=======
-        res = await handler.handle_prepared_run(prepared, request, None, start_time, self.tenant)
-        if not isinstance(res, OpenAIProxyChatCompletionResponse):
-            # That should never happen since we are not streaming
-            raise ValueError("Unexpected response type")
-        return res
+            _logger.exception("Error processing MCP client feedback", exc_info=e)
 
 
 def _merge_properties(
@@ -872,5 +832,4 @@
         new_input_messages if new_input_messages is not None else original_input.get(INPUT_KEY_MESSAGES)
     )
 
-    return merged
->>>>>>> 81ee0ed8
+    return merged