from datetime import date
from typing import Literal

from core.domain.models import Model, Provider
from core.domain.models._displayed_provider import DisplayedProvider
from core.domain.models._mistral import mistral_models
from core.domain.models._xai import xai_models
from core.domain.reasoning_effort import ReasoningEffort

from .model_data import (
    DeprecatedModel,
    FinalModelData,
    LatestModel,
    MaxTokensData,
    ModelData,
    ModelDataMapping,
    ModelFallback,
    ModelReasoningBudget,
    PricingTier,
    QualityData,
    SpeedData,
    SpeedIndex,
)


def _char_to_token(char_count: int) -> int:
    # Approx 4 characters per token
    return int(round(char_count / 4))


def _openai_fallback(pricing: PricingTier, context_exceeded: Model | Literal["no"] | None = None):
    """Alternative fallback for OpenAI models. Can't use the default since it uses mostly OpenAI models"""
    model: Model
    match pricing:
        case "cheap" | "cheapest":
            # Depending on the model, might have to set to "no" individually
            model = Model.GEMINI_2_0_FLASH_LATEST
        case "medium":
            # Medium models usually have a 1M context window
            model = Model.CLAUDE_4_SONNET_LATEST
            if not context_exceeded:
                context_exceeded = Model.GEMINI_1_5_PRO_LATEST
        case "expensive":
            # OpenAI expensive models usually have a 200k context window
            model = Model.CLAUDE_4_OPUS_LATEST
            if not context_exceeded:
                context_exceeded = Model.GEMINI_2_5_PRO

    return ModelFallback.only_model(model, pricing_tier=pricing, context_exceeded=context_exceeded)


def _raw_model_data() -> dict[Model, ModelData | LatestModel | DeprecatedModel]:
    return {
        Model.GPT_4O_LATEST: LatestModel(
            model=Model.GPT_4O_2024_11_20,
            display_name="GPT-4o (latest)",
            is_default=False,
            aliases=["gpt-4o"],
        ),
        Model.GPT_4O_2024_11_20: ModelData(
            display_name="GPT-4o (2024-11-20)",
            supports_json_mode=True,
            supports_input_image=True,
            supports_input_pdf=False,
            supports_input_audio=False,
            supports_structured_output=True,
            max_tokens_data=MaxTokensData(
                max_tokens=128_000,
                max_output_tokens=16_384,
                source="https://platform.openai.com/docs/models",
            ),
            icon_url="https://workflowai.blob.core.windows.net/workflowai-public/openai.svg",
            latest_model=Model.GPT_4O_LATEST,
            release_date=date(2024, 11, 20),
            quality_data=QualityData(mmlu=85.70, gpqa=46.00),
            speed_data=SpeedData(
                index=SpeedIndex.from_experiment(output_tokens=1787, duration_seconds=27.6),
            ),
            provider_name=DisplayedProvider.OPEN_AI.value,
            supports_tool_calling=True,
            fallback=_openai_fallback("medium"),
        ),
        Model.GPT_4O_2024_08_06: ModelData(
            display_name="GPT-4o (2024-08-06)",
            supports_json_mode=True,
            supports_input_image=True,
            supports_input_pdf=False,
            supports_input_audio=False,
            supports_structured_output=True,
            max_tokens_data=MaxTokensData(
                max_tokens=128_000,
                max_output_tokens=16_384,
                source="https://platform.openai.com/docs/models",
            ),
            icon_url="https://workflowai.blob.core.windows.net/workflowai-public/openai.svg",
            release_date=date(2024, 8, 6),
            quality_data=QualityData(mmlu=88.70, gpqa=53.10),
            speed_data=SpeedData(
                index=SpeedIndex.from_experiment(output_tokens=1913, duration_seconds=24),
            ),
            latest_model=Model.GPT_4O_LATEST,
            provider_name=DisplayedProvider.OPEN_AI.value,
            supports_tool_calling=True,
            fallback=_openai_fallback("medium"),
        ),
        Model.GPT_41_LATEST: LatestModel(
            model=Model.GPT_41_2025_04_14,
            display_name="GPT-4.1 (latest)",
            is_default=True,
        ),
        Model.GPT_41_2025_04_14: ModelData(
            display_name="GPT-4.1 (2025-04-14)",
            supports_json_mode=True,
            supports_input_image=True,
            supports_input_pdf=False,
            supports_input_audio=False,
            supports_structured_output=True,
            max_tokens_data=MaxTokensData(
                max_tokens=1_047_576,
                max_output_tokens=32_768,
                source="https://platform.openai.com/docs/models",
            ),
            icon_url="https://workflowai.blob.core.windows.net/workflowai-public/openai.svg",
            latest_model=Model.GPT_41_LATEST,
            release_date=date(2025, 4, 14),
            quality_data=QualityData(mmlu=90.2, gpqa=66.3),
            speed_data=SpeedData(
                index=SpeedIndex.from_experiment(output_tokens=1884, duration_seconds=38),
            ),
            provider_name=DisplayedProvider.OPEN_AI.value,
            supports_tool_calling=True,
            fallback=_openai_fallback("medium"),
        ),
        Model.GPT_41_MINI_LATEST: LatestModel(
            model=Model.GPT_41_MINI_2025_04_14,
            display_name="GPT-4.1 Mini (latest)",
            is_default=False,
        ),
        Model.GPT_41_MINI_2025_04_14: ModelData(
            display_name="GPT-4.1 Mini (2025-04-14)",
            supports_json_mode=True,
            supports_input_image=True,
            supports_input_pdf=False,
            supports_input_audio=False,
            supports_structured_output=True,
            max_tokens_data=MaxTokensData(
                max_tokens=1_047_576,
                max_output_tokens=32_768,
                source="https://platform.openai.com/docs/models",
            ),
            icon_url="https://workflowai.blob.core.windows.net/workflowai-public/openai.svg",
            latest_model=Model.GPT_41_MINI_LATEST,
            release_date=date(2025, 4, 14),
            quality_data=QualityData(mmlu=87.5, gpqa=65),
            speed_data=SpeedData(
                index=SpeedIndex.from_experiment(output_tokens=1986, duration_seconds=38),
            ),
            provider_name=DisplayedProvider.OPEN_AI.value,
            supports_tool_calling=True,
            fallback=_openai_fallback("cheapest", context_exceeded="no"),
        ),
        Model.GPT_41_NANO_LATEST: LatestModel(
            model=Model.GPT_41_NANO_2025_04_14,
            display_name="GPT-4.1 Nano (latest)",
            is_default=False,
        ),
        Model.GPT_41_NANO_2025_04_14: ModelData(
            display_name="GPT-4.1 Nano (2025-04-14)",
            supports_json_mode=True,
            supports_input_image=True,
            supports_input_pdf=False,
            supports_input_audio=False,
            supports_structured_output=True,
            max_tokens_data=MaxTokensData(
                max_tokens=1_047_576,
                max_output_tokens=32_768,
                source="https://platform.openai.com/docs/models",
            ),
            icon_url="https://workflowai.blob.core.windows.net/workflowai-public/openai.svg",
            release_date=date(2025, 4, 14),
            quality_data=QualityData(mmlu=80, gpqa=50),
            speed_data=SpeedData(
                index=SpeedIndex.from_experiment(output_tokens=2002, duration_seconds=19),
            ),
            latest_model=Model.GPT_41_NANO_LATEST,
            provider_name=DisplayedProvider.OPEN_AI.value,
            supports_tool_calling=True,
            fallback=_openai_fallback("cheapest", context_exceeded="no"),
        ),
        Model.GPT_45_PREVIEW_2025_02_27: DeprecatedModel(replacement_model=Model.GPT_41_2025_04_14),
        Model.GPT_4O_2024_05_13: DeprecatedModel(replacement_model=Model.GPT_4O_2024_11_20),
        Model.GPT_4_TURBO_2024_04_09: DeprecatedModel(
            replacement_model=Model.GPT_4O_2024_11_20,
            aliases=["gpt-4-turbo", "gpt-4", "gpt-4-0613", "gpt-4-turbo-preview"],
        ),
        Model.GPT_4O_MINI_LATEST: LatestModel(
            model=Model.GPT_4O_MINI_2024_07_18,
            display_name="GPT-4o mini (latest)",
        ),
        Model.GPT_4O_MINI_2024_07_18: ModelData(
            display_name="GPT-4o mini (2024-07-18)",
            supports_json_mode=True,
            supports_input_image=True,
            supports_input_pdf=False,
            supports_input_audio=False,
            supports_structured_output=True,
            max_tokens_data=MaxTokensData(
                max_tokens=128_000,
                max_output_tokens=16000,
                source="https://platform.openai.com/docs/models",
            ),
            icon_url="https://workflowai.blob.core.windows.net/workflowai-public/openai.svg",
            latest_model=Model.GPT_4O_MINI_LATEST,
            release_date=date(2024, 7, 18),
            quality_data=QualityData(mmlu=82.00, gpqa=40.20),
            speed_data=SpeedData(
                index=SpeedIndex.from_experiment(output_tokens=1914, duration_seconds=28),
            ),
            provider_name=DisplayedProvider.OPEN_AI.value,
            supports_tool_calling=True,
            fallback=_openai_fallback("cheapest"),
        ),
        Model.GPT_IMAGE_1: ModelData(
            display_name="GPT Image 1",
            supports_json_mode=False,
            supports_input_image=True,
            supports_output_image=True,
            supports_input_pdf=False,
            supports_input_audio=False,
            supports_output_text=False,
            supports_structured_output=False,
            max_tokens_data=MaxTokensData(
                # gpt-image-1 does not really have a context window it seems
                # But the input max is 32_000 characters
                max_tokens=_char_to_token(32_000),
                source="https://platform.openai.com/docs/models",
            ),
            icon_url="https://workflowai.blob.core.windows.net/workflowai-public/openai.svg",
            release_date=date(2025, 4, 23),
            quality_data=QualityData(index=611),  # TODO: a bit difficult to estimate here
            speed_data=SpeedData(
                index=SpeedIndex(value=10),  # difficult to estimate, assigne low value
            ),
            provider_name=DisplayedProvider.OPEN_AI.value,
            supports_tool_calling=False,
            is_default=True,
            # No fallback for image generation
            fallback=None,
        ),
        Model.GPT_3_5_TURBO_0125: DeprecatedModel(
            replacement_model=Model.GPT_4O_MINI_2024_07_18,
            aliases=["gpt-3.5-turbo-16k", "gpt-3.5-turbo", "gpt-3.5-turbo-instruct-0914", "gpt-3.5-turbo-instruct"],
        ),
        Model.GPT_3_5_TURBO_1106: DeprecatedModel(
            replacement_model=Model.GPT_4O_MINI_2024_07_18,
        ),
        Model.GPT_4_0125_PREVIEW: DeprecatedModel(replacement_model=Model.GPT_41_2025_04_14),
        Model.GPT_4_1106_PREVIEW: DeprecatedModel(replacement_model=Model.GPT_41_2025_04_14),
        Model.GPT_4_1106_VISION_PREVIEW: DeprecatedModel(replacement_model=Model.GPT_4O_2024_11_20),
        Model.GPT_4O_AUDIO_PREVIEW_2025_06_03: ModelData(
            display_name="GPT-4o (Audio Preview 2025-06-03)",
            supports_json_mode=False,
            supports_structured_output=False,
            supports_input_image=False,
            supports_input_pdf=False,
            supports_input_schema=False,
            supports_input_audio=True,
            supports_audio_only=True,
            supports_system_messages=False,
            max_tokens_data=MaxTokensData(
                max_tokens=128_000,
                max_output_tokens=16384,
                source="https://platform.openai.com/docs/models",
            ),
            icon_url="https://workflowai.blob.core.windows.net/workflowai-public/openai.svg",
            is_default=True,
            release_date=date(2025, 6, 3),
            provider_name=DisplayedProvider.OPEN_AI.value,
            quality_data=QualityData(equivalent_to=(Model.GPT_4O_AUDIO_PREVIEW_2024_12_17, 1)),
            speed_data=SpeedData(
                index=SpeedIndex(value=10),  # difficult to estimate, assigne low value
            ),
            supports_tool_calling=False,
            aliases=[],
            fallback=ModelFallback(
                # Falling back to Gemini 1.5 Pro to support audio
                content_moderation=Model.GEMINI_1_5_PRO_002,
                structured_output=Model.GEMINI_1_5_PRO_002,
                rate_limit=Model.GEMINI_1_5_PRO_002,
                context_exceeded=None,
            ),
            supports_temperature=False,
            supports_top_p=False,
            supports_presence_penalty=False,
            supports_frequency_penalty=False,
        ),
        Model.GPT_4O_AUDIO_PREVIEW_2024_12_17: ModelData(
            display_name="GPT-4o (Audio Preview 2024-12-17)",
            supports_json_mode=True,
            supports_input_image=False,
            supports_input_pdf=False,
            supports_input_schema=False,
            supports_input_audio=True,
            supports_audio_only=True,
            max_tokens_data=MaxTokensData(
                max_tokens=128_000,
                max_output_tokens=16384,
                source="https://platform.openai.com/docs/models",
            ),
            icon_url="https://workflowai.blob.core.windows.net/workflowai-public/openai.svg",
            is_default=True,
            release_date=date(2024, 12, 17),
            provider_name=DisplayedProvider.OPEN_AI.value,
            quality_data=QualityData(mmlu=88.70, gpqa=53.60),
            speed_data=SpeedData(
                index=SpeedIndex(value=10),  # difficult to estimate, assigne low value
            ),
            supports_tool_calling=False,
            aliases=["gpt-4o-audio-preview"],
            fallback=ModelFallback(
                # Falling back to Gemini 1.5 Pro to support audio
                content_moderation=Model.GEMINI_1_5_PRO_002,
                structured_output=Model.GEMINI_1_5_PRO_002,
                rate_limit=Model.GEMINI_1_5_PRO_002,
                context_exceeded=None,
            ),
            supports_temperature=False,
            supports_top_p=False,
            supports_presence_penalty=False,
            supports_frequency_penalty=False,
        ),
        Model.GPT_4O_AUDIO_PREVIEW_2024_10_01: DeprecatedModel(replacement_model=Model.GPT_4O_AUDIO_PREVIEW_2024_12_17),
        Model.O1_PREVIEW_2024_09_12: DeprecatedModel(replacement_model=Model.O3_2025_04_16, aliases=["o1-preview"]),
        Model.O1_MINI_LATEST: DeprecatedModel(replacement_model=Model.O3_MINI_2025_01_31, aliases=["o1-mini"]),
        Model.O1_MINI_2024_09_12: DeprecatedModel(replacement_model=Model.O3_MINI_2025_01_31),
        Model.O3_MINI_LATEST_HIGH_REASONING_EFFORT: DeprecatedModel(
            replacement_model=Model.O3_MINI_2025_01_31,
            reasoning_effort=ReasoningEffort.HIGH,
        ),
        Model.O3_MINI_LATEST_MEDIUM_REASONING_EFFORT: DeprecatedModel(
            replacement_model=Model.O3_MINI_2025_01_31,
            reasoning_effort=ReasoningEffort.MEDIUM,
        ),
        Model.O3_MINI_LATEST_LOW_REASONING_EFFORT: DeprecatedModel(
            replacement_model=Model.O3_MINI_2025_01_31,
            reasoning_effort=ReasoningEffort.LOW,
        ),
        Model.O3_MINI_LATEST: LatestModel(
            model=Model.O3_MINI_2025_01_31,
            display_name="o3-mini (latest)",
        ),
        Model.O3_MINI_2025_01_31: ModelData(
            display_name="o3-mini (2025-01-31)",
            supports_json_mode=False,
            supports_input_image=False,
            supports_input_pdf=False,
            supports_input_audio=False,
            supports_structured_output=True,
            release_date=date(2025, 1, 31),
            quality_data=QualityData(mmlu=88.70, gpqa=77.00),
            speed_data=SpeedData(
                index=SpeedIndex.from_experiment(output_tokens=2252, duration_seconds=18),
            ),
            provider_name=DisplayedProvider.OPEN_AI.value,
            icon_url="https://workflowai.blob.core.windows.net/workflowai-public/openai.svg",
            max_tokens_data=MaxTokensData(
                max_tokens=200_000,
                max_output_tokens=100_000,
                source="https://platform.openai.com/docs/models",
            ),
            latest_model=Model.O3_MINI_LATEST,
            supports_tool_calling=True,
            supports_parallel_tool_calls=False,
            fallback=_openai_fallback("cheap"),
            reasoning=ModelReasoningBudget(disabled=None),
            supports_temperature=False,
            supports_top_p=False,
            supports_presence_penalty=False,
            supports_frequency_penalty=False,
        ),
        Model.O3_MINI_2025_01_31_HIGH_REASONING_EFFORT: DeprecatedModel(
            replacement_model=Model.O3_MINI_2025_01_31,
            reasoning_effort=ReasoningEffort.HIGH,
        ),
        Model.O3_MINI_2025_01_31_MEDIUM_REASONING_EFFORT: DeprecatedModel(
            replacement_model=Model.O3_MINI_2025_01_31,
            reasoning_effort=ReasoningEffort.MEDIUM,
        ),
        Model.O3_MINI_2025_01_31_LOW_REASONING_EFFORT: DeprecatedModel(
            replacement_model=Model.O3_MINI_2025_01_31,
            reasoning_effort=ReasoningEffort.LOW,
        ),
        Model.O4_MINI_LATEST_HIGH_REASONING_EFFORT: DeprecatedModel(
            replacement_model=Model.O4_MINI_2025_04_16,
            reasoning_effort=ReasoningEffort.HIGH,
        ),
        Model.O4_MINI_LATEST_MEDIUM_REASONING_EFFORT: DeprecatedModel(
            replacement_model=Model.O4_MINI_2025_04_16,
            reasoning_effort=ReasoningEffort.MEDIUM,
        ),
        Model.O4_MINI_LATEST_LOW_REASONING_EFFORT: DeprecatedModel(
            replacement_model=Model.O4_MINI_2025_04_16,
            reasoning_effort=ReasoningEffort.LOW,
        ),
        Model.O4_MINI_LATEST: LatestModel(
            model=Model.O4_MINI_2025_04_16,
            display_name="o4-mini (latest)",
        ),
        Model.O4_MINI_2025_04_16: ModelData(
            display_name="o4-mini (2025-04-16)",
            supports_json_mode=False,
            supports_input_image=True,
            supports_input_pdf=False,
            supports_input_audio=False,
            supports_structured_output=True,
            release_date=date(2025, 4, 16),
            quality_data=QualityData(
                mmlu_pro=80.6,
                gpqa=74.5,
                source="https://www.vals.ai/models/openai_o4-mini-2025-04-16",
            ),
            speed_data=SpeedData(
                index=SpeedIndex.from_experiment(output_tokens=2650, duration_seconds=33),
            ),
            provider_name=DisplayedProvider.OPEN_AI.value,
            icon_url="https://workflowai.blob.core.windows.net/workflowai-public/openai.svg",
            max_tokens_data=MaxTokensData(
                max_tokens=200_000,
                max_output_tokens=100_000,
                source="https://platform.openai.com/docs/models",
            ),
            latest_model=Model.O4_MINI_LATEST,
            supports_tool_calling=True,
            supports_parallel_tool_calls=False,
            fallback=_openai_fallback("cheap"),
            reasoning=ModelReasoningBudget(disabled=None),
            supports_temperature=False,
            supports_top_p=False,
            supports_presence_penalty=False,
            supports_frequency_penalty=False,
        ),
        Model.O4_MINI_2025_04_16_HIGH_REASONING_EFFORT: DeprecatedModel(
            replacement_model=Model.O4_MINI_2025_04_16,
            reasoning_effort=ReasoningEffort.HIGH,
        ),
        Model.O4_MINI_2025_04_16_MEDIUM_REASONING_EFFORT: DeprecatedModel(
            replacement_model=Model.O4_MINI_2025_04_16,
            reasoning_effort=ReasoningEffort.MEDIUM,
        ),
        Model.O4_MINI_2025_04_16_LOW_REASONING_EFFORT: DeprecatedModel(
            replacement_model=Model.O4_MINI_2025_04_16,
            reasoning_effort=ReasoningEffort.LOW,
        ),
        Model.O3_LATEST: LatestModel(model=Model.O3_2025_04_16, display_name="o3 (latest)"),
        Model.O3_2025_04_16: ModelData(
            display_name="o3 (2025-04-16)",
            supports_json_mode=True,
            supports_input_image=True,
            supports_input_pdf=True,
            supports_input_audio=False,
            supports_structured_output=True,
            release_date=date(2025, 4, 16),
            quality_data=QualityData(
                gpqa_diamond=83.6,
                mmlu_pro=85.6,
                source="https://www.vals.ai/models/openai_o3-2025-04-16",
            ),
            speed_data=SpeedData(
                index=SpeedIndex.from_experiment(output_tokens=2200, duration_seconds=80),
            ),
            provider_name=DisplayedProvider.OPEN_AI.value,
            icon_url="https://workflowai.blob.core.windows.net/workflowai-public/openai.svg",
            max_tokens_data=MaxTokensData(
                max_tokens=200_000,
                max_output_tokens=100_000,
                source="https://platform.openai.com/docs/models",
            ),
            latest_model=Model.O3_LATEST,
            supports_tool_calling=True,
            supports_parallel_tool_calls=False,
            aliases=["o3-2025-04-16"],
            fallback=_openai_fallback("medium"),
            reasoning=ModelReasoningBudget(disabled=None),
            supports_temperature=False,
            supports_top_p=False,
            supports_presence_penalty=False,
            supports_frequency_penalty=False,
        ),
        Model.O3_LATEST_HIGH_REASONING_EFFORT: DeprecatedModel(
            replacement_model=Model.O3_2025_04_16,
            reasoning_effort=ReasoningEffort.HIGH,
        ),
        Model.O3_LATEST_MEDIUM_REASONING_EFFORT: DeprecatedModel(
            replacement_model=Model.O3_2025_04_16,
            reasoning_effort=ReasoningEffort.MEDIUM,
        ),
        Model.O3_LATEST_LOW_REASONING_EFFORT: DeprecatedModel(
            replacement_model=Model.O3_2025_04_16,
            reasoning_effort=ReasoningEffort.LOW,
        ),
        Model.O3_2025_04_16_HIGH_REASONING_EFFORT: DeprecatedModel(
            replacement_model=Model.O3_2025_04_16,
            reasoning_effort=ReasoningEffort.HIGH,
        ),
        Model.O3_2025_04_16_MEDIUM_REASONING_EFFORT: DeprecatedModel(
            replacement_model=Model.O3_2025_04_16,
            reasoning_effort=ReasoningEffort.MEDIUM,
        ),
        Model.O3_2025_04_16_LOW_REASONING_EFFORT: DeprecatedModel(
            replacement_model=Model.O3_2025_04_16,
            reasoning_effort=ReasoningEffort.LOW,
        ),
        # Model.O3_PRO_LATEST_HIGH_REASONING_EFFORT: LatestModel(
        #     model=Model.O3_PRO_2025_06_10_HIGH_REASONING_EFFORT,
        #     display_name="o3-pro (latest) - High reasoning effort",
        # ),
        # Model.O3_PRO_LATEST_MEDIUM_REASONING_EFFORT: LatestModel(
        #     model=Model.O3_PRO_2025_06_10_MEDIUM_REASONING_EFFORT,
        #     display_name="o3-pro (latest) - Medium reasoning effort",
        #     aliases=["o3-pro"],
        # ),
        # Model.O3_PRO_LATEST_LOW_REASONING_EFFORT: LatestModel(
        #     model=Model.O3_PRO_2025_06_10_LOW_REASONING_EFFORT,
        #     display_name="o3-pro (latest) - Low reasoning effort",
        # ),
        # Model.O3_PRO_2025_06_10_HIGH_REASONING_EFFORT: ModelData(
        #     display_name="o3-pro (2025-06-10) - High reasoning effort",
        #     supports_json_mode=True,
        #     supports_input_image=True,
        #     supports_input_pdf=True,
        #     supports_input_audio=False,
        #     supports_structured_output=True,
        #     release_date=date(2025, 6, 10),
        #     quality_data=QualityData(
        #         equivalent_to=(Model.O3_PRO_2025_06_10_MEDIUM_REASONING_EFFORT, 5),  # Same quality as o3
        #     ),
        #     provider_name=DisplayedProvider.OPEN_AI.value,
        #     icon_url="https://workflowai.blob.core.windows.net/workflowai-public/openai.svg",
        #     max_tokens_data=MaxTokensData(
        #         max_tokens=200_000,
        #         max_output_tokens=100_000,
        #         source="https://platform.openai.com/docs/models/o3-pro",
        #     ),
        #     latest_model=Model.O3_PRO_LATEST_HIGH_REASONING_EFFORT,
        #     supports_tool_calling=True,
        #     supports_parallel_tool_calls=False,
        #     fallback=_openai_fallback("expensive"),
        # ),
        # Model.O3_PRO_2025_06_10_MEDIUM_REASONING_EFFORT: ModelData(
        #     display_name="o3-pro (2025-06-10) - Medium reasoning effort",
        #     supports_json_mode=True,
        #     supports_input_image=True,
        #     supports_input_pdf=True,
        #     supports_input_audio=False,
        #     supports_structured_output=True,
        #     release_date=date(2025, 6, 10),
        #     quality_data=QualityData(
        #         # TODO: for now using same quality data as o3
        #         gpqa_diamond=83.6,
        #         mmlu_pro=85.6,
        #         source="https://www.vals.ai/models/openai_o3-2025-04-16",
        #     ),
        # speed_data=SpeedData(index=500),  # Default speed index, can be updated with real data later
        #     provider_name=DisplayedProvider.OPEN_AI.value,
        #     icon_url="https://workflowai.blob.core.windows.net/workflowai-public/openai.svg",
        #     max_tokens_data=MaxTokensData(
        #         max_tokens=200_000,
        #         max_output_tokens=100_000,
        #         source="https://platform.openai.com/docs/models/o3-pro",
        #     ),
        #     latest_model=Model.O3_PRO_LATEST_MEDIUM_REASONING_EFFORT,
        #     supports_tool_calling=True,
        #     supports_parallel_tool_calls=False,
        #     aliases=["o3-pro-2025-06-10"],
        #     fallback=_openai_fallback("expensive"),
        # ),
        # Model.O3_PRO_2025_06_10_LOW_REASONING_EFFORT: ModelData(
        #     display_name="o3-pro (2025-06-10) - Low reasoning effort",
        #     supports_json_mode=True,
        #     supports_input_image=True,
        #     supports_input_pdf=True,
        #     supports_input_audio=False,
        #     supports_structured_output=True,
        #     release_date=date(2025, 6, 10),
        #     quality_data=QualityData(
        #         equivalent_to=(Model.O3_PRO_2025_06_10_MEDIUM_REASONING_EFFORT, -5),  # Same quality as o3
        #     ),
        #     provider_name=DisplayedProvider.OPEN_AI.value,
        #     icon_url="https://workflowai.blob.core.windows.net/workflowai-public/openai.svg",
        #     max_tokens_data=MaxTokensData(
        #         max_tokens=200_000,
        #         max_output_tokens=100_000,
        #         source="https://platform.openai.com/docs/models/o3-pro",
        #     ),
        #     latest_model=Model.O3_PRO_LATEST_LOW_REASONING_EFFORT,
        #     supports_tool_calling=True,
        #     supports_parallel_tool_calls=False,
        #     fallback=_openai_fallback("expensive"),
        # ),
        Model.GEMINI_1_5_PRO_PREVIEW_0514: DeprecatedModel(replacement_model=Model.GEMINI_1_5_PRO_002),
        Model.GEMINI_2_0_FLASH_LITE_PREVIEW_2502: DeprecatedModel(replacement_model=Model.GEMINI_2_0_FLASH_LITE_001),
        Model.GEMINI_2_0_FLASH_LITE_001: ModelData(
            display_name="Gemini 2.0 Flash-Lite (001)",
            supports_json_mode=True,
            supports_input_image=True,
            supports_input_pdf=True,
            supports_input_audio=True,
            supports_structured_output=False,
            max_tokens_data=MaxTokensData(
                max_tokens=1048576,
                max_output_tokens=8_192,
                source="https://ai.google.dev/gemini-api/docs/models/gemini#gemini-2.0-flash-lite",
            ),
            icon_url="https://workflowai.blob.core.windows.net/workflowai-public/google.svg",
            release_date=date(2025, 2, 5),
            quality_data=QualityData(mmlu=83.5, gpqa=51.5),
            speed_data=SpeedData(
                index=SpeedIndex.from_experiment(output_tokens=1821, duration_seconds=13),
            ),
            provider_name=DisplayedProvider.GOOGLE.value,
            supports_tool_calling=True,
            fallback=ModelFallback.default(
                "cheapest",
                content_moderation=Model.GPT_41_NANO_LATEST,
                context_exceeded="no",
            ),
        ),
        Model.GEMINI_2_0_FLASH_001: ModelData(
            display_name="Gemini 2.0 Flash (001)",
            supports_json_mode=True,
            supports_input_image=True,
            supports_input_pdf=True,
            supports_input_audio=True,
            supports_structured_output=False,  # Model supports structured outputs, but we did not activate this feature for Google  yet
            max_tokens_data=MaxTokensData(
                max_tokens=1048576,
                max_output_tokens=8_192,
                source="https://ai.google.dev/gemini-api/docs/models/gemini#gemini-2.0-flash",
            ),
            icon_url="https://workflowai.blob.core.windows.net/workflowai-public/google.svg",
            release_date=date(2025, 2, 5),
            latest_model=Model.GEMINI_2_0_FLASH_LATEST,
            quality_data=QualityData(mmlu=76.4, gpqa=74.2),
            speed_data=SpeedData(
                index=SpeedIndex.from_experiment(output_tokens=1805, duration_seconds=14),
            ),
            provider_name=DisplayedProvider.GOOGLE.value,
            supports_tool_calling=True,
            fallback=ModelFallback.default(
                "cheapest",
                content_moderation=Model.GPT_41_NANO_LATEST,
                context_exceeded="no",
            ),
        ),
        Model.GEMINI_2_5_FLASH_PREVIEW_0417: DeprecatedModel(replacement_model=Model.GEMINI_2_5_FLASH),
        Model.GEMINI_2_5_FLASH_PREVIEW_0520: DeprecatedModel(
            replacement_model=Model.GEMINI_2_5_FLASH,
            reasoning_effort=ReasoningEffort.DISABLED,
        ),
        Model.GEMINI_2_5_FLASH: ModelData(
            display_name="Gemini 2.5 Flash",
            supports_json_mode=True,
            supports_input_image=True,
            supports_input_pdf=True,
            supports_input_audio=True,
            supports_structured_output=True,
            max_tokens_data=MaxTokensData(
                max_tokens=1_048_576 + 65_536,
                max_output_tokens=65_536,
                source="https://cloud.google.com/vertex-ai/generative-ai/docs/models/gemini/2-5-flash",
            ),
            icon_url="https://workflowai.blob.core.windows.net/workflowai-public/google.svg",
            release_date=date(2025, 6, 18),
            quality_data=QualityData(
                gpqa=82.8,
                mmlu=88.4,
                source="https://deepmind.google/models/gemini/flash/",
            ),
            speed_data=SpeedData(
                index=SpeedIndex.from_experiment(output_tokens=2821, duration_seconds=13.4),
            ),
            provider_name=DisplayedProvider.GOOGLE.value,
            supports_tool_calling=True,
            fallback=ModelFallback.default(
                "cheapest",
                content_moderation=Model.GPT_41_NANO_LATEST,
                rate_limit=Model.GEMINI_2_0_FLASH_001,
                context_exceeded="no",
            ),
            is_default=True,
            reasoning=ModelReasoningBudget(disabled=0, min=1, max=24576),
        ),
        Model.GEMINI_2_5_FLASH_THINKING_PREVIEW_0417: DeprecatedModel(replacement_model=Model.GEMINI_2_5_FLASH),
        Model.GEMINI_2_5_FLASH_THINKING_PREVIEW_0520: DeprecatedModel(replacement_model=Model.GEMINI_2_5_FLASH),
        Model.GEMINI_2_5_PRO: ModelData(
            display_name="Gemini 2.5 Pro",
            supports_json_mode=True,
            supports_input_image=True,
            supports_input_pdf=True,
            supports_input_audio=True,
            supports_structured_output=True,
            max_tokens_data=MaxTokensData(
                max_tokens=1_048_576 + 65_536,
                max_output_tokens=65_536,
                source="https://cloud.google.com/vertex-ai/generative-ai/docs/models/gemini/2-5-pro",
            ),
            icon_url="https://workflowai.blob.core.windows.net/workflowai-public/google.svg",
            release_date=date(2025, 6, 18),
            quality_data=QualityData(
                gpqa_diamond=86.4,
                mmlu=89.2,
                source="https://deepmind.google/models/gemini/pro/",
            ),
            speed_data=SpeedData(
                index=SpeedIndex.from_experiment(output_tokens=1890, duration_seconds=73),
            ),
            provider_name=DisplayedProvider.GOOGLE.value,
            supports_tool_calling=True,
            fallback=ModelFallback.default(
                "medium",
                content_moderation=Model.GPT_41_LATEST,
                context_exceeded="no",
            ),
            # https://cloud.google.com/vertex-ai/generative-ai/docs/thinking
            reasoning=ModelReasoningBudget(min=128, max=32_768),
        ),
        Model.GEMINI_2_5_FLASH_LITE_PREVIEW_0617: ModelData(
            display_name="Gemini 2.5 Flash Lite Preview (06-17)",
            supports_json_mode=True,
            supports_input_image=True,
            supports_input_pdf=True,
            supports_input_audio=True,
            supports_structured_output=True,
            max_tokens_data=MaxTokensData(
                max_tokens=1_048_576 + 65_536,
                max_output_tokens=65_536,
                source="https://cloud.google.com/vertex-ai/generative-ai/docs/models/gemini/2-5-flash-lite",
            ),
            icon_url="https://workflowai.blob.core.windows.net/workflowai-public/google.svg",
            release_date=date(2025, 6, 18),
            quality_data=QualityData(
                gpqa_diamond=66.7,
                mmlu=84.5,
                source="https://deepmind.google/models/gemini/flash-lite/",
            ),
            speed_data=SpeedData(
                index=SpeedIndex.from_experiment(output_tokens=2900, duration_seconds=9),
            ),
            provider_name=DisplayedProvider.GOOGLE.value,
            supports_tool_calling=True,
            fallback=ModelFallback.default(
                "cheapest",
                content_moderation=Model.GPT_41_NANO_LATEST,
                context_exceeded="no",
            ),
            # https://cloud.google.com/vertex-ai/generative-ai/docs/thinking
            reasoning=ModelReasoningBudget(disabled=0, min=512, max=24_576),
        ),
        Model.GEMINI_2_5_PRO_PREVIEW_0605: DeprecatedModel(replacement_model=Model.GEMINI_2_5_PRO),
        Model.GEMINI_2_5_PRO_PREVIEW_0506: DeprecatedModel(replacement_model=Model.GEMINI_2_5_PRO),
        Model.GEMINI_2_5_PRO_PREVIEW_0325: DeprecatedModel(replacement_model=Model.GEMINI_2_5_PRO),
        Model.GEMINI_2_5_PRO_EXP_0325: DeprecatedModel(replacement_model=Model.GEMINI_2_5_PRO),
        Model.GEMINI_2_0_PRO_EXP: DeprecatedModel(replacement_model=Model.GEMINI_2_5_PRO),
        Model.GEMINI_2_0_FLASH_EXP: ModelData(
            display_name="Gemini 2.0 Flash Exp (Image Generation)",
            supports_json_mode=False,
            supports_input_image=True,
            supports_input_pdf=True,
            supports_input_audio=True,
            supports_output_image=True,
            supports_structured_output=False,
            supports_system_messages=False,
            max_tokens_data=MaxTokensData(
                max_tokens=1_048_576 + 8_192,
                max_output_tokens=8_192,
                source="https://ai.google.dev/gemini-api/docs/models/gemini#gemini-2.0-flash",
            ),
            icon_url="https://workflowai.blob.core.windows.net/workflowai-public/google.svg",
            release_date=date(2025, 2, 5),
            quality_data=QualityData(equivalent_to=(Model.GEMINI_2_0_FLASH_001, 0)),
            speed_data=SpeedData(index=SpeedIndex.from_experiment(output_tokens=2200, duration_seconds=15)),
            provider_name=DisplayedProvider.GOOGLE.value,
            supports_tool_calling=True,
            is_default=True,
            fallback=None,  # No fallback for exp models
        ),
        Model.GEMINI_2_0_FLASH_LATEST: LatestModel(
            model=Model.GEMINI_2_0_FLASH_001,
            display_name="Gemini 2.0 Flash (latest)",
        ),
        Model.GEMINI_1_5_PRO_LATEST: LatestModel(
            model=Model.GEMINI_1_5_PRO_002,
            display_name="Gemini 1.5 Pro (latest)",
            is_default=True,
        ),
        Model.GEMINI_2_0_FLASH_THINKING_EXP_0121: DeprecatedModel(
            replacement_model=Model.GEMINI_2_5_PRO,
        ),
        Model.GEMINI_2_0_FLASH_THINKING_EXP_1219: DeprecatedModel(
            replacement_model=Model.GEMINI_2_5_PRO,
        ),
        Model.GEMINI_1_5_PRO_002: ModelData(
            display_name="Gemini 1.5 Pro (002)",
            supports_json_mode=True,
            supports_input_image=True,
            supports_input_pdf=True,
            supports_input_audio=True,
            supports_structured_output=False,  # Model supports structured outputs, but we did not activate this feature for Google  yet
            max_tokens_data=MaxTokensData(
                max_tokens=2_097_152,
                max_output_tokens=8_192,
                source="https://cloud.google.com/vertex-ai/generative-ai/docs/learn/models#gemini-1.5-pro",
            ),
            icon_url="https://workflowai.blob.core.windows.net/workflowai-public/google.svg",
            latest_model=Model.GEMINI_1_5_PRO_LATEST,
            release_date=date(2024, 9, 24),
            quality_data=QualityData(mmlu=85.14, gpqa=59.10),
            speed_data=SpeedData(
                index=SpeedIndex.from_experiment(output_tokens=1905, duration_seconds=35),
            ),
            provider_name=DisplayedProvider.GOOGLE.value,
            supports_tool_calling=True,
            fallback=ModelFallback.default("medium", content_moderation=Model.GPT_41_LATEST, context_exceeded="no"),
        ),
        Model.GEMINI_1_5_PRO_001: DeprecatedModel(replacement_model=Model.GEMINI_1_5_PRO_002),
        Model.GEMINI_1_5_PRO_PREVIEW_0409: DeprecatedModel(replacement_model=Model.GEMINI_1_5_PRO_002),
        Model.GEMINI_1_5_FLASH_PREVIEW_0514: DeprecatedModel(replacement_model=Model.GEMINI_1_5_FLASH_002),
        Model.GEMINI_1_5_FLASH_LATEST: LatestModel(
            model=Model.GEMINI_1_5_FLASH_002,
            display_name="Gemini 1.5 Flash (latest)",
        ),
        Model.CLAUDE_4_SONNET_LATEST: LatestModel(
            model=Model.CLAUDE_4_SONNET_20250514,
            display_name="Claude 4 Sonnet (latest)",
            is_default=True,
        ),
        Model.CLAUDE_4_SONNET_20250514: ModelData(
            display_name="Claude 4 Sonnet (2025-05-14)",
            supports_json_mode=False,
            supports_input_image=True,
            supports_input_pdf=True,
            supports_input_audio=False,
            max_tokens_data=MaxTokensData(
                max_tokens=200_000,
                # See https://docs.anthropic.com/en/docs/about-claude/models/all-models
                max_output_tokens=64_000,
                source="https://docs.anthropic.com/en/docs/about-claude/models",
            ),
            icon_url="https://workflowai.blob.core.windows.net/workflowai-public/anthropic.svg",
            release_date=date(2025, 5, 22),
            # https://www.anthropic.com/news/claude-4
            # We only have the mmmlu for now...
            quality_data=QualityData(gpqa_diamond=70),
            speed_data=SpeedData(
                index=SpeedIndex.from_experiment(output_tokens=2648, duration_seconds=32),
            ),
            latest_model=Model.CLAUDE_4_SONNET_LATEST,
            provider_name=DisplayedProvider.ANTHROPIC.value,
            supports_tool_calling=True,
            fallback=ModelFallback.default("medium"),
            reasoning=ModelReasoningBudget(
                min=1024,
                max=32000,
            ),  # Claude docs mention that reasoning tokens 32k are rarely used.
            # https://docs.anthropic.com/en/docs/build-with-claude/extended-thinking
        ),
        Model.CLAUDE_4_OPUS_LATEST: LatestModel(
            model=Model.CLAUDE_4_OPUS_20250514,
            display_name="Claude 4 Opus (latest)",
            is_default=True,
        ),
        Model.CLAUDE_4_OPUS_20250514: ModelData(
            display_name="Claude 4 Opus (2025-05-14)",
            supports_json_mode=False,
            supports_input_image=True,
            supports_input_pdf=True,
            supports_input_audio=False,
            max_tokens_data=MaxTokensData(
                max_tokens=200_000,
                # See https://docs.anthropic.com/en/docs/about-claude/models/all-models
                max_output_tokens=32_000,
                source="https://docs.anthropic.com/en/docs/about-claude/models",
            ),
            icon_url="https://workflowai.blob.core.windows.net/workflowai-public/anthropic.svg",
            release_date=date(2025, 5, 22),
            # https://www.anthropic.com/news/claude-4
            # We only have the mmmlu for now...
            quality_data=QualityData(gpqa_diamond=74.9),
            speed_data=SpeedData(
                index=SpeedIndex.from_experiment(output_tokens=2648, duration_seconds=56.6),
            ),
            latest_model=Model.CLAUDE_4_OPUS_LATEST,
            provider_name=DisplayedProvider.ANTHROPIC.value,
            supports_tool_calling=True,
            fallback=ModelFallback.default("expensive"),
            reasoning=ModelReasoningBudget(
                min=1024,
                max=32000,
            ),  # Claude docs mention that reasoning tokens 32k are rarely used.
            # https://docs.anthropic.com/en/docs/build-with-claude/extended-thinking
        ),
        Model.CLAUDE_3_7_SONNET_LATEST: LatestModel(
            model=Model.CLAUDE_3_7_SONNET_20250219,
            display_name="Claude 3.7 Sonnet (latest)",
            is_default=True,
        ),
        Model.CLAUDE_3_7_SONNET_20250219: ModelData(
            display_name="Claude 3.7 Sonnet (2025-02-19)",
            supports_json_mode=False,
            supports_input_image=True,
            supports_input_pdf=True,
            supports_input_audio=False,
            max_tokens_data=MaxTokensData(
                max_tokens=200_000,
                # See https://docs.anthropic.com/en/docs/about-claude/models/all-models
                max_output_tokens=64_000,
                source="https://docs.anthropic.com/en/docs/about-claude/models",
            ),
            icon_url="https://workflowai.blob.core.windows.net/workflowai-public/anthropic.svg",
            release_date=date(2025, 2, 19),
            # TODO: quality index, for now quality index of CLAUDE_3_5_SONNET_20241022 + 1
            quality_data=QualityData(mmlu=90.8, gpqa=84.8, gpqa_diamond=69.7),
            speed_data=SpeedData(
                index=SpeedIndex.from_experiment(output_tokens=2640, duration_seconds=40),
            ),
            latest_model=Model.CLAUDE_3_7_SONNET_LATEST,
            provider_name=DisplayedProvider.ANTHROPIC.value,
            supports_tool_calling=True,
            fallback=ModelFallback.default("medium"),
            reasoning=ModelReasoningBudget(
                min=1024,
                max=32000,
            ),  # Claude docs mention that reasoning tokens 32k are rarely used.
            # https://docs.anthropic.com/en/docs/build-with-claude/extended-thinking
        ),
        Model.CLAUDE_3_5_SONNET_20241022: ModelData(
            display_name="Claude 3.5 Sonnet (2024-10-22)",
            supports_json_mode=False,
            supports_input_image=True,
            supports_input_pdf=True,
            supports_input_audio=False,
            max_tokens_data=MaxTokensData(
                max_tokens=200000,
                max_output_tokens=8192,
                source="https://docs.anthropic.com/en/docs/about-claude/models",
            ),
            icon_url="https://workflowai.blob.core.windows.net/workflowai-public/anthropic.svg",
            release_date=date(2024, 10, 22),
            quality_data=QualityData(mmlu=86, gpqa=68),
            speed_data=SpeedData(
                index=SpeedIndex.from_experiment(output_tokens=543, duration_seconds=11),
            ),
            latest_model=Model.CLAUDE_3_5_SONNET_LATEST,
            provider_name=DisplayedProvider.ANTHROPIC.value,
            supports_tool_calling=True,
            fallback=ModelFallback.default("medium"),
        ),
        Model.GEMINI_1_5_FLASH_002: ModelData(
            display_name="Gemini 1.5 Flash (002)",
            supports_json_mode=True,
            supports_input_image=True,
            supports_input_pdf=True,
            supports_input_audio=True,
            supports_structured_output=False,  # Model supports structured outputs, but we did not activate this feature for Google  yet
            max_tokens_data=MaxTokensData(
                max_tokens=1048576,
                max_output_tokens=8192,
                source="https://cloud.google.com/vertex-ai/generative-ai/docs/learn/models#gemini-1.5-flash",
            ),
            icon_url="https://workflowai.blob.core.windows.net/workflowai-public/google.svg",
            latest_model=Model.GEMINI_1_5_FLASH_LATEST,
            release_date=date(2024, 9, 24),
            quality_data=QualityData(mmlu=78.9, gpqa=51),
            speed_data=SpeedData(
                index=SpeedIndex.from_experiment(output_tokens=1857, duration_seconds=16.7),
            ),
            provider_name=DisplayedProvider.GOOGLE.value,
            supports_tool_calling=True,
            fallback=ModelFallback.default(
                "cheapest",
                content_moderation=Model.GPT_41_NANO_LATEST,
                context_exceeded="no",
            ),
        ),
        Model.GEMINI_1_5_FLASH_001: DeprecatedModel(replacement_model=Model.GEMINI_1_5_PRO_002),
        Model.GEMINI_1_0_PRO_VISION_001: DeprecatedModel(replacement_model=Model.GEMINI_1_5_PRO_002),
        Model.GEMINI_1_0_PRO_001: DeprecatedModel(replacement_model=Model.GEMINI_1_5_PRO_002),
        Model.GEMINI_1_0_PRO_002: DeprecatedModel(replacement_model=Model.GEMINI_1_5_PRO_002),
        Model.CLAUDE_3_5_SONNET_LATEST: LatestModel(
            model=Model.CLAUDE_3_5_SONNET_20241022,
            display_name="Claude 3.5 Sonnet (latest)",
        ),
        Model.O1_2024_12_17: ModelData(
            display_name="o1 (2024-12-17)",
            supports_json_mode=True,
            supports_input_image=True,
            supports_input_pdf=False,
            supports_input_audio=False,
            supports_structured_output=True,
            max_tokens_data=MaxTokensData(
                max_tokens=200_000,
                max_output_tokens=100_000,
                source="https://platform.openai.com/docs/models/gp#o1",
            ),
            icon_url="https://workflowai.blob.core.windows.net/workflowai-public/openai.svg",
            release_date=date(2024, 12, 17),
            quality_data=QualityData(mmlu=90.8, gpqa=78.3),
            speed_data=SpeedData(
                index=SpeedIndex.from_experiment(output_tokens=2248, duration_seconds=62),
            ),
            provider_name=DisplayedProvider.OPEN_AI.value,
            supports_tool_calling=True,
            supports_parallel_tool_calls=False,
            fallback=_openai_fallback("expensive"),
            reasoning=ModelReasoningBudget(disabled=None),
            aliases=["o1"],
            supports_temperature=False,
            supports_top_p=False,
            supports_presence_penalty=False,
            supports_frequency_penalty=False,
        ),
        Model.O1_2024_12_17_HIGH_REASONING_EFFORT: DeprecatedModel(
            replacement_model=Model.O1_2024_12_17,
            reasoning_effort=ReasoningEffort.HIGH,
        ),
        Model.O1_2024_12_17_LOW_REASONING_EFFORT: DeprecatedModel(
            replacement_model=Model.O1_2024_12_17,
            reasoning_effort=ReasoningEffort.LOW,
        ),
        Model.CLAUDE_3_5_SONNET_20240620: ModelData(
            display_name="Claude 3.5 Sonnet (2024-06-20)",
            supports_json_mode=False,
            supports_input_image=True,
            supports_input_pdf=False,
            supports_input_audio=False,
            max_tokens_data=MaxTokensData(
                max_tokens=200000,
                max_output_tokens=4096,
                source="https://docs.anthropic.com/en/docs/about-claude/models",
            ),
            icon_url="https://workflowai.blob.core.windows.net/workflowai-public/anthropic.svg",
            latest_model=Model.CLAUDE_3_5_SONNET_LATEST,
            release_date=date(2024, 6, 20),
            quality_data=QualityData(mmlu=88.3, gpqa=59.4),
            speed_data=SpeedData(
                index=SpeedIndex.from_experiment(output_tokens=2655, duration_seconds=40),
            ),
            provider_name=DisplayedProvider.ANTHROPIC.value,
            supports_tool_calling=True,
            fallback=ModelFallback.default("medium"),
        ),
        Model.CLAUDE_3_OPUS_20240229: ModelData(
            display_name="Claude 3 Opus (2024-02-29)",
            supports_json_mode=False,
            supports_input_image=True,
            supports_input_pdf=False,
            supports_input_audio=False,
            max_tokens_data=MaxTokensData(
                max_tokens=200000,
                max_output_tokens=4096,
                source="https://docs.anthropic.com/en/docs/about-claude/models",
            ),
            icon_url="https://workflowai.blob.core.windows.net/workflowai-public/anthropic.svg",
            release_date=date(2024, 2, 29),
            quality_data=QualityData(mmlu=88.2, gpqa=50.4),
            speed_data=SpeedData(
                index=SpeedIndex.from_experiment(output_tokens=2692, duration_seconds=96),
            ),
            provider_name=DisplayedProvider.ANTHROPIC.value,
            supports_tool_calling=True,
            fallback=ModelFallback.default("medium"),
        ),
        Model.CLAUDE_3_SONNET_20240229: DeprecatedModel(replacement_model=Model.CLAUDE_3_5_SONNET_20241022),
        Model.CLAUDE_3_HAIKU_20240307: ModelData(
            display_name="Claude 3 Haiku (2024-03-07)",
            supports_json_mode=False,
            supports_input_image=True,
            supports_input_pdf=False,
            supports_input_audio=False,
            max_tokens_data=MaxTokensData(
                max_tokens=200000,
                max_output_tokens=4096,
                source="https://docs.anthropic.com/en/docs/about-claude/models",
            ),
            icon_url="https://workflowai.blob.core.windows.net/workflowai-public/anthropic.svg",
            release_date=date(2024, 3, 7),
            quality_data=QualityData(mmlu=76.7, gpqa=33.3),
            speed_data=SpeedData(
                index=SpeedIndex.from_experiment(output_tokens=640, duration_seconds=6),
            ),
            provider_name=DisplayedProvider.ANTHROPIC.value,
            supports_tool_calling=True,
            fallback=ModelFallback.default("cheap"),
        ),
        Model.CLAUDE_3_5_HAIKU_LATEST: LatestModel(
            model=Model.CLAUDE_3_5_HAIKU_20241022,
            display_name="Claude 3.5 Haiku (latest)",
        ),
        Model.CLAUDE_3_5_HAIKU_20241022: ModelData(
            display_name="Claude 3.5 Haiku (2024-10-22)",
            supports_json_mode=True,
            supports_input_image=False,
            supports_input_pdf=False,
            supports_input_audio=False,
            max_tokens_data=MaxTokensData(
                max_tokens=200000,
                max_output_tokens=8192,
                source="https://docs.anthropic.com/en/docs/about-claude/models",
            ),
            icon_url="https://workflowai.blob.core.windows.net/workflowai-public/anthropic.svg",
            latest_model=Model.CLAUDE_3_5_HAIKU_LATEST,
            release_date=date(2024, 10, 22),
            quality_data=QualityData(mmlu=76.7, gpqa=41.6),
            speed_data=SpeedData(
                index=SpeedIndex.from_experiment(output_tokens=706, duration_seconds=15),
            ),
            provider_name=DisplayedProvider.ANTHROPIC.value,
            supports_tool_calling=True,
            fallback=ModelFallback.default("cheap"),
        ),
        Model.LLAMA3_70B_8192: DeprecatedModel(replacement_model=Model.LLAMA_4_SCOUT_BASIC),
        Model.LLAMA3_8B_8192: DeprecatedModel(replacement_model=Model.LLAMA_4_SCOUT_BASIC),
        Model.LLAMA_3_1_405B: ModelData(
            display_name="Llama 3.1 (405B)",
            supports_json_mode=False,  # 405b does not support JSON mode for now https://www.together.ai/blog/meta-llama-3-1
            supports_input_image=False,
            supports_input_pdf=False,
            supports_input_audio=False,
            max_tokens_data=MaxTokensData(
                max_tokens=128000,
                source="https://github.com/meta-llama/llama-models/blob/main/models/llama3_1/MODEL_CARD.md",
            ),
            icon_url="https://workflowai.blob.core.windows.net/workflowai-public/meta.svg",
            release_date=date(2024, 7, 23),
            quality_data=QualityData(mmlu=88.6, gpqa=73.9),
            speed_data=SpeedData(
                index=SpeedIndex.from_experiment(output_tokens=2431, duration_seconds=32),
            ),
            provider_name=DisplayedProvider.FIREWORKS.value,
            supports_tool_calling=True,
            fallback=ModelFallback.default("medium"),
        ),
        # https://fireworks.ai/models/fireworks/llama-v3p3-70b-instruct
        Model.LLAMA_3_3_70B: ModelData(
            display_name="Llama 3.3 (70B)",
            supports_json_mode=True,
            supports_input_image=False,
            supports_input_pdf=False,
            supports_input_audio=False,
            supports_structured_output=True,
            max_tokens_data=MaxTokensData(
                max_tokens=131072,
                source="https://api.fireworks.ai/v1/accounts/fireworks/models/llama-v3p3-70b-instruct",
            ),
            icon_url="https://workflowai.blob.core.windows.net/workflowai-public/meta.svg",
            release_date=date(2024, 12, 6),
            quality_data=QualityData(mmlu=86, gpqa=50.5),
            speed_data=SpeedData(
                index=SpeedIndex.from_experiment(output_tokens=2568, duration_seconds=10),
            ),
            provider_name=DisplayedProvider.FIREWORKS.value,
            supports_tool_calling=False,
            fallback=ModelFallback.default("cheap"),
        ),
        # https://fireworks.ai/models/fireworks/llama-v3p1-70b-instruct
        Model.LLAMA_3_1_70B: ModelData(
            display_name="Llama 3.1 (70B)",
            supports_json_mode=True,
            supports_input_image=False,
            supports_input_pdf=False,
            supports_input_audio=False,
            max_tokens_data=MaxTokensData(
                max_tokens=128000,
                source="https://github.com/meta-llama/llama-models/blob/main/models/llama3_1/MODEL_CARD.md",
            ),
            icon_url="https://workflowai.blob.core.windows.net/workflowai-public/meta.svg",
            release_date=date(2024, 7, 23),
            quality_data=QualityData(mmlu=86, gpqa=48),
            speed_data=SpeedData(
                index=SpeedIndex.from_experiment(output_tokens=2396, duration_seconds=18),
            ),
            provider_name=DisplayedProvider.FIREWORKS.value,
            supports_tool_calling=True,
            fallback=ModelFallback.default("cheap"),
        ),
        # https://fireworks.ai/models/fireworks/llama-v3p1-8b-instruct
        Model.LLAMA_3_1_8B: ModelData(
            display_name="Llama 3.1 (8B)",
            supports_json_mode=True,
            supports_input_image=False,
            supports_input_pdf=False,
            supports_input_audio=False,
            supports_structured_output=True,
            max_tokens_data=MaxTokensData(
                max_tokens=131072,
                source="https://api.fireworks.ai/v1/accounts/fireworks/models/llama-v3p1-8b-instruct",
            ),
            icon_url="https://workflowai.blob.core.windows.net/workflowai-public/meta.svg",
            release_date=date(2024, 7, 23),
            quality_data=QualityData(mmlu=66.7, gpqa=33.8),
            speed_data=SpeedData(
                index=SpeedIndex.from_experiment(output_tokens=1680, duration_seconds=4.2),
            ),
            provider_name=DisplayedProvider.FIREWORKS.value,
            supports_tool_calling=False,
            fallback=ModelFallback.only_model(Model.GEMINI_2_0_FLASH_LITE_001, "cheapest"),
        ),
        Model.LLAMA_3_2_90B: DeprecatedModel(replacement_model=Model.LLAMA_4_SCOUT_BASIC),
        Model.LLAMA_3_2_11B: DeprecatedModel(replacement_model=Model.LLAMA_4_SCOUT_BASIC),
        Model.LLAMA_3_2_3B: DeprecatedModel(replacement_model=Model.LLAMA_4_SCOUT_BASIC),
        Model.LLAMA_3_2_1B: DeprecatedModel(replacement_model=Model.LLAMA_4_SCOUT_BASIC),
        Model.LLAMA_3_2_90B_TEXT_PREVIEW: DeprecatedModel(replacement_model=Model.LLAMA_4_SCOUT_BASIC),
        Model.LLAMA_3_2_11B_TEXT_PREVIEW: DeprecatedModel(replacement_model=Model.LLAMA_4_SCOUT_BASIC),
        # https://fireworks.ai/models/fireworks/llama-v3p2-3b
        Model.LLAMA_3_2_3B_PREVIEW: DeprecatedModel(replacement_model=Model.LLAMA_4_SCOUT_BASIC),
        Model.LLAMA_3_2_1B_PREVIEW: DeprecatedModel(replacement_model=Model.LLAMA_4_SCOUT_BASIC),
        Model.LLAMA_3_2_90B_VISION_PREVIEW: DeprecatedModel(replacement_model=Model.LLAMA_4_MAVERICK_BASIC),
        Model.GEMINI_1_5_FLASH_8B: ModelData(
            display_name="Gemini 1.5 Flash (8B)",
            supports_json_mode=True,
            supports_input_image=True,
            supports_input_pdf=True,
            supports_input_audio=True,
            supports_structured_output=False,  # Model supports structured output but we did not activate for Gemini yet
            max_tokens_data=MaxTokensData(
                max_tokens=128000,
                source="https://ai.google.dev/gemini-api/docs/models/gemini",
            ),
            icon_url="https://workflowai.blob.core.windows.net/workflowai-public/google.svg",
            release_date=date(2024, 10, 3),
            quality_data=QualityData(mmlu=58.7, gpqa=38.4),
            speed_data=SpeedData(
                index=SpeedIndex.from_experiment(output_tokens=2236, duration_seconds=12),
            ),
            provider_name=DisplayedProvider.GOOGLE.value,
            supports_tool_calling=True,
            fallback=ModelFallback.default(
                "cheapest",
                rate_limit=Model.GEMINI_2_0_FLASH_EXP,
                content_moderation=Model.GPT_41_NANO_LATEST,
            ),
        ),
        Model.GEMINI_EXP_1206: DeprecatedModel(replacement_model=Model.GEMINI_2_5_PRO),
        Model.GEMINI_EXP_1121: DeprecatedModel(replacement_model=Model.GEMINI_2_5_PRO),
<<<<<<< HEAD
        Model.QWEN_QWQ_32B: DeprecatedModel(replacement_model=Model.QWEN3_32B),
=======
        Model.QWEN_QWQ_32B: ModelData(
            display_name="Qwen QWQ (32B)",
            supports_json_mode=True,
            supports_input_image=False,
            supports_input_pdf=False,
            supports_input_audio=False,
            supports_structured_output=True,
            max_tokens_data=MaxTokensData(
                max_tokens=131_072,
                source="https://fireworks.ai/models/fireworks/qwq-32b",
            ),
            icon_url="https://workflowai.blob.core.windows.net/workflowai-public/qwen.svg",
            release_date=date(2025, 3, 6),
            quality_data=QualityData(mmlu=83.3, gpqa=59.1),
            speed_data=SpeedData(
                index=SpeedIndex.from_experiment(output_tokens=2316, duration_seconds=11.4),
            ),
            provider_name=DisplayedProvider.FIREWORKS.value,
            supports_tool_calling=False,
            fallback=ModelFallback.default("cheap"),
        ),
>>>>>>> 0797bd86
        Model.QWEN3_235B_A22B: ModelData(
            display_name="Qwen3 235B (22B active)",
            supports_json_mode=True,
            supports_input_image=False,  # Double check
            supports_input_pdf=False,
            supports_input_audio=False,
            supports_structured_output=True,
            max_tokens_data=MaxTokensData(
                max_tokens=125_000,
                source="https://app.fireworks.ai/models/fireworks/qwen3-235b-a22b",
            ),
            icon_url="https://workflowai.blob.core.windows.net/workflowai-public/qwen.svg",
            release_date=date(2025, 4, 29),
            quality_data=QualityData(mmlu=87.8, gpqa=70, source="https://qwenlm.github.io/blog/qwen3/"),
            speed_data=SpeedData(
                index=SpeedIndex.from_experiment(output_tokens=2120, duration_seconds=49),
            ),
            provider_name=DisplayedProvider.FIREWORKS.value,
            supports_tool_calling=True,
            fallback=ModelFallback.default("cheap"),
        ),
        Model.QWEN3_30B_A3B: ModelData(
            display_name="Qwen3 30B (3B active)",
            supports_json_mode=True,
            supports_input_image=False,
            supports_input_pdf=False,
            supports_input_audio=False,
            supports_structured_output=True,
            max_tokens_data=MaxTokensData(
                max_tokens=39_000,
                source="https://app.fireworks.ai/models/fireworks/qwen3-30b-a3b",
            ),
            icon_url="https://workflowai.blob.core.windows.net/workflowai-public/qwen.svg",
            release_date=date(2025, 4, 29),
            quality_data=QualityData(mmlu=80, gpqa=62, source="https://qwenlm.github.io/blog/qwen3/"),
            speed_data=SpeedData(
                index=SpeedIndex.from_experiment(output_tokens=2300, duration_seconds=45),
            ),
            provider_name=DisplayedProvider.FIREWORKS.value,
            supports_tool_calling=True,
            fallback=ModelFallback.default("cheapest"),
        ),
        Model.QWEN_QWQ_32B_PREVIEW: DeprecatedModel(replacement_model=Model.QWEN3_32B),
        Model.QWEN3_32B: ModelData(
            display_name="Qwen3 (32B)",
            supports_json_mode=True,
            supports_input_image=False,
            supports_input_pdf=False,
            supports_input_audio=False,
            supports_structured_output=True,
            max_tokens_data=MaxTokensData(
                max_tokens=131_072,
                max_output_tokens=40_960,
                source="https://console.groq.com/docs/model/qwen/qwen3-32b",
            ),
            icon_url="https://workflowai.blob.core.windows.net/workflowai-public/qwen.svg",
            release_date=date(2025, 4, 28),
            quality_data=QualityData(gpqa=69.0),
            provider_name=DisplayedProvider.GROQ.value,
            supports_tool_calling=True,
            fallback=ModelFallback.default("cheap"),
            # TPS: 400 tokens per second
        ),
        Model.LLAMA_3_2_11B_VISION: DeprecatedModel(
            replacement_model=Model.LLAMA_4_MAVERICK_BASIC,
        ),
        Model.LLAMA_4_MAVERICK_BASIC: ModelData(
            display_name="Llama 4 Maverick",
            supports_json_mode=True,
            supports_input_image=True,
            supports_input_pdf=True,
            supports_input_audio=False,
            max_tokens_data=MaxTokensData(
                max_tokens=1_000_000,  # not sure about the exact number
                source="https://fireworks.ai/models/fireworks/llama4-maverick-instruct-basic",
            ),
            icon_url="https://workflowai.blob.core.windows.net/workflowai-public/meta.svg",
            release_date=date(2025, 4, 5),
            quality_data=QualityData(equivalent_to=(Model.LLAMA_4_MAVERICK_FAST, 0)),
            speed_data=SpeedData(
                index=SpeedIndex.from_experiment(output_tokens=2000, duration_seconds=16.3),
            ),
            provider_name=DisplayedProvider.FIREWORKS.value,
            supports_tool_calling=False,
            supports_structured_output=True,
            fallback=ModelFallback.default("cheap", context_exceeded="no"),
        ),
        # https://fireworks.ai/models/fireworks/llama4-scout-instruct-basic
        Model.LLAMA_4_SCOUT_BASIC: ModelData(
            display_name="Llama 4 Scout",
            supports_json_mode=True,
            supports_input_image=True,
            supports_input_pdf=True,
            supports_input_audio=False,
            max_tokens_data=MaxTokensData(
                # LLama says 10M but fireworks only supports 128k for now
                max_tokens=128_000,
                source="https://fireworks.ai/models/fireworks/llama4-scout-instruct-basic",
            ),
            icon_url="https://workflowai.blob.core.windows.net/workflowai-public/meta.svg",
            release_date=date(2025, 4, 5),
            quality_data=QualityData(equivalent_to=(Model.LLAMA_4_SCOUT_FAST, 0)),
            speed_data=SpeedData(
                index=SpeedIndex.from_experiment(output_tokens=1878, duration_seconds=15),
            ),
            provider_name=DisplayedProvider.FIREWORKS.value,
            supports_tool_calling=False,
            supports_structured_output=True,
            fallback=ModelFallback.default("cheapest"),
        ),
        Model.LLAMA_4_MAVERICK_FAST: ModelData(
            display_name="Llama 4 Maverick ⚡",
            supports_json_mode=True,
            supports_input_image=True,
            supports_input_pdf=False,
            supports_input_audio=False,
            max_tokens_data=MaxTokensData(
                max_tokens=128_000,
                source="https://console.groq.com/docs/model/llama-4-maverick-17b-128e-instruct",
            ),
            icon_url="https://workflowai.blob.core.windows.net/workflowai-public/meta.svg",
            release_date=date(2025, 4, 5),
            quality_data=QualityData(
                mmlu_pro=79.4,
                gpqa=67.7,
                gpqa_diamond=61.1,
                source="https://www.vals.ai/models/together_meta-llama_Llama-4-Maverick-17B-128E-Instruct-FP8",
            ),
            speed_data=SpeedData(
                index=SpeedIndex.from_experiment(output_tokens=2491, duration_seconds=5.8),
            ),
            provider_name=DisplayedProvider.GROQ.value,
            supports_tool_calling=True,
            supports_structured_output=True,
            fallback=ModelFallback.default("cheap"),
        ),
        # https://fireworks.ai/models/fireworks/llama4-scout-instruct-basic
        Model.LLAMA_4_SCOUT_FAST: ModelData(
            display_name="Llama 4 Scout ⚡",
            supports_json_mode=True,
            supports_input_image=True,
            supports_input_pdf=False,
            supports_input_audio=False,
            max_tokens_data=MaxTokensData(
                max_tokens=128_000,
                source="https://console.groq.com/docs/model/llama-4-scout-17b-16e-instruct",
            ),
            icon_url="https://workflowai.blob.core.windows.net/workflowai-public/meta.svg",
            release_date=date(2025, 4, 5),
            # https://ai.meta.com/blog/llama-4-multimodal-intelligence/
            quality_data=QualityData(
                mmlu_pro=69.6,
                gpqa=44.4,
                source="https://www.vals.ai/models/together_meta-llama_Llama-4-Scout-17B-16E-Instruct",
            ),
            speed_data=SpeedData(
                index=SpeedIndex.from_experiment(output_tokens=2532, duration_seconds=4.8),
            ),
            provider_name=DisplayedProvider.GROQ.value,
            supports_tool_calling=True,
            supports_structured_output=True,
            fallback=ModelFallback.default("cheapest"),
        ),
        # https://fireworks.ai/models/fireworks/deepseek-v3
        Model.DEEPSEEK_V3_2412: ModelData(
            display_name="DeepSeek V3 (24-12) (US hosted)",
            supports_json_mode=True,
            supports_input_image=False,
            supports_input_pdf=False,
            supports_input_audio=False,
            max_tokens_data=MaxTokensData(
                max_tokens=128000,
                source="https://github.com/deepseek-ai/DeepSeek-V3",
            ),
            icon_url="https://workflowai.blob.core.windows.net/workflowai-public/deepseek.svg",
            release_date=date(2024, 12, 30),
            quality_data=QualityData(mmlu=88.5, gpqa=59.1),
            speed_data=SpeedData(
                index=SpeedIndex.from_experiment(output_tokens=2290, duration_seconds=24),
            ),
            provider_name=DisplayedProvider.FIREWORKS.value,
            supports_tool_calling=True,
            supports_structured_output=True,
            latest_model=Model.DEEPSEEK_V3_LATEST,
            fallback=ModelFallback.default("cheap"),
        ),
        # https://fireworks.ai/models/fireworks/deepseek-r1
        Model.DEEPSEEK_R1_2501: ModelData(
            display_name="DeepSeek R1 (25-01) (US hosted)",
            supports_json_mode=True,
            supports_input_image=False,
            supports_input_pdf=False,
            supports_input_audio=False,
            supports_structured_output=False,  # To access the thinking, we have to disable the structured output
            max_tokens_data=MaxTokensData(
                max_tokens=128000,
                source="https://github.com/deepseek-ai/DeepSeek-R1",
            ),
            icon_url="https://workflowai.blob.core.windows.net/workflowai-public/deepseek.svg",
            release_date=date(2025, 1, 20),
            quality_data=QualityData(mmlu=90.8, gpqa=71.5),
            speed_data=SpeedData(
                index=SpeedIndex.from_experiment(output_tokens=2435, duration_seconds=32.9),
            ),
            provider_name=DisplayedProvider.FIREWORKS.value,
            supports_tool_calling=True,
            fallback=ModelFallback.default("expensive"),
        ),
        # https://fireworks.ai/models/fireworks/deepseek-r1-basic
        Model.DEEPSEEK_R1_2501_BASIC: ModelData(
            display_name="DeepSeek R1 Basic (25-01) (US hosted)",
            supports_json_mode=True,
            supports_input_image=False,
            supports_input_pdf=False,
            supports_input_audio=False,
            supports_structured_output=False,  # To access the thinking, we have to disable the structured output
            max_tokens_data=MaxTokensData(
                max_tokens=128000,
                source="https://github.com/deepseek-ai/DeepSeek-R1",
            ),
            icon_url="https://workflowai.blob.core.windows.net/workflowai-public/deepseek.svg",
            release_date=date(2025, 3, 18),
            quality_data=QualityData(mmlu=90.8, gpqa=71.5),
            speed_data=SpeedData(
                index=SpeedIndex.from_experiment(output_tokens=2300, duration_seconds=67),
            ),
            provider_name=DisplayedProvider.FIREWORKS.value,
            supports_tool_calling=True,
            fallback=ModelFallback.default("cheap"),
        ),
        # https://fireworks.ai/models/fireworks/deepseek-r1-0528
        Model.DEEPSEEK_R1_0528: ModelData(
            display_name="DeepSeek R1 (05-28) (US hosted)",
            supports_json_mode=True,
            supports_input_image=False,
            supports_input_pdf=False,
            supports_input_audio=False,
            supports_structured_output=False,  # To access the thinking, we have to disable the structured output
            max_tokens_data=MaxTokensData(
                max_tokens=160_000,
                source="https://app.fireworks.ai/models/fireworks/deepseek-r1-0528",
            ),
            icon_url="https://workflowai.blob.core.windows.net/workflowai-public/deepseek.svg",
            release_date=date(2025, 5, 28),
            quality_data=QualityData(
                equivalent_to=(  # TODO: adjust later, could not find score for MMLU nor GPQA
                    Model.DEEPSEEK_R1_2501,
                    5,
                ),
            ),
            speed_data=SpeedData(
                index=SpeedIndex.from_experiment(output_tokens=2400, duration_seconds=31),
            ),
            provider_name=DisplayedProvider.FIREWORKS.value,
            supports_tool_calling=False,  # Function calling not supported according to the spec
            fallback=ModelFallback.default("medium"),
        ),
        # https://fireworks.ai/models/fireworks/deepseek-v3-0324
        Model.DEEPSEEK_V3_0324: ModelData(
            display_name="DeepSeek V3 (03-24) (US hosted)",
            supports_json_mode=True,
            supports_input_image=False,
            supports_input_pdf=False,
            supports_input_audio=False,
            max_tokens_data=MaxTokensData(
                max_tokens=128000,
                source="https://github.com/deepseek-ai/DeepSeek-V3",
            ),
            icon_url="https://workflowai.blob.core.windows.net/workflowai-public/deepseek.svg",
            release_date=date(2025, 3, 24),
            quality_data=QualityData(mmlu=88.5, gpqa=59.1),
            speed_data=SpeedData(
                index=SpeedIndex.from_experiment(output_tokens=1519, duration_seconds=8),
            ),
            provider_name=DisplayedProvider.FIREWORKS.value,
            supports_tool_calling=True,
            latest_model=Model.DEEPSEEK_V3_LATEST,
            supports_structured_output=True,
            fallback=ModelFallback.default("medium"),
        ),
        Model.DEEPSEEK_V3_LATEST: LatestModel(
            model=Model.DEEPSEEK_V3_0324,
            display_name="DeepSeek V3 (latest)",
        ),
        Model.IMAGEN_3_0_LATEST: LatestModel(
            model=Model.IMAGEN_3_0_002,
            display_name="Imagen 3.0 (latest)",
            is_default=True,
        ),
        Model.IMAGEN_3_0_002: ModelData(
            display_name="Imagen 3.0 (002)",
            supports_json_mode=False,
            supports_input_image=True,
            supports_input_pdf=False,
            supports_input_audio=False,
            supports_output_text=False,
            supports_output_image=True,
            max_tokens_data=MaxTokensData(
                max_tokens=480,
                source="https://cloud.google.com/vertex-ai/generative-ai/docs/model-reference/imagen-api",
            ),
            icon_url="https://workflowai.blob.core.windows.net/workflowai-public/google.svg",
            release_date=date(2025, 1, 23),
            quality_data=QualityData(index=50),  # TODO: Update the quality index
            speed_data=SpeedData(
                index=SpeedIndex(value=10),  # Hard to estimate, assign low value
            ),
            provider_name=DisplayedProvider.GOOGLE.value,
            supports_tool_calling=False,
            latest_model=Model.IMAGEN_3_0_LATEST,
            # No fallback for image generation
            fallback=None,
        ),
        Model.IMAGEN_3_0_001: ModelData(
            display_name="Imagen 3.0 (001)",
            supports_json_mode=False,
            supports_input_image=False,
            supports_input_pdf=False,
            supports_input_audio=False,
            supports_output_text=False,
            supports_output_image=True,
            max_tokens_data=MaxTokensData(
                max_tokens=480,
                source="https://cloud.google.com/vertex-ai/generative-ai/docs/model-reference/imagen-api",
            ),
            icon_url="https://workflowai.blob.core.windows.net/workflowai-public/google.svg",
            release_date=date(2024, 7, 31),
            quality_data=QualityData(index=500),  # TODO: Update the quality index
            speed_data=SpeedData(
                index=SpeedIndex(value=10),  # Hard to estimate, assign low value
            ),
            provider_name=DisplayedProvider.GOOGLE.value,
            supports_tool_calling=False,
            latest_model=Model.IMAGEN_3_0_LATEST,
            # No fallback for image generation
            fallback=None,
        ),
        Model.IMAGEN_3_0_FAST_001: ModelData(
            display_name="Imagen 3.0 ⚡ (001)",
            supports_json_mode=False,
            supports_input_image=False,
            supports_input_pdf=False,
            supports_input_audio=False,
            supports_output_text=False,
            supports_output_image=True,
            max_tokens_data=MaxTokensData(
                max_tokens=480,
                source="https://cloud.google.com/vertex-ai/generative-ai/docs/model-reference/imagen-api",
            ),
            icon_url="https://workflowai.blob.core.windows.net/workflowai-public/google.svg",
            release_date=date(2024, 7, 31),
            quality_data=QualityData(index=500),  # TODO: Update the quality index
            speed_data=SpeedData(
                index=SpeedIndex(value=10),  # Hard to estimate, assign low value
            ),
            provider_name=DisplayedProvider.GOOGLE.value,
            supports_tool_calling=False,
            fallback=None,  # No fallback for image generation
        ),
        **mistral_models(),
        **xai_models(),
    }


def _finalize_reasoning(model_data: ModelData):
    reasoning = model_data.reasoning
    if not reasoning:
        return None

    max_tokens = model_data.max_tokens_data.max_output_tokens or model_data.max_tokens_data.max_tokens

    max_budget = reasoning.max if "max" in reasoning.model_fields_set else max_tokens

    low_budget = reasoning.low if "low" in reasoning.model_fields_set else int(round(0.2 * max_budget))
    medium_budget = reasoning.medium if "medium" in reasoning.model_fields_set else int(round(0.5 * max_budget))
    high_budget = reasoning.high if "high" in reasoning.model_fields_set else int(round(0.8 * max_budget))

    min_budget = reasoning.min if "min" in reasoning.model_fields_set else low_budget

    return ModelReasoningBudget(
        disabled=reasoning.disabled,
        low=low_budget,
        medium=medium_budget,
        high=high_budget,
        min=min_budget or 1,
        max=max_budget,
    )


def _build_model_datas() -> ModelDataMapping:
    models = _raw_model_data()

    from .model_provider_data_mapping import MODEL_PROVIDER_DATAS

    def _map_model_data(model: Model, model_data: ModelData | LatestModel | DeprecatedModel):
        if isinstance(model_data, LatestModel):
            if not model_data.icon_url:
                mapped_data = models[model_data.model]
                if isinstance(mapped_data, ModelData):
                    model_data.icon_url = mapped_data.icon_url
            return model_data
        if not isinstance(model_data, ModelData):
            return model_data
        # Enumerating the provider enum to get the same order
        final_model_data = FinalModelData.model_validate(
            {
                **model_data.model_dump(),
                "model": model,
                "providers": [],
                "quality_index": model_data.quality_data.quality_index(models),
                "speed_index": model_data.speed_data.speed_index(models),
                "reasoning": _finalize_reasoning(model_data),
            },
        )
        for provider in Provider:
            data = MODEL_PROVIDER_DATAS[provider]
            try:
                final_model_data.providers.append((provider, data[model]))
            except KeyError:
                # Model is not supported by this provider
                continue
        return final_model_data

    return {model: _map_model_data(model, model_data) for model, model_data in models.items()}


MODEL_DATAS = _build_model_datas()


def _build_aliases() -> dict[str, Model]:
    out: dict[str, Model] = {}
    for k, m in MODEL_DATAS.items():
        if isinstance(m, LatestModel):
            out[k.value.removesuffix("-latest")] = k
        if m.aliases:
            for alias in m.aliases:
                out[alias] = k
    return out


MODEL_ALIASES = _build_aliases()


MODEL_COUNT = len([model for model in MODEL_DATAS.values() if isinstance(model, FinalModelData)])


def get_model_id(model: str) -> Model:
    if m := MODEL_ALIASES.get(model):
        return m

    try:
        return Model(model)
    except ValueError:
        raise ValueError(f"Invalid model: {model}")<|MERGE_RESOLUTION|>--- conflicted
+++ resolved
@@ -1242,31 +1242,7 @@
         ),
         Model.GEMINI_EXP_1206: DeprecatedModel(replacement_model=Model.GEMINI_2_5_PRO),
         Model.GEMINI_EXP_1121: DeprecatedModel(replacement_model=Model.GEMINI_2_5_PRO),
-<<<<<<< HEAD
         Model.QWEN_QWQ_32B: DeprecatedModel(replacement_model=Model.QWEN3_32B),
-=======
-        Model.QWEN_QWQ_32B: ModelData(
-            display_name="Qwen QWQ (32B)",
-            supports_json_mode=True,
-            supports_input_image=False,
-            supports_input_pdf=False,
-            supports_input_audio=False,
-            supports_structured_output=True,
-            max_tokens_data=MaxTokensData(
-                max_tokens=131_072,
-                source="https://fireworks.ai/models/fireworks/qwq-32b",
-            ),
-            icon_url="https://workflowai.blob.core.windows.net/workflowai-public/qwen.svg",
-            release_date=date(2025, 3, 6),
-            quality_data=QualityData(mmlu=83.3, gpqa=59.1),
-            speed_data=SpeedData(
-                index=SpeedIndex.from_experiment(output_tokens=2316, duration_seconds=11.4),
-            ),
-            provider_name=DisplayedProvider.FIREWORKS.value,
-            supports_tool_calling=False,
-            fallback=ModelFallback.default("cheap"),
-        ),
->>>>>>> 0797bd86
         Model.QWEN3_235B_A22B: ModelData(
             display_name="Qwen3 235B (22B active)",
             supports_json_mode=True,
@@ -1328,7 +1304,10 @@
             provider_name=DisplayedProvider.GROQ.value,
             supports_tool_calling=True,
             fallback=ModelFallback.default("cheap"),
-            # TPS: 400 tokens per second
+            speed_data=SpeedData(
+                # TPS: 400 tokens per second from 32b doc
+                index=SpeedIndex(value=400),
+            ),
         ),
         Model.LLAMA_3_2_11B_VISION: DeprecatedModel(
             replacement_model=Model.LLAMA_4_MAVERICK_BASIC,
