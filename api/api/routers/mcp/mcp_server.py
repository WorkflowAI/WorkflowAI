import asyncio
import datetime
import time
from typing import Annotated, Any, Literal

from fastmcp import FastMCP
from fastmcp.server.dependencies import get_http_request
from pydantic import BaseModel, Field
from starlette.exceptions import HTTPException

from api.dependencies.task_info import TaskTuple
from api.routers.mcp._mcp_dependencies import get_mcp_service
from api.routers.mcp._mcp_errors import MCPError, mcp_wrap
from api.routers.mcp._mcp_models import (
    AgentListItem,
    AgentResponse,
    AgentSortField,
    ConciseLatestModelResponse,
    ConciseModelResponse,
    DeployAgentResponse,
    MajorVersion,
    MCPRun,
    MCPToolReturn,
    ModelSortField,
    PaginatedMCPToolReturn,
    SearchResponse,
    SortOrder,
)
<<<<<<< HEAD
from api.routers.mcp._mcp_service import MCPService
from api.services import file_storage, storage
from api.services.analytics import analytics_service
from api.services.documentation_service import DocumentationService
from api.services.event_handler import system_event_router, tenant_event_router
from api.services.feedback_svc import FeedbackService
from api.services.groups import GroupService
from api.services.internal_tasks.ai_engineer_service import AIEngineerService
from api.services.internal_tasks.internal_tasks_service import InternalTasksService
from api.services.models import ModelsService
from api.services.providers_service import shared_provider_factory
from api.services.reviews import ReviewsService
from api.services.run import RunService
from api.services.runs.runs_service import RunsService
from api.services.security_service import SecurityService
from api.services.task_deployments import TaskDeploymentsService
=======
from api.routers.mcp._mcp_serializer import tool_serializer
from api.routers.openai_proxy._openai_proxy_models import (
    OpenAIProxyChatCompletionRequest,
    OpenAIProxyChatCompletionResponse,
)
>>>>>>> 1de1037d
from api.services.tools_service import ToolsService
from core.domain.tool import Tool
from core.domain.users import UserIdentifier
from core.storage.backend_storage import BackendStorage
from core.utils.schema_formatter import format_schema_as_yaml_description

_mcp = FastMCP("WorkflowAI 🚀", tool_serializer=tool_serializer)  # pyright: ignore [reportUnknownVariableType]


async def get_task_tuple_from_task_id(storage: BackendStorage, agent_id: str) -> TaskTuple:
    """Helper function to create TaskTuple from task_id for MCP tools that need it"""
    task_info = await storage.tasks.get_task_info(agent_id)
    if not task_info:
        raise HTTPException(status_code=404, detail=f"Task {agent_id} not found")
    return task_info.id_tuple


@_mcp.tool()
async def list_models(
    agent_id: Annotated[
        str | None,
        Field(
            description="The id of the user's agent, MUST be passed when searching for models in the context of a specific agent. Example: 'agent_id': 'email-filtering-agent' in metadata, or 'email-filtering-agent' in 'model=email-filtering-agent/gpt-4o-latest'.",
        ),
    ] = None,
    agent_schema_id: Annotated[
        int | None,
        Field(
            description="The schema ID of the user's agent version, if known from model=<agent_id>/#<agent_schema_id>/<deployment_environment> or model=#<agent_schema_id>/<deployment_environment> when the workflowAI agent is already deployed, if not provided, all models are returned",
        ),
    ] = None,
    agent_requires_tools: Annotated[
        bool,
        Field(
            description="Whether the agent requires tools to be used, if not provided, the agent is assumed to not require tools",
        ),
    ] = False,
    sort_by: Annotated[
        ModelSortField,
        Field(
            description="The field name to sort by, e.g., 'release_date', 'quality_index' (default), 'cost'",
        ),
    ] = "quality_index",
    order: Annotated[
        SortOrder,
        Field(
            description="The direction to sort: 'asc' for ascending, 'desc' for descending (default)",
        ),
    ] = "desc",
    page: Annotated[
        int,
        Field(description="The page number to return. Defaults to 1."),
    ] = 1,
) -> PaginatedMCPToolReturn[None, ConciseModelResponse | ConciseLatestModelResponse]:
    """<when_to_use>
    When you need to pick a model for the user's WorkflowAI agent, or any model-related goal.
    </when_to_use>
    <returns>
    Returns a list of all available AI models from WorkflowAI.
    </returns>"""
    service = await get_mcp_service()
    return await service.list_models(
        page=page,
        agent_id=agent_id,
        agent_schema_id=agent_schema_id,
        agent_requires_tools=agent_requires_tools,
        sort_by=sort_by,
        order=order,
    )


def description_for_list_agents() -> str:
    """Generate dynamic description for list_agents tool based on Pydantic models"""
    # Get the YAML-like description for AgentListItem
    agent_item_description = format_schema_as_yaml_description(AgentListItem)

    return f"""<when_to_use>
When the user wants to see all agents they have created, along with their basic statistics (run counts and costs).
</when_to_use>
<returns>
Returns a list of agents with the following structure:

{agent_item_description}
</returns>"""


@_mcp.tool(description=description_for_list_agents())
async def list_agents(
    sort_by: Annotated[
        AgentSortField,
        Field(
            description="The field name to sort by, e.g., 'last_active_at' (default), 'total_cost_usd', 'run_count'",
        ),
    ] = "last_active_at",
    order: Annotated[
        SortOrder,
        Field(
            description="The direction to sort: 'asc' for ascending, 'desc' for descending (default)",
        ),
    ] = "desc",
    page: Annotated[
        int,
        Field(description="The page number to return. Defaults to 1."),
    ] = 1,
) -> PaginatedMCPToolReturn[None, AgentListItem]:
    service = await get_mcp_service()
    return await service.list_agents(
        page=page,
        sort_by=sort_by,
        order=order,
    )


@_mcp.tool()
async def get_agent(
    agent_id: Annotated[
        str,
        Field(
            description="The id of the user's agent. Example: 'agent_id': 'email-filtering-agent' in metadata, or 'email-filtering-agent' in 'model=email-filtering-agent/gpt-4o-latest'.",
        ),
    ],
    stats_from_date: Annotated[
        datetime.datetime | None,
        Field(
            description="ISO date string to filter usage (runs and costs) stats from (e.g., '2024-01-01T00:00:00Z'). Defaults to 7 days ago if not provided.",
        ),
    ] = None,
) -> MCPToolReturn[AgentResponse]:
    """<when_to_use>
    When the user wants to get detailed information about a specific agent, including full input/output schemas, versions, name, description, and statistics.
    </when_to_use>
    <returns>
    Returns detailed information for a specific agent including:
    - Full input and output JSON schemas for each schema version
    - Agent name and description
    - Complete schema information (created_at, is_hidden, last_active_at)
    - Run statistics (run count and total cost)
    - Agent metadata (is_public status)
    </returns>"""
    service = await get_mcp_service()
    return await service.get_agent(
        agent_id=agent_id,
        stats_from_date=stats_from_date,
    )


@_mcp.tool()
async def fetch_run_details(
    agent_id: Annotated[
        str | None,
        Field(
            description="The id of the user's agent. Example: 'agent_id': 'email-filtering-agent' in metadata, or 'email-filtering-agent' in 'model=email-filtering-agent/gpt-4o-latest'.",
        ),
    ] = None,
    run_id: Annotated[
        str | None,
        Field(description="The id of the run to fetch details for"),
    ] = None,
    run_url: Annotated[
        str | None,
        Field(description="The url of the run to fetch details for"),
    ] = None,
) -> MCPToolReturn[MCPRun]:
    """<when_to_use>
    When the user wants to investigate a specific run of a WorkflowAI agent, for debugging, improving the agent, fixing a problem on a specific use case, or any other reason. This is particularly useful for:
    - Debugging failed runs by examining error details and input/output data
    - Analyzing successful runs to understand agent behavior and performance
    - Reviewing cost and duration metrics for optimization
    - Examining user and AI reviews for quality assessment
    - Troubleshooting specific use cases by examining exact inputs and outputs

    You must either pass run_id + agent_id OR run_url. The run_url approach is convenient when you have a direct link to the run from the WorkflowAI dashboard.
    </when_to_use>
    <returns>
    Returns comprehensive details of a specific WorkflowAI agent run, including:

    **Core Run Information:**
    - id: Unique identifier for this specific run
    - agent_id: The ID of the agent that was executed
    - agent_schema_id: The schema/version ID of the agent used for this run
    - status: Current status of the run (e.g., "completed", "failed", "running")
    - conversation_id: Links this run to a broader conversation context if applicable
    - agent_input: Input data if any that was provided to the agent (only when using input variables)
    - messages: The exchanged messages, including the returned assistant message

    **Performance Metrics:**
    - duration_seconds: Execution time in seconds
    - cost_usd: Cost of this run in USD (based on model usage, tokens, etc.)
    - created_at: ISO timestamp of when the run was created/started

    **Quality Assessment:**
    - user_review: Any review or feedback provided by the user for this run
    - ai_review: Automated review or assessment generated by the AI system

    **Error Information:**
    - error: If the run failed, contains error code, message, and detailed information for debugging

    This data structure provides everything needed for debugging, performance analysis, cost tracking, and understanding the complete execution context of your WorkflowAI agent.
    </returns>"""
    service = await get_mcp_service()
    return await mcp_wrap(service.fetch_run_details(agent_id, run_id, run_url))


@_mcp.tool()
async def get_agent_versions(
    agent_id: Annotated[
        str,
        Field(
            description="The id of the user's agent. Example: 'agent_id': 'email-filtering-agent' in metadata, or 'email-filtering-agent' in 'model=email-filtering-agent/gpt-4o-latest'.",
        ),
    ],
    version_id: Annotated[
        str | None,
        Field(description="An optional version id, e-g 1.1. If not provided all versions are returned"),
    ] = None,
    page: Annotated[
        int,
        Field(description="The page number to return. Defaults to 1."),
    ] = 1,
) -> PaginatedMCPToolReturn[None, MajorVersion]:
    """<when_to_use>
    When the user wants to retrieve details of versions of a WorkflowAI agent, or when they want to compare a specific version of an agent.

    Example:
    - when debugging a failed run, you can use this tool to get the parameters of the agent that was used.
    </when_to_use>
    <returns>
    Returns the details of one or more versions of a WorkflowAI agent.
    </returns>"""
    # TODO: remind the agent what an AgentVersion is ?
    service = await get_mcp_service()
    task_tuple = await get_task_tuple_from_task_id(service.storage, agent_id)

    if version_id:
        return await service.get_agent_version(task_tuple, version_id)

    return await service.list_agent_versions(task_tuple, page=page)


@_mcp.tool()
async def search_runs(
    agent_id: Annotated[
        str,
        Field(
            description="The id of the user's agent. Example: 'agent_id': 'email-filtering-agent' in metadata, or 'email-filtering-agent' in 'model=email-filtering-agent/gpt-4o-latest'.",
        ),
    ],
    field_queries: Annotated[
        list[dict[str, Any]],
        Field(
            description="List of field queries to search runs. Each query should have: field_name (string), operator (string), values (list of values), and optionally type (string like 'string', 'number', 'date', etc.)",
        ),
    ],
    limit: Annotated[
        int,
        Field(description="Maximum number of results to return"),
    ] = 20,
    offset: Annotated[
        int,
        Field(description="Number of results to skip"),
    ] = 0,
    page: Annotated[
        int,
        Field(description="The page number to return. Defaults to 1."),
    ] = 1,
) -> PaginatedMCPToolReturn[None, MCPRun]:
    """<when_to_use>
    When the user wants to search agent runs based on various criteria including metadata values, run properties (status, time, cost, latency), model parameters, input/output content, and reviews.
    </when_to_use>

    <searchable_fields>
    You can search across multiple types of fields:

    **Run Properties:**
    - "status": Run status (operators: is, is not | values: "success", "failure")
    - "time": Run creation time (operators: is before, is after | date values)
    - "price": Run cost in USD (operators: is, is not, greater than, less than, etc. | numeric values)
    - "latency": Run duration (operators: is, is not, greater than, less than, etc. | numeric values)

    **Model & Version:**
    - "model": Model used (operators: is, is not, contains, does not contain | string values)
    - "schema": Schema ID (operators: is, is not | numeric values)
    - "version": Version ID (e.g., "2.1") or deployment environment (e.g., "dev", "staging", "production") (operators: is, is not | string values)
    - "temperature": Temperature setting (operators: is, is not, greater than, less than, etc. | numeric values)
    - "source": Source of the run (operators: is, is not | string values)

    **Reviews:**
    - "review": User review status (operators: is | values: "positive", "negative", "unsure", "any")

    **Content Fields (nested search):**
    - "input.{key_path}": Search within input data (e.g., "input.message", "input.user.name")
    - "output.{key_path}": Search within output data (e.g., "output.result", "output.items[0].status")
    - "metadata.{key_path}": Search within metadata (e.g., "metadata.user_id", "metadata.environment")

    For nested fields, use dot notation for objects and brackets for arrays (e.g., "items[0].name")
    </searchable_fields>

    <operators_by_type>
    Different field types support different operators:

    **String fields:**
    - "is" - exact match
    - "is not" - not equal to
    - "contains" - string contains
    - "does not contain" - string does not contain
    - "is empty" - field has no value
    - "is not empty" - field has a value

    **Number fields:**
    - "is" - exact match
    - "is not" - not equal to
    - "greater than" - value > X
    - "greater than or equal to" - value >= X
    - "less than" - value < X
    - "less than or equal to" - value <= X
    - "is empty" - field has no value
    - "is not empty" - field has a value

    **Date fields:**
    - "is before" - date < X
    - "is after" - date > X

    **Boolean fields:**
    - "is" - exact match (true/false)
    - "is not" - not equal to
    </operators_by_type>

    <field_query_structure>
    Each field query should have this structure:
    {
        "field_name": "field_name",  // Required: the field to search
        "operator": "operator",       // Required: the search operator
        "values": [value1, value2],   // Required: list of values (usually one)
        "type": "string"             // Optional: field type hint
    }
    </field_query_structure>

    <examples>
    Example 1 - Search for failed runs with high cost:
    {
        "agent_id": "email-classifier",
        "field_queries": [
            {
                "field_name": "status",
                "operator": "is",
                "values": ["failure"]
                "type": "string"
            },
            {
                "field_name": "price",
                "operator": "greater than",
                "values": [0.10],
                "type": "number"
            }
        ]
    }

    Example 2 - Search for runs with specific metadata and positive reviews:
    {
        "agent_id": "data-processor",
        "field_queries": [
            {
                "field_name": "metadata.environment",
                "operator": "is",
                "values": ["production"],
                "type": "string"
            },
            {
                "field_name": "review",
                "operator": "is",
                "values": ["positive"]
                "type": "string"
            }
        ]
    }

    Example 3 - Search for runs with specific input content and recent time:
    {
        "agent_id": "content-moderator",
        "field_queries": [
            {
                "field_name": "input.text",
                "operator": "contains",
                "values": ["urgent"],
                "type": "string"
            },
            {
                "field_name": "time",
                "operator": "is after",
                "values": ["2024-01-01T00:00:00Z"],
                "type": "date"
            }
        ]
    }

    Example 4 - Search for runs using specific models with low latency:
    {
        "agent_id": "task-analyzer",
        "field_queries": [
            {
                "field_name": "model",
                "operator": "contains",
                "values": ["gpt-4"]
                "type": "string"
            },
            {
                "field_name": "latency",
                "operator": "less than",
                "values": [5.0],
                "type": "number"
            }
        ]
    }

    Example 5 - Search within nested output structure:
    {
        "agent_id": "data-extractor",
        "field_queries": [
            {
                "field_name": "output.entities[0].type",
                "operator": "is",
                "values": ["person"],
                "type": "string"
            },
            {
                "field_name": "output.confidence",
                "operator": "greater than",
                "values": [0.95],
                "type": "number"
            }
        ]
    }
    </examples>

    <returns>
    Returns a paginated list of agent runs that match the search criteria, including run details.
    </returns>"""

    service = await get_mcp_service()

    task_tuple = await get_task_tuple_from_task_id(service.storage, agent_id)

    return await service.search_runs(
        task_tuple=task_tuple,
        field_queries=field_queries,
        limit=limit,
        offset=offset,
        page=page,
    )


@_mcp.tool()
async def deploy_agent_version(
    agent_id: Annotated[
        str,
        Field(
            description="The id of the user's agent. Example: 'agent_id': 'email-filtering-agent' in metadata, or 'email-filtering-agent' in 'model=email-filtering-agent/gpt-4o-latest'.",
        ),
    ],
    version_id: Annotated[
        str,
        Field(
            description="The version ID to deploy (e.g., '1.0', '2.1', or a hash). This can be obtained from the agent versions list or from the version_id metadata in chat completion responses.",
        ),
    ],
    environment: Annotated[
        Literal["dev", "staging", "production"],
        Field(description="The deployment environment. Must be one of: 'dev', 'staging', or 'production'"),
    ],
) -> MCPToolReturn[DeployAgentResponse]:
    """<when_to_use>
    When the user wants to deploy a specific version of their WorkflowAI agent to an environment (dev, staging, or production).

    The version ID can be obtained by:
    1. Asking the user which version they want to deploy
    2. Using the get_agent_versions tool to list available versions
    3. Checking the response payload from a chat completion endpoint which contains version_id metadata
    </when_to_use>

    <returns>
    Returns deployment confirmation with:
    - version_id: The deployed version ID
    - task_schema_id: The schema ID of the deployed version
    - environment: The deployment environment
    - deployed_at: The deployment timestamp
    - message: Success message
    - migration_guide: Detailed instructions on how to update your code to use the deployed version, including:
      - model_parameter: The exact model parameter to use in your code
      - migration_instructions: Step-by-step examples for both scenarios (with and without input variables)
      - important_notes: Key considerations for the migration
    </returns>"""
    service = await get_mcp_service()
    task_tuple = await get_task_tuple_from_task_id(service.storage, agent_id)

    # Get user identifier for deployment tracking
    # Since we already validated the token in get_mcp_service, we can create a basic user identifier
    user_identifier = UserIdentifier(user_id=None, user_email=None)  # System user for MCP deployments

    return await mcp_wrap(
        service.deploy_agent_version(
            task_tuple=task_tuple,
            version_id=version_id,
            environment=environment,
            deployed_by=user_identifier,
        ),
        message=lambda x: f"Successfully deployed version {x.version_id} to {x.environment} environment",
    )


class CreateApiKeyResponse(BaseModel):
    api_key: str


@_mcp.tool()
async def create_api_key() -> MCPToolReturn[CreateApiKeyResponse]:
    """<when_to_use>
    When the user wants to get their API key for WorkflowAI. This is a temporary tool that returns the API key that was used to authenticate the current request.
    </when_to_use>
    <returns>
    Returns the API key that was used to authenticate the current MCP request.
    </returns>"""
    request = get_http_request()

    auth_header = request.headers.get("Authorization")
    if not auth_header or not auth_header.startswith("Bearer "):
        return MCPToolReturn(
            success=False,
            error="No Authorization header found or invalid format",
        )

    # Extract the API key from "Bearer <key>"
    api_key = auth_header.split(" ")[1]

    return MCPToolReturn(
        success=True,
        data=CreateApiKeyResponse(api_key=api_key),
        message="API key retrieved successfully",
    )


class HostedToolItem(BaseModel):
    """A tool hosted by WorkflowAI.
    To use a WorkflowAI hosted tool:
    - either refer to the tool name (e.g., '@search-google') in the first system message of
    the completion request
    - pass a tool with a corresponding name and no arguments in the `tools` argument of the completion request
    """

    name: str = Field(description="The tool handle/name (e.g., '@search-google')")
    description: str = Field(description="Description of what the tool does")

    @classmethod
    def from_tool(cls, tool: Tool):
        return cls(name=tool.name, description=tool.description or "")


@_mcp.tool()
async def list_hosted_tools() -> PaginatedMCPToolReturn[None, HostedToolItem]:
    """
    Read the documentation about hosted tools using the `search_documentation` tool.

    <when_to_use>
    When there is a need to see all available hosted tools in WorkflowAI, including web search, browser tools, and other built-in capabilities.
    </when_to_use>

    <returns>
    Returns a list of all hosted tools available in WorkflowAI, including their names, descriptions.
    </returns>"""

    return PaginatedMCPToolReturn(
        success=True,
        items=[HostedToolItem.from_tool(tool) for tool in ToolsService.hosted_tools()],
    )


<<<<<<< HEAD
def get_description_search_documentation_tool() -> str:
    """Generate dynamic description for search_documentation tool."""
    documentation_service = DocumentationService()
    available_pages = asyncio.run(documentation_service.get_available_pages_descriptions())
=======
@_mcp.tool()
async def search_documentation(
    query: str | None = Field(
        default=None,
        description="Search across all WorkflowAI documentation. Use this when you need to find specific information across multiple pages.",
    ),
    page: str | None = Field(
        default=None,
        description="Direct access to specific documentation page. Available pages are dynamically determined from the docsv2 directory structure.",
    ),
) -> MCPToolReturn[SearchResponse]:
    """Search WorkflowAI documentation OR fetch a specific documentation page.
>>>>>>> 1de1037d

    return f"""Search WorkflowAI documentation OR fetch a specific documentation page.

     <how_to_use>
     Enable MCP clients to explore WorkflowAI documentation through a dual-mode search tool:
     1. Search mode ('query' parameter): Search across all documentation to find relevant documentation sections. Use search mode when you need to find information but don't know which specific page contains it.
     2. Direct navigation mode ('page' parameter): Fetch the complete content of a specific documentation page (see <available_pages> below for available pages). Use direct navigation mode when you want to read the full content of a specific page.

    We recommend combining search and direct navigation, and making multiple searches and direct navigations to get the most relevant knowledge.
    </how_to_use>

     <available_pages>
     The following documentation pages are available for direct access:

     {available_pages}
     </available_pages>

     <returns>
     - If using query: Returns a list of SearchResult objects with relevant documentation sections and source page references that you can use to navigate to the relevant page.
     - If using page: Returns the complete content of the specified documentation page as a string
     - Error message if both or neither parameters are provided, or if the requested page is not found
     </returns>"""


@_mcp.tool(description=get_description_search_documentation_tool())
async def search_documentation(
    query: str | None = Field(
        default=None,
        description="Search across all WorkflowAI documentation. Use query when you need to find specific information across multiple pages or you don't know which specific page contains the information you need.",
    ),
    page: str | None = Field(
        default=None,
        description="Use page when you know which specific page contains the information you need.",
    ),
) -> LegacyMCPToolReturn:
    service = await get_mcp_service()
    try:
        return await service.search_documentation(query=query, page=page)
    except MCPError as e:
        return MCPToolReturn(
            success=False,
            error=str(e),
        )


@_mcp.tool()
async def create_completion(
    # TODO: we should not need the agent id here
    agent_id: str = Field(
        description="The id of the user's agent. Example: 'agent_id': 'email-filtering-agent' in metadata, or 'email-filtering-agent' in 'model=email-filtering-agent/gpt-4o-latest'.",
    ),
    # TODO: we should likely split the completion request object
    request: OpenAIProxyChatCompletionRequest = Field(
        description="A partial completion request. The model is always required. If original_run_id is not provided, messages is required",
    ),
    original_run_id: str | None = Field(
        default=None,
        description="A run ID to repeat. Parameters provided in the request will override the "
        "parameters in the original completion request",
    ),
) -> MCPToolReturn[OpenAIProxyChatCompletionResponse]:
    """Create a completion for an agent.

    <when_to_use>
    When the user wants to create a completion for an agent.
    It is possible to either create a brand new completion or to retry an existing run by overriding certain parameters.
    When retrying a run, the model must be provided in the request. All other parameters are optional.
    </when_to_use>

    <returns>
    Returns a completion response from the agent.
    </returns>"""

    start_time = time.time()

    service = await get_mcp_service()
    return await mcp_wrap(service.create_completion(agent_id, original_run_id, request, start_time=start_time))


def mcp_http_app():
    return _mcp.http_app(path="/", stateless_http=True)<|MERGE_RESOLUTION|>--- conflicted
+++ resolved
@@ -26,30 +26,12 @@
     SearchResponse,
     SortOrder,
 )
-<<<<<<< HEAD
-from api.routers.mcp._mcp_service import MCPService
-from api.services import file_storage, storage
-from api.services.analytics import analytics_service
-from api.services.documentation_service import DocumentationService
-from api.services.event_handler import system_event_router, tenant_event_router
-from api.services.feedback_svc import FeedbackService
-from api.services.groups import GroupService
-from api.services.internal_tasks.ai_engineer_service import AIEngineerService
-from api.services.internal_tasks.internal_tasks_service import InternalTasksService
-from api.services.models import ModelsService
-from api.services.providers_service import shared_provider_factory
-from api.services.reviews import ReviewsService
-from api.services.run import RunService
-from api.services.runs.runs_service import RunsService
-from api.services.security_service import SecurityService
-from api.services.task_deployments import TaskDeploymentsService
-=======
 from api.routers.mcp._mcp_serializer import tool_serializer
 from api.routers.openai_proxy._openai_proxy_models import (
     OpenAIProxyChatCompletionRequest,
     OpenAIProxyChatCompletionResponse,
 )
->>>>>>> 1de1037d
+from api.services.documentation_service import DocumentationService
 from api.services.tools_service import ToolsService
 from core.domain.tool import Tool
 from core.domain.users import UserIdentifier
@@ -625,25 +607,10 @@
     )
 
 
-<<<<<<< HEAD
 def get_description_search_documentation_tool() -> str:
     """Generate dynamic description for search_documentation tool."""
     documentation_service = DocumentationService()
     available_pages = asyncio.run(documentation_service.get_available_pages_descriptions())
-=======
-@_mcp.tool()
-async def search_documentation(
-    query: str | None = Field(
-        default=None,
-        description="Search across all WorkflowAI documentation. Use this when you need to find specific information across multiple pages.",
-    ),
-    page: str | None = Field(
-        default=None,
-        description="Direct access to specific documentation page. Available pages are dynamically determined from the docsv2 directory structure.",
-    ),
-) -> MCPToolReturn[SearchResponse]:
-    """Search WorkflowAI documentation OR fetch a specific documentation page.
->>>>>>> 1de1037d
 
     return f"""Search WorkflowAI documentation OR fetch a specific documentation page.
 
@@ -678,7 +645,7 @@
         default=None,
         description="Use page when you know which specific page contains the information you need.",
     ),
-) -> LegacyMCPToolReturn:
+) -> MCPToolReturn[SearchResponse]:
     service = await get_mcp_service()
     try:
         return await service.search_documentation(query=query, page=page)
